--- conflicted
+++ resolved
@@ -1102,10 +1102,8 @@
 
 void clif_guild_storage_log( struct map_session_data* sd, std::vector<struct guild_log_entry>& log, enum e_guild_storage_log result );
 
-<<<<<<< HEAD
+void clif_camerainfo( struct map_session_data* sd, bool show, float range = 0.0f, float rotation = 0.0f, float latitude = 0.0f );
+
 void clif_noask_sub( struct map_session_data *sd, struct map_session_data *tsd, int type );
-=======
-void clif_camerainfo( struct map_session_data* sd, bool show, float range = 0.0f, float rotation = 0.0f, float latitude = 0.0f );
->>>>>>> 01f61cfa
 
 #endif /* CLIF_HPP */