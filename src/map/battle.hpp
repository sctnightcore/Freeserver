--- conflicted
+++ resolved
@@ -658,13 +658,10 @@
 	int rental_transaction;
 	int min_shop_buy;
 	int min_shop_sell;
-<<<<<<< HEAD
 	int feature_equipswitch;
 	int pet_walk_speed;
 	int homunculus_exp_gain;
-=======
 	int blocking_play_delay;
->>>>>>> 063d8503
 
 #include "../custom/battle_config_struct.inc"
 };
