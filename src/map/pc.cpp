// Copyright (c) rAthena Dev Teams - Licensed under GNU GPL
// For more information, see LICENCE in the main folder

#include "pc.hpp"

#include <map>

#include <math.h>
#include <stdlib.h>

#include <yaml-cpp/yaml.h>

#include "../common/cbasetypes.hpp"
#include "../common/core.hpp" // get_svn_revision()
#include "../common/database.hpp"
#include "../common/ers.hpp"  // ers_destroy
#include "../common/malloc.hpp"
#include "../common/mmo.hpp" //NAME_LENGTH
#include "../common/nullpo.hpp"
#include "../common/random.hpp"
#include "../common/showmsg.hpp"
#include "../common/socket.hpp" // session[]
#include "../common/strlib.hpp" // safestrncpy()
#include "../common/timer.hpp"
#include "../common/utilities.hpp"
#include "../common/utils.hpp"

#include "achievement.hpp"
#include "atcommand.hpp" // get_atcommand_level()
#include "battle.hpp" // battle_config
#include "battleground.hpp"
#include "buyingstore.hpp"  // struct s_buyingstore
#include "channel.hpp"
#include "chat.hpp"
#include "chrif.hpp"
#include "clan.hpp"
#include "clif.hpp"
#include "date.hpp" // is_day_of_*()
#include "duel.hpp"
#include "elemental.hpp"
#include "guild.hpp"
#include "homunculus.hpp"
#include "instance.hpp"
#include "intif.hpp"
#include "itemdb.hpp" // MAX_ITEMGROUP
#include "log.hpp"
#include "map.hpp"
#include "mercenary.hpp"
#include "mob.hpp"
#include "npc.hpp"
#include "party.hpp" // party_search()
#include "pc_groups.hpp"
#include "pet.hpp" // pet_unlocktarget()
#include "quest.hpp"
#include "script.hpp" // struct script_reg, struct script_regstr
#include "searchstore.hpp"  // struct s_search_store_info
#include "status.hpp" // OPTION_*, struct weapon_atk
#include "storage.hpp"
#include "unit.hpp" // unit_stop_attack(), unit_stop_walking()
#include "vending.hpp" // struct s_vending

using namespace rathena;

int pc_split_atoui(char* str, unsigned int* val, char sep, int max);
static inline bool pc_attendance_rewarded_today( struct map_session_data* sd );

#define PVP_CALCRANK_INTERVAL 1000	// PVP calculation interval
#define MAX_LEVEL_BASE_EXP 99999999 ///< Max Base EXP for player on Max Base Level
#define MAX_LEVEL_JOB_EXP 999999999 ///< Max Job EXP for player on Max Job Level

static unsigned int statp[MAX_LEVEL+1];
#if defined(RENEWAL_DROP) || defined(RENEWAL_EXP)
static unsigned int level_penalty[3][CLASS_MAX][MAX_LEVEL*2+1];
#endif

// h-files are for declarations, not for implementations... [Shinomori]
struct skill_tree_entry skill_tree[CLASS_COUNT][MAX_SKILL_TREE];
// timer for night.day implementation
int day_timer_tid = INVALID_TIMER;
int night_timer_tid = INVALID_TIMER;

struct eri *pc_sc_display_ers = NULL;
struct eri *num_reg_ers;
struct eri *str_reg_ers;
int pc_expiration_tid = INVALID_TIMER;

struct fame_list smith_fame_list[MAX_FAME_LIST];
struct fame_list chemist_fame_list[MAX_FAME_LIST];
struct fame_list taekwon_fame_list[MAX_FAME_LIST];

struct s_job_info job_info[CLASS_COUNT];

struct s_attendance_reward{
	uint16 item_id;
	uint16 amount;
};

struct s_attendance_period{
	uint32 start;
	uint32 end;
	std::map<uint32,std::shared_ptr<struct s_attendance_reward>> rewards;
};

class AttendanceDatabase : public TypesafeYamlDatabase<uint32,s_attendance_period>{
public:
	AttendanceDatabase() : TypesafeYamlDatabase( "ATTENDANCE_DB", 1 ){

	}

	const std::string getDefaultLocation();
	uint64 parseBodyNode( const YAML::Node& node );
};

const std::string AttendanceDatabase::getDefaultLocation(){
	return std::string(db_path) + "/attendance.yml";
}

/**
 * Reads and parses an entry from the attendance_db.
 * @param node: YAML node containing the entry.
 * @return count of successfully parsed rows
 */
uint64 AttendanceDatabase::parseBodyNode(const YAML::Node &node){
	uint32 start;

	if( !this->asUInt32( node, "Start", start ) ){
		return 0;
	}

	std::shared_ptr<s_attendance_period> attendance_period = this->find( start );
	bool exists = attendance_period != nullptr;

	if( !exists ){
		if( !this->nodeExists( node, "End" ) ){
			this->invalidWarning( node, "Node \"End\" is missing.\n" );
			return 0;
		}

		if( !this->nodeExists( node, "Rewards" ) ){
			this->invalidWarning( node, "Node \"Rewards\" is missing.\n" );
			return 0;
		}

		attendance_period = std::make_shared<s_attendance_period>();

		attendance_period->start = start;
	}

	// If it does not exist yet, we need to check it for sure
	bool requiresCollisionDetection = !exists;

	if( this->nodeExists( node, "End" ) ){
		uint32 end;

		if( !this->asUInt32( node, "End", end ) ){
			return 0;
		}

		// If the period is outdated already, we do not even bother parsing
		if( end < date_get( DT_YYYYMMDD ) ){
			this->invalidWarning( node, "Node \"End\" date %u has already passed, skipping.\n", end );
			return 0;
		}

		if( !exists || attendance_period->end != end ){
			requiresCollisionDetection = true;
			attendance_period->end = end;
		}
	}

	// Collision detection
	if( requiresCollisionDetection ){
		bool collision = false;

		for( std::pair<const uint32,std::shared_ptr<s_attendance_period>>& pair : *this ){
			std::shared_ptr<s_attendance_period> period = pair.second;

			if( exists && period->start == attendance_period->start ){
				// Dont compare to yourself
				continue;
			}

			// Check if start is inside another period
			if( period->start <= attendance_period->start && start <= period->end ){
				this->invalidWarning( node, "Node \"Start\" period %u intersects with period %u-%u, skipping.\n", attendance_period->start, period->start, period->end );
				collision = true;
				break;
			}

			// Check if end is inside another period
			if( period->start <= attendance_period->end && attendance_period->end <= period->end ){
				this->invalidWarning( node, "Node \"End\" period %u intersects with period %u-%u.\n", attendance_period->start, period->start, period->end );
				collision = true;
				break;
			}
		}

		if( collision ){
			return 0;
		}
	}

	if( this->nodeExists( node, "Rewards" ) ){
		const YAML::Node& rewardsNode = node["Rewards"];

		for( const YAML::Node& rewardNode : rewardsNode ){
			uint32 day;

			if( !this->asUInt32( rewardNode, "Day", day ) ){
				continue;
			}

			day -= 1;

			std::shared_ptr<s_attendance_reward> reward = util::map_find( attendance_period->rewards, day );
			bool reward_exists = reward != nullptr;

			if( !reward_exists ){
				if( !this->nodeExists( rewardNode, "ItemId" ) ){
					this->invalidWarning( rewardNode, "Node \"ItemId\" is missing.\n" );
					return 0;
				}

				reward = std::make_shared<s_attendance_reward>();
			}

			if( this->nodeExists( rewardNode, "ItemId" ) ){
				uint16 item_id;

				if( !this->asUInt16( rewardNode, "ItemId", item_id ) ){
					continue;
				}

				if( item_id == 0 || !itemdb_exists( item_id ) ){
					ShowError( "pc_attendance_load: Unknown item ID %hu for day %d.\n", item_id, day + 1 );
					continue;
				}

				reward->item_id = item_id;
			}

			if( this->nodeExists( rewardNode, "Amount" ) ){
				uint16 amount;

				if( !this->asUInt16( rewardNode, "Amount", amount ) ){
					continue;
				}

				if( amount == 0 ){
					ShowWarning( "pc_attendance_load: Invalid reward count %hu for day %d. Defaulting to 1...\n", amount, day + 1 );
					amount = 1;
				}else if( amount > MAX_AMOUNT ){
					ShowError( "pc_attendance_load: Reward count %hu above maximum %hu for day %d. Defaulting to %hu...\n", amount, MAX_AMOUNT, day + 1, MAX_AMOUNT );
					amount = MAX_AMOUNT;
				}

				reward->amount = amount;
			}else{
				if( !reward_exists ){
					reward->amount = 1;
				}
			}

			if( !reward_exists ){
				attendance_period->rewards[day] = reward;
			}
		}

		bool missing_day = false;

		for( int day = 0; day < attendance_period->rewards.size(); day++ ){
			if( attendance_period->rewards.find( day ) == attendance_period->rewards.end() ){
				ShowError( "pc_attendance_load: Reward for day %d is missing.\n", day + 1 );
				missing_day = true;
				break;
			}
		}

		if( missing_day ){
			return 0;
		}
	}

	if( !exists ){
		this->put( start, attendance_period );
	}

	return 1;
}

AttendanceDatabase attendance_db;

#define MOTD_LINE_SIZE 128
static char motd_text[MOTD_LINE_SIZE][CHAT_SIZE_MAX]; // Message of the day buffer [Valaris]

bool reg_load;

/**
 * Translation table from athena equip index to aegis bitmask
*/
unsigned int equip_bitmask[EQI_MAX] = {
	EQP_ACC_L,				// EQI_ACC_L
	EQP_ACC_R,				// EQI_ACC_R
	EQP_SHOES,				// EQI_SHOES
	EQP_GARMENT,			// EQI_GARMENT
	EQP_HEAD_LOW,			// EQI_HEAD_LOW
	EQP_HEAD_MID,			// EQI_HEAD_MID
	EQP_HEAD_TOP,			// EQI_HEAD_TOP
	EQP_ARMOR,				// EQI_ARMOR
	EQP_HAND_L,				// EQI_HAND_L
	EQP_HAND_R,				// EQI_HAND_R
	EQP_COSTUME_HEAD_TOP,	// EQI_COSTUME_HEAD_TOP
	EQP_COSTUME_HEAD_MID,	// EQI_COSTUME_HEAD_MID
	EQP_COSTUME_HEAD_LOW,	// EQI_COSTUME_HEAD_LOW
	EQP_COSTUME_GARMENT,	// EQI_COSTUME_GARMENT
	EQP_AMMO,				// EQI_AMMO
	EQP_SHADOW_ARMOR,		// EQI_SHADOW_ARMOR
	EQP_SHADOW_WEAPON,		// EQI_SHADOW_WEAPON
	EQP_SHADOW_SHIELD,		// EQI_SHADOW_SHIELD
	EQP_SHADOW_SHOES,		// EQI_SHADOW_SHOES
	EQP_SHADOW_ACC_R,		// EQI_SHADOW_ACC_R
	EQP_SHADOW_ACC_L		// EQI_SHADOW_ACC_L
};

//Links related info to the sd->hate_mob[]/sd->feel_map[] entries
const struct sg_data sg_info[MAX_PC_FEELHATE] = {
		{ SG_SUN_ANGER, SG_SUN_BLESS, SG_SUN_COMFORT, "PC_FEEL_SUN", "PC_HATE_MOB_SUN", is_day_of_sun },
		{ SG_MOON_ANGER, SG_MOON_BLESS, SG_MOON_COMFORT, "PC_FEEL_MOON", "PC_HATE_MOB_MOON", is_day_of_moon },
		{ SG_STAR_ANGER, SG_STAR_BLESS, SG_STAR_COMFORT, "PC_FEEL_STAR", "PC_HATE_MOB_STAR", is_day_of_star }
	};

void pc_set_reg_load( bool val ){
	reg_load = val;
}

/**
 * Item Cool Down Delay Saving
 * Struct item_cd is not a member of struct map_session_data
 * to keep cooldowns in memory between player log-ins.
 * All cooldowns are reset when server is restarted.
 **/
DBMap* itemcd_db = NULL; // char_id -> struct item_cd
struct item_cd {
	t_tick tick[MAX_ITEMDELAYS]; //tick
	unsigned short nameid[MAX_ITEMDELAYS]; //item id
};

/**
* Converts a class to its array index for CLASS_COUNT defined arrays.
* Note that it does not do a validity check for speed purposes, where parsing
* player input make sure to use a pcdb_checkid first!
* @param class_ Job ID see enum e_job
* @return Class Index
*/
int pc_class2idx(int class_) {
	if (class_ >= JOB_NOVICE_HIGH)
		return class_- JOB_NOVICE_HIGH+JOB_MAX_BASIC;
	return class_;
}

/**
* Get player's group ID
* @param sd
* @return Group ID
*/
int pc_get_group_id(struct map_session_data *sd) {
	return sd->group_id;
}

/** Get player's group Level
* @param sd
* @return Group Level
*/
int pc_get_group_level(struct map_session_data *sd) {
	return sd->group_level;
}

static TIMER_FUNC(pc_invincible_timer){
	struct map_session_data *sd;

	if( (sd=(struct map_session_data *)map_id2sd(id)) == NULL || sd->bl.type!=BL_PC )
		return 1;

	if(sd->invincible_timer != tid){
		ShowError("invincible_timer %d != %d\n",sd->invincible_timer,tid);
		return 0;
	}
	sd->invincible_timer = INVALID_TIMER;
	skill_unit_move(&sd->bl,tick,1);

	return 0;
}

void pc_setinvincibletimer(struct map_session_data* sd, int val) {
	nullpo_retv(sd);

	if( sd->invincible_timer != INVALID_TIMER )
		delete_timer(sd->invincible_timer,pc_invincible_timer);
	sd->invincible_timer = add_timer(gettick()+val,pc_invincible_timer,sd->bl.id,0);
}

void pc_delinvincibletimer(struct map_session_data* sd)
{
	nullpo_retv(sd);

	if( sd->invincible_timer != INVALID_TIMER )
	{
		delete_timer(sd->invincible_timer,pc_invincible_timer);
		sd->invincible_timer = INVALID_TIMER;
		skill_unit_move(&sd->bl,gettick(),1);
	}
}

static TIMER_FUNC(pc_spiritball_timer){
	struct map_session_data *sd;
	int i;

	if( (sd=(struct map_session_data *)map_id2sd(id)) == NULL || sd->bl.type!=BL_PC )
		return 1;

	if( sd->spiritball <= 0 )
	{
		ShowError("pc_spiritball_timer: %d spiritball's available. (aid=%d cid=%d tid=%d)\n", sd->spiritball, sd->status.account_id, sd->status.char_id, tid);
		sd->spiritball = 0;
		return 0;
	}

	ARR_FIND(0, sd->spiritball, i, sd->spirit_timer[i] == tid);
	if( i == sd->spiritball )
	{
		ShowError("pc_spiritball_timer: timer not found (aid=%d cid=%d tid=%d)\n", sd->status.account_id, sd->status.char_id, tid);
		return 0;
	}

	sd->spiritball--;
	if( i != sd->spiritball )
		memmove(sd->spirit_timer+i, sd->spirit_timer+i+1, (sd->spiritball-i)*sizeof(int));
	sd->spirit_timer[sd->spiritball] = INVALID_TIMER;

	clif_spiritball(&sd->bl);

	return 0;
}

/**
* Adds a spiritball to player for 'interval' ms
* @param sd
* @param interval
* @param max
*/
void pc_addspiritball(struct map_session_data *sd,int interval,int max)
{
	int tid;
	uint8 i;

	nullpo_retv(sd);

	if(max > MAX_SPIRITBALL)
		max = MAX_SPIRITBALL;
	if(sd->spiritball < 0)
		sd->spiritball = 0;

	if( sd->spiritball && sd->spiritball >= max )
	{
		if(sd->spirit_timer[0] != INVALID_TIMER)
			delete_timer(sd->spirit_timer[0],pc_spiritball_timer);
		sd->spiritball--;
		if( sd->spiritball != 0 )
			memmove(sd->spirit_timer+0, sd->spirit_timer+1, (sd->spiritball)*sizeof(int));
		sd->spirit_timer[sd->spiritball] = INVALID_TIMER;
	}

	tid = add_timer(gettick()+interval, pc_spiritball_timer, sd->bl.id, 0);
	ARR_FIND(0, sd->spiritball, i, sd->spirit_timer[i] == INVALID_TIMER || DIFF_TICK(get_timer(tid)->tick, get_timer(sd->spirit_timer[i])->tick) < 0);
	if( i != sd->spiritball )
		memmove(sd->spirit_timer+i+1, sd->spirit_timer+i, (sd->spiritball-i)*sizeof(int));
	sd->spirit_timer[i] = tid;
	sd->spiritball++;
	if( (sd->class_&MAPID_THIRDMASK) == MAPID_ROYAL_GUARD )
		clif_millenniumshield(&sd->bl,sd->spiritball);
	else
		clif_spiritball(&sd->bl);
}

/**
* Removes number of spiritball from player
* @param sd
* @param count
* @param type 1 = doesn't give client effect
*/
void pc_delspiritball(struct map_session_data *sd,int count,int type)
{
	uint8 i;

	nullpo_retv(sd);

	if(sd->spiritball <= 0) {
		sd->spiritball = 0;
		return;
	}

	if(count == 0)
		return;
	if(count > sd->spiritball)
		count = sd->spiritball;
	sd->spiritball -= count;
	if(count > MAX_SPIRITBALL)
		count = MAX_SPIRITBALL;

	for(i=0;i<count;i++) {
		if(sd->spirit_timer[i] != INVALID_TIMER) {
			delete_timer(sd->spirit_timer[i],pc_spiritball_timer);
			sd->spirit_timer[i] = INVALID_TIMER;
		}
	}
	for(i=count;i<MAX_SPIRITBALL;i++) {
		sd->spirit_timer[i-count] = sd->spirit_timer[i];
		sd->spirit_timer[i] = INVALID_TIMER;
	}

	if(!type) {
		if( (sd->class_&MAPID_THIRDMASK) == MAPID_ROYAL_GUARD )
			clif_millenniumshield(&sd->bl,sd->spiritball);
		else
			clif_spiritball(&sd->bl);
	}
}

/**
* Increases a player's fame points and displays a notice to him
* @param sd Player
* @param count Fame point
*/
void pc_addfame(struct map_session_data *sd,int count)
{
	enum e_rank ranktype;
	nullpo_retv(sd);
	sd->status.fame += count;
	if(sd->status.fame > MAX_FAME)
		sd->status.fame = MAX_FAME;

	switch(sd->class_&MAPID_UPPERMASK){
		case MAPID_BLACKSMITH:	ranktype = RANK_BLACKSMITH; break;
		case MAPID_ALCHEMIST:	ranktype = RANK_ALCHEMIST; break;
		case MAPID_TAEKWON:		ranktype = RANK_TAEKWON; break;
		default:
			ShowWarning( "pc_addfame: Trying to add fame to class '%s'(%d).\n", job_name(sd->class_), sd->class_ );
			return;
	}

	clif_update_rankingpoint(sd,ranktype,count);
	chrif_updatefamelist(sd);
}

/**
 * Check whether a player ID is in the fame rankers list of its job, returns his/her position if so, 0 else
 * @param sd
 * @param job Job use enum e_mapid
 * @return Rank
 */
unsigned char pc_famerank(uint32 char_id, int job)
{
	uint8 i;

	switch(job){
		case MAPID_BLACKSMITH: // Blacksmith
		    for(i = 0; i < MAX_FAME_LIST; i++){
				if(smith_fame_list[i].id == char_id)
				    return i + 1;
			}
			break;
		case MAPID_ALCHEMIST: // Alchemist
			for(i = 0; i < MAX_FAME_LIST; i++){
				if(chemist_fame_list[i].id == char_id)
					return i + 1;
			}
			break;
		case MAPID_TAEKWON: // Taekwon
			for(i = 0; i < MAX_FAME_LIST; i++){
				if(taekwon_fame_list[i].id == char_id)
					return i + 1;
			}
			break;
	}

	return 0;
}

/**
* Restart player's HP & SP value
* @param sd
* @param type Restart type: 1 - Normal Resurection
*/
void pc_setrestartvalue(struct map_session_data *sd, char type) {
	struct status_data *status, *b_status;
	nullpo_retv(sd);

	b_status = &sd->base_status;
	status = &sd->battle_status;

	if (type&1) {	//Normal resurrection
		status->hp = 1; //Otherwise status_heal may fail if dead.
		status_heal(&sd->bl, b_status->hp, 0, 1);
		if( status->sp < b_status->sp )
			status_set_sp(&sd->bl, b_status->sp, 1);
	} else { //Just for saving on the char-server (with values as if respawned)
		sd->status.hp = b_status->hp;
		sd->status.sp = (status->sp < b_status->sp)?b_status->sp:status->sp;
	}
}

/*==========================================
	Rental System
 *------------------------------------------*/

/**
 * Ends a rental and removes the item/effect
 * @param tid: Tick ID
 * @param tick: Timer
 * @param id: Timer ID
 * @param data: Data
 * @return false - failure, true - success
 */
TIMER_FUNC(pc_inventory_rental_end){
	struct map_session_data *sd = map_id2sd(id);

	if( sd == NULL )
		return 0;
	if( tid != sd->rental_timer ) {
		ShowError("pc_inventory_rental_end: invalid timer id.\n");
		return 0;
	}

	pc_inventory_rentals(sd);
	return 1;
}

/**
 * Removes the rental timer from the player
 * @param sd: Player data
 */
void pc_inventory_rental_clear(struct map_session_data *sd)
{
	if( sd->rental_timer != INVALID_TIMER ) {
		delete_timer(sd->rental_timer, pc_inventory_rental_end);
		sd->rental_timer = INVALID_TIMER;
	}
}

/**
 * Check for items in the player's inventory that are rental type
 * @param sd: Player data
 */
void pc_inventory_rentals(struct map_session_data *sd)
{
	int i, c = 0;
	unsigned int next_tick = UINT_MAX;

	for( i = 0; i < MAX_INVENTORY; i++ ) { // Check for Rentals on Inventory
		if( sd->inventory.u.items_inventory[i].nameid == 0 )
			continue; // Nothing here
		if( sd->inventory.u.items_inventory[i].expire_time == 0 )
			continue;
		if( sd->inventory.u.items_inventory[i].expire_time <= time(NULL) ) {
			if (sd->inventory_data[i]->unequip_script)
				run_script(sd->inventory_data[i]->unequip_script, 0, sd->bl.id, fake_nd->bl.id);
			clif_rental_expired(sd->fd, i, sd->inventory.u.items_inventory[i].nameid);
			pc_delitem(sd, i, sd->inventory.u.items_inventory[i].amount, 0, 0, LOG_TYPE_OTHER);
		} else {
			unsigned int expire_tick = (unsigned int)(sd->inventory.u.items_inventory[i].expire_time - time(NULL));

			clif_rental_time(sd->fd, sd->inventory.u.items_inventory[i].nameid, (int)expire_tick);
			next_tick = umin(expire_tick * 1000U, next_tick);
			c++;
		}
	}

	if( c > 0 ) // min(next_tick,3600000) 1 hour each timer to keep announcing to the owner, and to avoid a but with rental time > 15 days
		sd->rental_timer = add_timer(gettick() + umin(next_tick,3600000), pc_inventory_rental_end, sd->bl.id, 0);
	else
		sd->rental_timer = INVALID_TIMER;
}

/**
 * Add a rental item to the player and adjusts the rental timer appropriately
 * @param sd: Player data
 * @param seconds: Rental time
 */
void pc_inventory_rental_add(struct map_session_data *sd, unsigned int seconds)
{
	t_tick tick = seconds * 1000;

	if( sd == NULL )
		return;

	if( sd->rental_timer != INVALID_TIMER ) {
		const struct TimerData * td;

		td = get_timer(sd->rental_timer);
		if( DIFF_TICK(td->tick, gettick()) > tick ) { // Update Timer as this one ends first than the current one
			pc_inventory_rental_clear(sd);
			sd->rental_timer = add_timer(gettick() + tick, pc_inventory_rental_end, sd->bl.id, 0);
		}
	} else
		sd->rental_timer = add_timer(gettick() + i64min(tick,3600000), pc_inventory_rental_end, sd->bl.id, 0);
}

/**
 * Check if the player can sell the current item
 * @param sd: map_session_data of the player
 * @param item: struct of the checking item
 * @param shoptype: NPC's sub type see enum npc_subtype
 * @return bool 'true' is sellable, 'false' otherwise
 */
bool pc_can_sell_item(struct map_session_data *sd, struct item *item, enum npc_subtype shoptype) {
	if (sd == NULL || item == NULL)
		return false;

	if (item->equip > 0 || item->amount < 0)
		return false;

	if (battle_config.hide_fav_sell && item->favorite)
		return false; //Cannot sell favs (optional config)

	if (!battle_config.rental_transaction && item->expire_time)
		return false; // Cannot Sell Rental Items

	if( item->equipSwitch ){
		return false;
	}

	switch (shoptype) {
		case NPCTYPE_SHOP:
			if (item->bound && battle_config.allow_bound_sell&ISR_BOUND_SELLABLE && (
				item->bound != BOUND_GUILD ||
				(sd->guild && sd->status.char_id == sd->guild->member[0].char_id) ||
				(item->bound == BOUND_GUILD && !(battle_config.allow_bound_sell&ISR_BOUND_GUILDLEADER_ONLY))
				))
				return true;
			break;
		case NPCTYPE_ITEMSHOP:
			if (item->bound && battle_config.allow_bound_sell&ISR_BOUND && (
				item->bound != BOUND_GUILD ||
				(sd->guild && sd->status.char_id == sd->guild->member[0].char_id) ||
				(item->bound == BOUND_GUILD && !(battle_config.allow_bound_sell&ISR_BOUND_GUILDLEADER_ONLY))
				))
				return true;
			else if (!item->bound) {
				struct item_data *itd = itemdb_search(item->nameid);
				if (itd && itd->flag.trade_restriction&8 && battle_config.allow_bound_sell&ISR_SELLABLE)
					return true;
			}
			break;
	}

	if (!itemdb_cansell(item, pc_get_group_level(sd)))
		return false;

	if (item->bound && !pc_can_give_bounded_items(sd))
		return false; // Don't allow sale of bound items
	return true;
}

/**
 * Determines if player can give / drop / trade / vend items
 */
bool pc_can_give_items(struct map_session_data *sd)
{
	return pc_has_permission(sd, PC_PERM_TRADE);
}

/**
 * Determines if player can give / drop / trade / vend bounded items
 */
bool pc_can_give_bounded_items(struct map_session_data *sd)
{
	return pc_has_permission(sd, PC_PERM_TRADE_BOUNDED);
}

/*==========================================
 * Prepares character for saving.
 * @param sd
 *------------------------------------------*/
void pc_makesavestatus(struct map_session_data *sd) {
	nullpo_retv(sd);

	if(!battle_config.save_clothcolor)
		sd->status.clothes_color = 0;

	// Since this is currently not officially released,
	// its best to have a forced option to not save body styles.
	if(!battle_config.save_body_style)
		sd->status.body = 0;

	//Only copy the Cart/Peco/Falcon options, the rest are handled via
	//status change load/saving. [Skotlex]
#ifdef NEW_CARTS
	sd->status.option = sd->sc.option&(OPTION_INVISIBLE|OPTION_FALCON|OPTION_RIDING|OPTION_DRAGON|OPTION_WUG|OPTION_WUGRIDER|OPTION_MADOGEAR);
#else
	sd->status.option = sd->sc.option&(OPTION_INVISIBLE|OPTION_CART|OPTION_FALCON|OPTION_RIDING|OPTION_DRAGON|OPTION_WUG|OPTION_WUGRIDER|OPTION_MADOGEAR);
#endif
	if (sd->sc.data[SC_JAILED]) { //When Jailed, do not move last point.
		if(pc_isdead(sd)){
			pc_setrestartvalue(sd, 0);
		} else {
			sd->status.hp = sd->battle_status.hp;
			sd->status.sp = sd->battle_status.sp;
		}
		sd->status.last_point.map = sd->mapindex;
		sd->status.last_point.x = sd->bl.x;
		sd->status.last_point.y = sd->bl.y;
		return;
	}

	if(pc_isdead(sd)) {
		pc_setrestartvalue(sd, 0);
		memcpy(&sd->status.last_point,&sd->status.save_point,sizeof(sd->status.last_point));
	} else {
		sd->status.hp = sd->battle_status.hp;
		sd->status.sp = sd->battle_status.sp;
		sd->status.last_point.map = sd->mapindex;
		sd->status.last_point.x = sd->bl.x;
		sd->status.last_point.y = sd->bl.y;
	}

	if(map_getmapflag(sd->bl.m, MF_NOSAVE)) {
		struct map_data *mapdata = map_getmapdata(sd->bl.m);

		if(mapdata->save.map)
			memcpy(&sd->status.last_point,&mapdata->save,sizeof(sd->status.last_point));
		else
			memcpy(&sd->status.last_point,&sd->status.save_point,sizeof(sd->status.last_point));
	}
}

/*==========================================
 * Off init ? Connection?
 *------------------------------------------*/
void pc_setnewpc(struct map_session_data *sd, uint32 account_id, uint32 char_id, int login_id1, t_tick client_tick, int sex, int fd) {
	nullpo_retv(sd);

	sd->bl.id = account_id;
	sd->status.account_id = account_id;
	sd->status.char_id = char_id;
	sd->status.sex = sex;
	sd->login_id1 = login_id1;
	sd->login_id2 = 0; // at this point, we can not know the value :(
	sd->client_tick = client_tick;
	sd->state.active = 0; //to be set to 1 after player is fully authed and loaded.
	sd->bl.type = BL_PC;
	if(battle_config.prevent_logout_trigger&PLT_LOGIN)
		sd->canlog_tick = gettick();
	//Required to prevent homunculus copuing a base speed of 0.
	sd->battle_status.speed = sd->base_status.speed = DEFAULT_WALK_SPEED;
}

/**
* Get equip point for an equip
* @param sd
* @param id
*/
int pc_equippoint_sub(struct map_session_data *sd,struct item_data* id){
	int ep = 0;

	nullpo_ret(sd);
	nullpo_ret(id);

	if (!itemdb_isequip2(id))
		return 0; //Not equippable by players.

	ep = id->equip;
	if(id->look == W_DAGGER	|| id->look == W_1HSWORD || id->look == W_1HAXE) {
		if(pc_checkskill(sd,AS_LEFT) > 0 || (sd->class_&MAPID_UPPERMASK) == MAPID_ASSASSIN || (sd->class_&MAPID_UPPERMASK) == MAPID_KAGEROUOBORO) { //Kagerou and Oboro can dual wield daggers. [Rytech]
			if (ep == EQP_WEAPON)
				return EQP_ARMS;
			if (ep == EQP_SHADOW_WEAPON)
				return EQP_SHADOW_ARMS;
		}
	}
	return ep;
}

/**
* Get equip point for an equip
* @param sd
* @param n Equip index in inventory
*/
int pc_equippoint(struct map_session_data *sd,int n){
	nullpo_ret(sd);

	return pc_equippoint_sub(sd,sd->inventory_data[n]);
}

/**
 * Fill inventory_data with struct *item_data through inventory (fill with struct *item)
 * @param sd : player session
 * @return 0 sucess, 1:invalid sd
 */
void pc_setinventorydata(struct map_session_data *sd)
{
	uint8 i;
	nullpo_retv(sd);

	for(i = 0; i < MAX_INVENTORY; i++) {
		unsigned short id = sd->inventory.u.items_inventory[i].nameid;
		sd->inventory_data[i] = id?itemdb_search(id):NULL;
	}
}

/**
* 'Calculates' weapon type
* @param sd : Player
*/
void pc_calcweapontype(struct map_session_data *sd)
{
	nullpo_retv(sd);

	// single-hand
	if(sd->weapontype2 == W_FIST) {
		sd->status.weapon = sd->weapontype1;
		return;
	}
	if(sd->weapontype1 == W_FIST) {
		sd->status.weapon = sd->weapontype2;
		return;
	}
	// dual-wield
	sd->status.weapon = 0;
	switch (sd->weapontype1){
	case W_DAGGER:
		switch (sd->weapontype2) {
		case W_DAGGER:  sd->status.weapon = W_DOUBLE_DD; break;
		case W_1HSWORD: sd->status.weapon = W_DOUBLE_DS; break;
		case W_1HAXE:   sd->status.weapon = W_DOUBLE_DA; break;
		}
		break;
	case W_1HSWORD:
		switch (sd->weapontype2) {
		case W_DAGGER:  sd->status.weapon = W_DOUBLE_DS; break;
		case W_1HSWORD: sd->status.weapon = W_DOUBLE_SS; break;
		case W_1HAXE:   sd->status.weapon = W_DOUBLE_SA; break;
		}
		break;
	case W_1HAXE:
		switch (sd->weapontype2) {
		case W_DAGGER:  sd->status.weapon = W_DOUBLE_DA; break;
		case W_1HSWORD: sd->status.weapon = W_DOUBLE_SA; break;
		case W_1HAXE:   sd->status.weapon = W_DOUBLE_AA; break;
		}
	}
	// unknown, default to right hand type
	if (!sd->status.weapon)
		sd->status.weapon = sd->weapontype1;
}

/**
* Set equip index
* @param sd : Player
*/
void pc_setequipindex(struct map_session_data *sd)
{
	uint16 i;

	nullpo_retv(sd);

	for (i = 0; i < EQI_MAX; i++){
		sd->equip_index[i] = -1;
		sd->equip_switch_index[i] = -1;
	}

	for (i = 0; i < MAX_INVENTORY; i++) {
		if (sd->inventory.u.items_inventory[i].nameid <= 0)
			continue;
		if (sd->inventory.u.items_inventory[i].equip) {
			uint8 j;
			for (j = 0; j < EQI_MAX; j++)
				if (sd->inventory.u.items_inventory[i].equip & equip_bitmask[j])
					sd->equip_index[j] = i;

			if (sd->inventory.u.items_inventory[i].equip & EQP_HAND_R) {
				if (sd->inventory_data[i])
					sd->weapontype1 = sd->inventory_data[i]->look;
				else
					sd->weapontype1 = 0;
			}

			if( sd->inventory.u.items_inventory[i].equip & EQP_HAND_L ) {
				if( sd->inventory_data[i] && sd->inventory_data[i]->type == IT_WEAPON )
					sd->weapontype2 = sd->inventory_data[i]->look;
				else
					sd->weapontype2 = 0;
			}
		}
		if (sd->inventory.u.items_inventory[i].equipSwitch) {
			for (uint8 j = 0; j < EQI_MAX; j++) {
				if (sd->inventory.u.items_inventory[i].equipSwitch & equip_bitmask[j]) {
					sd->equip_switch_index[j] = i;
				}
			}
		}
	}
	pc_calcweapontype(sd);
}

//static int pc_isAllowedCardOn(struct map_session_data *sd,int s,int eqindex,int flag)
//{
//	int i;
//	struct item *item = &sd->inventory.u.items_inventory[eqindex];
//	struct item_data *data;
//
//	//Crafted/made/hatched items.
//	if (itemdb_isspecial(item->card[0]))
//		return 1;
//
//	/* scan for enchant armor gems */
//	if( item->card[MAX_SLOTS - 1] && s < MAX_SLOTS - 1 )
//		s = MAX_SLOTS - 1;
//
//	ARR_FIND( 0, s, i, item->card[i] && (data = itemdb_exists(item->card[i])) != NULL && data->flag.no_equip&flag );
//	return( i < s ) ? 0 : 1;
//}


/**
 * Check if an item is equiped by player
 * (Check if the itemid is equiped then search if that match the index in inventory (should be))
 * @param sd : player session
 * @param nameid : itemid
 * @return 1:yes, 0:no
 */
bool pc_isequipped(struct map_session_data *sd, unsigned short nameid)
{
	uint8 i;

	for( i = 0; i < EQI_MAX; i++ )
	{
		short index = sd->equip_index[i], j;
		if( index < 0 )
			continue;
		if( pc_is_same_equip_index((enum equip_index)i, sd->equip_index, index) )
			continue;
		if( !sd->inventory_data[index] ) 
			continue;
		if( sd->inventory_data[index]->nameid == nameid )
			return true;
		for( j = 0; j < sd->inventory_data[index]->slot; j++ ){
			if( sd->inventory.u.items_inventory[index].card[j] == nameid )
				return true;
		}
	}

	return false;
}

/**
 * Check adoption rules
 * @param p1_sd: Player 1
 * @param p2_sd: Player 2
 * @param b_sd: Player that will be adopted
 * @return ADOPT_ALLOWED - Sent message to Baby to accept or deny
 *         ADOPT_ALREADY_ADOPTED - Already adopted
 *         ADOPT_MARRIED_AND_PARTY - Need to be married and in the same party
 *         ADOPT_EQUIP_RINGS - Need wedding rings equipped
 *         ADOPT_NOT_NOVICE - Adoptee is not a Novice
 *         ADOPT_CHARACTER_NOT_FOUND - Parent or Baby not found
 *         ADOPT_MORE_CHILDREN - Cannot adopt more than 1 Baby (client message)
 *         ADOPT_LEVEL_70 - Parents need to be level 70+ (client message)
 *         ADOPT_MARRIED - Cannot adopt a married person (client message)
 */
enum adopt_responses pc_try_adopt(struct map_session_data *p1_sd, struct map_session_data *p2_sd, struct map_session_data *b_sd)
{
	if( !p1_sd || !p2_sd || !b_sd )
		return ADOPT_CHARACTER_NOT_FOUND;

	if( b_sd->status.father || b_sd->status.mother || b_sd->adopt_invite )
		return ADOPT_ALREADY_ADOPTED; // already adopted baby / in adopt request

	if( !p1_sd->status.partner_id || !p1_sd->status.party_id || p1_sd->status.party_id != b_sd->status.party_id )
		return ADOPT_MARRIED_AND_PARTY; // You need to be married and in party with baby to adopt

	if( p1_sd->status.partner_id != p2_sd->status.char_id || p2_sd->status.partner_id != p1_sd->status.char_id )
		return ADOPT_MARRIED_AND_PARTY; // Not married, wrong married

	if( p2_sd->status.party_id != p1_sd->status.party_id )
		return ADOPT_MARRIED_AND_PARTY; // Both parents need to be in the same party

	// Parents need to have their ring equipped
	if( !pc_isequipped(p1_sd, WEDDING_RING_M) && !pc_isequipped(p1_sd, WEDDING_RING_F) )
		return ADOPT_EQUIP_RINGS;

	if( !pc_isequipped(p2_sd, WEDDING_RING_M) && !pc_isequipped(p2_sd, WEDDING_RING_F) )
		return ADOPT_EQUIP_RINGS;

	// Already adopted a baby
	if( p1_sd->status.child || p2_sd->status.child ) {
		clif_Adopt_reply(p1_sd, ADOPT_REPLY_MORE_CHILDREN);
		return ADOPT_MORE_CHILDREN;
	}

	// Parents need at least lvl 70 to adopt
	if( p1_sd->status.base_level < 70 || p2_sd->status.base_level < 70 ) {
		clif_Adopt_reply(p1_sd, ADOPT_REPLY_LEVEL_70);
		return ADOPT_LEVEL_70;
	}

	if( b_sd->status.partner_id ) {
		clif_Adopt_reply(p1_sd, ADOPT_REPLY_MARRIED);
		return ADOPT_MARRIED;
	}

	if( !( ( b_sd->status.class_ >= JOB_NOVICE && b_sd->status.class_ <= JOB_THIEF ) || b_sd->status.class_ == JOB_SUPER_NOVICE || b_sd->status.class_ == JOB_SUPER_NOVICE_E ) )
		return ADOPT_NOT_NOVICE;

	return ADOPT_ALLOWED;
}

/*==========================================
 * Adoption Process
 *------------------------------------------*/
bool pc_adoption(struct map_session_data *p1_sd, struct map_session_data *p2_sd, struct map_session_data *b_sd)
{
	int job, joblevel;
	unsigned int jobexp;

	if( pc_try_adopt(p1_sd, p2_sd, b_sd) != ADOPT_ALLOWED )
		return false;

	// Preserve current job levels and progress
	joblevel = b_sd->status.job_level;
	jobexp = b_sd->status.job_exp;

	job = pc_mapid2jobid(b_sd->class_|JOBL_BABY, b_sd->status.sex);
	if( job != -1 && pc_jobchange(b_sd, job, 0) )
	{ // Success, proceed to configure parents and baby skills
		p1_sd->status.child = b_sd->status.char_id;
		p2_sd->status.child = b_sd->status.char_id;
		b_sd->status.father = p1_sd->status.char_id;
		b_sd->status.mother = p2_sd->status.char_id;

		// Restore progress
		b_sd->status.job_level = joblevel;
		clif_updatestatus(b_sd, SP_JOBLEVEL);
		b_sd->status.job_exp = jobexp;
		clif_updatestatus(b_sd, SP_JOBEXP);

		// Baby Skills
		pc_skill(b_sd, WE_BABY, 1, ADDSKILL_PERMANENT);
		pc_skill(b_sd, WE_CALLPARENT, 1, ADDSKILL_PERMANENT);
		pc_skill(b_sd, WE_CHEERUP, 1, ADDSKILL_PERMANENT);

		// Parents Skills
		pc_skill(p1_sd, WE_CALLBABY, 1, ADDSKILL_PERMANENT);
		pc_skill(p2_sd, WE_CALLBABY, 1, ADDSKILL_PERMANENT);

		chrif_save(p1_sd, CSAVE_NORMAL);
		chrif_save(p2_sd, CSAVE_NORMAL);
		chrif_save(b_sd, CSAVE_NORMAL);

		achievement_update_objective(b_sd, AG_BABY, 1, 1);
		achievement_update_objective(p1_sd, AG_BABY, 1, 2);
		achievement_update_objective(p2_sd, AG_BABY, 1, 2);

		return true;
	}

	return false; // Job Change Fail
}
 
/*==========================================
 * Check if player can use/equip selected item. Used by pc_isUseitem and pc_isequip
   Returns:
		false : Cannot use/equip
		true  : Can use/equip
 * Credits:
		[Inkfish] for first idea
		[Haru] for third-classes extension
		[Cydh] finishing :D
 *------------------------------------------*/
static bool pc_isItemClass (struct map_session_data *sd, struct item_data* item) {
	while (1) {
		if (item->class_upper&ITEMJ_NORMAL && !(sd->class_&(JOBL_UPPER|JOBL_THIRD|JOBL_BABY)))	//normal classes (no upper, no baby, no third)
			break;
#ifndef RENEWAL
		//allow third classes to use trans. class items
		if (item->class_upper&ITEMJ_UPPER && sd->class_&(JOBL_UPPER|JOBL_THIRD))	//trans. classes
			break;
		//third-baby classes can use same item too
		if (item->class_upper&ITEMJ_BABY && sd->class_&JOBL_BABY)	//baby classes
			break;
		//don't need to decide specific rules for third-classes?
		//items for third classes can be used for all third classes
		if (item->class_upper&(ITEMJ_THIRD|ITEMJ_THIRD_TRANS|ITEMJ_THIRD_BABY) && sd->class_&JOBL_THIRD)
			break;
#else
		//trans. classes (exl. third-trans.)
		if (item->class_upper&ITEMJ_UPPER && sd->class_&JOBL_UPPER && !(sd->class_&JOBL_THIRD))
			break;
		//baby classes (exl. third-baby)
		if (item->class_upper&ITEMJ_BABY && sd->class_&JOBL_BABY && !(sd->class_&JOBL_THIRD))
			break;
		//third classes (exl. third-trans. and baby-third)
		if (item->class_upper&ITEMJ_THIRD && sd->class_&JOBL_THIRD && !(sd->class_&(JOBL_UPPER|JOBL_BABY)))
			break;
		//trans-third classes
		if (item->class_upper&ITEMJ_THIRD_TRANS && sd->class_&JOBL_THIRD && sd->class_&JOBL_UPPER)
			break;
		//third-baby classes
		if (item->class_upper&ITEMJ_THIRD_BABY && sd->class_&JOBL_THIRD && sd->class_&JOBL_BABY)
			break;
#endif
		return false;
	}
	return true;
}

/*=================================================
 * Checks if the player can equip the item at index n in inventory.
 * @param sd
 * @param n Item index in inventory
 * @return ITEM_EQUIP_ACK_OK(0) if can be equipped, or ITEM_EQUIP_ACK_FAIL(1)/ITEM_EQUIP_ACK_FAILLEVEL(2) if can't
 *------------------------------------------------*/
uint8 pc_isequip(struct map_session_data *sd,int n)
{
	struct item_data *item;

	nullpo_retr(ITEM_EQUIP_ACK_FAIL, sd);

	item = sd->inventory_data[n];

	if(pc_has_permission(sd, PC_PERM_USE_ALL_EQUIPMENT))
		return ITEM_EQUIP_ACK_OK;

	if(item == NULL)
		return ITEM_EQUIP_ACK_FAIL;
	if(item->elv && sd->status.base_level < (unsigned int)item->elv)
		return ITEM_EQUIP_ACK_FAILLEVEL;
	if(item->elvmax && sd->status.base_level > (unsigned int)item->elvmax)
		return ITEM_EQUIP_ACK_FAILLEVEL;
	if(item->sex != 2 && sd->status.sex != item->sex)
		return ITEM_EQUIP_ACK_FAIL;

	//fail to equip if item is restricted
	if (!battle_config.allow_equip_restricted_item && itemdb_isNoEquip(item, sd->bl.m))
		return ITEM_EQUIP_ACK_FAIL;

	if (item->equip&EQP_AMMO) {
		switch (item->look) {
			case AMMO_ARROW:
				if (battle_config.ammo_check_weapon && sd->status.weapon != W_BOW && sd->status.weapon != W_MUSICAL && sd->status.weapon != W_WHIP) {
					clif_msg(sd, ITEM_NEED_BOW);
					return ITEM_EQUIP_ACK_FAIL;
				}
				break;
			case AMMO_THROWABLE_DAGGER:
				if (!pc_checkskill(sd, AS_VENOMKNIFE))
					return ITEM_EQUIP_ACK_FAIL;
				break;
			case AMMO_BULLET:
			case AMMO_SHELL:
				if (battle_config.ammo_check_weapon && sd->status.weapon != W_REVOLVER && sd->status.weapon != W_RIFLE && sd->status.weapon != W_GATLING && sd->status.weapon != W_SHOTGUN
#ifdef RENEWAL
					&& sd->status.weapon != W_GRENADE
#endif
					) {
					clif_msg(sd, ITEM_BULLET_EQUIP_FAIL);
					return ITEM_EQUIP_ACK_FAIL;
				}
				break;
#ifndef RENEWAL
			case AMMO_GRENADE:
				if (battle_config.ammo_check_weapon && sd->status.weapon != W_GRENADE) {
					clif_msg(sd, ITEM_BULLET_EQUIP_FAIL);
					return ITEM_EQUIP_ACK_FAIL;
				}
				break;
#endif
			case AMMO_CANNONBALL:
				if (!pc_ismadogear(sd) && (sd->status.class_ == JOB_MECHANIC_T || sd->status.class_ == JOB_MECHANIC)) {
					clif_msg(sd, ITEM_NEED_MADOGEAR); // Item can only be used when Mado Gear is mounted.
					return ITEM_EQUIP_ACK_FAIL;
				}
				if (sd->state.active && !pc_iscarton(sd) && //Check if sc data is already loaded
					(sd->status.class_ == JOB_GENETIC_T || sd->status.class_ == JOB_GENETIC)) {
					clif_msg(sd, ITEM_NEED_CART); // Only available when cart is mounted.
					return ITEM_EQUIP_ACK_FAIL;
				}
				break;
		}
	}

	if (sd->sc.count) {
		if(item->equip & EQP_ARMS && item->type == IT_WEAPON && sd->sc.data[SC_STRIPWEAPON]) // Also works with left-hand weapons [DracoRPG]
			return ITEM_EQUIP_ACK_FAIL;
		if(item->equip & EQP_SHIELD && item->type == IT_ARMOR && sd->sc.data[SC_STRIPSHIELD])
			return ITEM_EQUIP_ACK_FAIL;
		if(item->equip & EQP_ARMOR && sd->sc.data[SC_STRIPARMOR])
			return ITEM_EQUIP_ACK_FAIL;
		if(item->equip & EQP_HEAD_TOP && sd->sc.data[SC_STRIPHELM])
			return ITEM_EQUIP_ACK_FAIL;
		if(item->equip & EQP_ACC && sd->sc.data[SC__STRIPACCESSORY])
			return ITEM_EQUIP_ACK_FAIL;
		if (item->equip & EQP_ARMS && sd->sc.data[SC__WEAKNESS])
			return ITEM_EQUIP_ACK_FAIL;
		if(item->equip && (sd->sc.data[SC_KYOUGAKU] || sd->sc.data[SC_SUHIDE]))
			return ITEM_EQUIP_ACK_FAIL;

		if (sd->sc.data[SC_SPIRIT] && sd->sc.data[SC_SPIRIT]->val2 == SL_SUPERNOVICE) {
			//Spirit of Super Novice equip bonuses. [Skotlex]
			if (sd->status.base_level > 90 && item->equip & EQP_HELM)
				return ITEM_EQUIP_ACK_OK; //Can equip all helms

			if (sd->status.base_level > 96 && item->equip & EQP_ARMS && item->type == IT_WEAPON && item->wlv == 4)
				switch(item->look) { //In weapons, the look determines type of weapon.
					case W_DAGGER: //All level 4 - Daggers
					case W_1HSWORD: //All level 4 - 1H Swords
					case W_1HAXE: //All level 4 - 1H Axes
					case W_MACE: //All level 4 - 1H Maces
					case W_STAFF: //All level 4 - 1H Staves
					case W_2HSTAFF: //All level 4 - 2H Staves
						return ITEM_EQUIP_ACK_OK;
				}
		}
	}

	//Not equipable by class. [Skotlex]
	if (!(1ULL << (sd->class_&MAPID_BASEMASK)&item->class_base[(sd->class_&JOBL_2_1) ? 1 : ((sd->class_&JOBL_2_2) ? 2 : 0)]))
		return ITEM_EQUIP_ACK_FAIL;

	if (!pc_isItemClass(sd, item))
		return ITEM_EQUIP_ACK_FAIL;

	return ITEM_EQUIP_ACK_OK;
}

/*==========================================
 * No problem with the session id
 * set the status that has been sent from char server
 *------------------------------------------*/
bool pc_authok(struct map_session_data *sd, uint32 login_id2, time_t expiration_time, int group_id, struct mmo_charstatus *st, bool changing_mapservers)
{
	int i;
	t_tick tick = gettick();
	uint32 ip = session[sd->fd]->client_addr;

	sd->login_id2 = login_id2;
	sd->group_id = group_id;

	/* load user permissions */
	pc_group_pc_load(sd);

	memcpy(&sd->status, st, sizeof(*st));

	if (st->sex != sd->status.sex) {
		clif_authfail_fd(sd->fd, 0);
		return false;
	}

	//Set the map-server used job id. [Skotlex]
	i = pc_jobid2mapid(sd->status.class_);
	if (i == -1) { //Invalid class?
		ShowError("pc_authok: Invalid class %d for player %s (%d:%d). Class was changed to novice.\n", sd->status.class_, sd->status.name, sd->status.account_id, sd->status.char_id);
		sd->status.class_ = JOB_NOVICE;
		sd->class_ = MAPID_NOVICE;
	} else
		sd->class_ = i;

	// Checks and fixes to character status data, that are required
	// in case of configuration change or stuff, which cannot be
	// checked on char-server.
	sd->status.hair = cap_value(sd->status.hair,MIN_HAIR_STYLE,MAX_HAIR_STYLE);
	sd->status.hair_color = cap_value(sd->status.hair_color,MIN_HAIR_COLOR,MAX_HAIR_COLOR);
	sd->status.clothes_color = cap_value(sd->status.clothes_color,MIN_CLOTH_COLOR,MAX_CLOTH_COLOR);
	sd->status.body = cap_value(sd->status.body,MIN_BODY_STYLE,MAX_BODY_STYLE);

	//Initializations to null/0 unneeded since map_session_data was filled with 0 upon allocation.
	sd->state.connect_new = 1;

	sd->followtimer = INVALID_TIMER; // [MouseJstr]
	sd->invincible_timer = INVALID_TIMER;
	sd->npc_timer_id = INVALID_TIMER;
	sd->pvp_timer = INVALID_TIMER;
	sd->expiration_tid = INVALID_TIMER;
	sd->autotrade_tid = INVALID_TIMER;

#ifdef SECURE_NPCTIMEOUT
	// Initialize to defaults/expected
	sd->npc_idle_timer = INVALID_TIMER;
	sd->npc_idle_tick = tick;
	sd->npc_idle_type = NPCT_INPUT;
	sd->state.ignoretimeout = false;
#endif

	sd->canuseitem_tick = tick;
	sd->canusecashfood_tick = tick;
	sd->canequip_tick = tick;
	sd->cantalk_tick = tick;
	sd->canskill_tick = tick;
	sd->cansendmail_tick = tick;
	sd->idletime = last_tick;

	for(i = 0; i < MAX_SPIRITBALL; i++)
		sd->spirit_timer[i] = INVALID_TIMER;

	if (battle_config.item_auto_get)
		sd->state.autoloot = 10000;

	if (battle_config.disp_experience)
		sd->state.showexp = 1;
	if (battle_config.disp_zeny)
		sd->state.showzeny = 1;
#ifdef VIP_ENABLE
	if (!battle_config.vip_disp_rate)
		sd->vip.disableshowrate = 1;
#endif

	if (!(battle_config.display_skill_fail&2))
		sd->state.showdelay = 1;

	memset(&sd->inventory, 0, sizeof(struct s_storage));
	memset(&sd->cart, 0, sizeof(struct s_storage));
	memset(&sd->storage, 0, sizeof(struct s_storage));
	memset(&sd->premiumStorage, 0, sizeof(struct s_storage));
	memset(&sd->equip_index, -1, sizeof(sd->equip_index));
	memset(&sd->equip_switch_index, -1, sizeof(sd->equip_switch_index));

	if( pc_isinvisible(sd) && !pc_can_use_command( sd, "hide", COMMAND_ATCOMMAND ) ){
		sd->status.option &= ~OPTION_INVISIBLE;
	}

	status_change_init(&sd->bl);

	sd->sc.option = sd->status.option; //This is the actual option used in battle.

	unit_dataset(&sd->bl);

	sd->guild_x = -1;
	sd->guild_y = -1;

	sd->delayed_damage = 0;

	// Event Timers
	for( i = 0; i < MAX_EVENTTIMER; i++ )
		sd->eventtimer[i] = INVALID_TIMER;
	// Rental Timer
	sd->rental_timer = INVALID_TIMER;

	for( i = 0; i < 3; i++ )
		sd->hate_mob[i] = -1;

	sd->quest_log = NULL;
	sd->num_quests = 0;
	sd->avail_quests = 0;
	sd->save_quest = false;
	sd->count_rewarp = 0;

	sd->regs.vars = i64db_alloc(DB_OPT_BASE);
	sd->regs.arrays = NULL;
	sd->vars_dirty = false;
	sd->vars_ok = false;
	sd->vars_received = 0x0;

	sd->qi_display = NULL;
	sd->qi_count = 0;

	//warp player
	if ((i=pc_setpos(sd,sd->status.last_point.map, sd->status.last_point.x, sd->status.last_point.y, CLR_OUTSIGHT)) != SETPOS_OK) {
		ShowError ("Last_point_map %s - id %d not found (error code %d)\n", mapindex_id2name(sd->status.last_point.map), sd->status.last_point.map, i);

		// try warping to a default map instead (church graveyard)
		if (pc_setpos(sd, mapindex_name2id(MAP_PRONTERA), 273, 354, CLR_OUTSIGHT) != SETPOS_OK) {
			// if we fail again
			clif_authfail_fd(sd->fd, 0);
			return false;
		}
	}

	clif_authok(sd);

	//Prevent S. Novices from getting the no-death bonus just yet. [Skotlex]
	sd->die_counter=-1;

	//display login notice
	ShowInfo("'" CL_WHITE "%s" CL_RESET "' logged in."
	         " (AID/CID: '" CL_WHITE "%d/%d" CL_RESET "',"
	         " IP: '" CL_WHITE "%d.%d.%d.%d" CL_RESET "',"
	         " Group '" CL_WHITE "%d" CL_RESET "').\n",
	         sd->status.name, sd->status.account_id, sd->status.char_id,
	         CONVIP(ip), sd->group_id);
	// Send friends list
	clif_friendslist_send(sd);

	if( !changing_mapservers ) {

		if (battle_config.display_version == 1)
			pc_show_version(sd);

		// Message of the Day [Valaris]
		for(i=0; i < MOTD_LINE_SIZE && motd_text[i][0]; i++) {
			if (battle_config.motd_type)
				clif_messagecolor(&sd->bl, color_table[COLOR_LIGHT_GREEN], motd_text[i], false, SELF);
			else
				clif_displaymessage(sd->fd, motd_text[i]);
		}

		if (expiration_time != 0)
			sd->expiration_time = expiration_time;

		/**
		 * Fixes login-without-aura glitch (the screen won't blink at this point, don't worry :P)
		 **/
		clif_changemap(sd,sd->bl.m,sd->bl.x,sd->bl.y);
	}

	pc_validate_skill(sd);

	/* [Ind] */
	sd->sc_display = NULL;
	sd->sc_display_count = 0;

	// Player has not yet received the CashShop list
	sd->status.cashshop_sent = false;

	sd->last_addeditem_index = -1;
	
	sd->bonus_script.head = NULL;
	sd->bonus_script.count = 0;

#if PACKETVER >= 20150513
	sd->hatEffectIDs = NULL;
	sd->hatEffectCount = 0;
#endif

	sd->catch_target_class = PET_CATCH_FAIL;

	// Check EXP overflow, since in previous revision EXP on Max Level can be more than 'official' Max EXP
	if (pc_is_maxbaselv(sd) && sd->status.base_exp > MAX_LEVEL_BASE_EXP) {
		sd->status.base_exp = MAX_LEVEL_BASE_EXP;
		clif_updatestatus(sd, SP_BASEEXP);
	}
	if (pc_is_maxjoblv(sd) && sd->status.job_exp > MAX_LEVEL_JOB_EXP) {
		sd->status.job_exp = MAX_LEVEL_JOB_EXP;
		clif_updatestatus(sd, SP_JOBEXP);
	}

	// Request all registries (auth is considered completed whence they arrive)
	intif_request_registry(sd,7);
	return true;
}

/*==========================================
 * Closes a connection because it failed to be authenticated from the char server.
 *------------------------------------------*/
void pc_authfail(struct map_session_data *sd)
{
	clif_authfail_fd(sd->fd, 0);
	return;
}

/**
 * Player register a bl as hatred
 * @param sd : player session
 * @param pos : hate position [0;2]
 * @param bl : target bl
 * @return false:failed, true:success
 */
bool pc_set_hate_mob(struct map_session_data *sd, int pos, struct block_list *bl)
{
	int class_;
	if (!sd || !bl || pos < 0 || pos > 2)
		return false;
	if (sd->hate_mob[pos] != -1)
	{	//Can't change hate targets.
		clif_hate_info(sd, pos, sd->hate_mob[pos], 0); //Display current
		return false;
	}

	class_ = status_get_class(bl);
	if (!pcdb_checkid(class_)) {
		unsigned int max_hp = status_get_max_hp(bl);
		if ((pos == 1 && max_hp < 6000) || (pos == 2 && max_hp < 20000))
			return false;
		if (pos != status_get_size(bl))
			return false; //Wrong size
	}
	sd->hate_mob[pos] = class_;
	pc_setglobalreg(sd, add_str(sg_info[pos].hate_var), class_+1);
	clif_hate_info(sd, pos, class_, 1);
	return true;
}

/*==========================================
 * Invoked once after the char/account/account2 registry variables are received. [Skotlex]
 * We didn't receive item information at this point so DO NOT attempt to do item operations here.
 * See intif_parse_StorageReceived() for item operations [lighta]
 *------------------------------------------*/
void pc_reg_received(struct map_session_data *sd)
{
	uint8 i;

	sd->vars_ok = true;

	sd->change_level_2nd = pc_readglobalreg(sd, add_str(JOBCHANGE2ND_VAR));
	sd->change_level_3rd = pc_readglobalreg(sd, add_str(JOBCHANGE3RD_VAR));
	sd->die_counter = pc_readglobalreg(sd, add_str(PCDIECOUNTER_VAR));

	sd->langtype = pc_readaccountreg(sd, add_str(LANGTYPE_VAR));
	if (msg_checklangtype(sd->langtype,true) < 0)
		sd->langtype = 0; //invalid langtype reset to default

	// Cash shop
	sd->cashPoints = pc_readaccountreg(sd, add_str(CASHPOINT_VAR));
	sd->kafraPoints = pc_readaccountreg(sd, add_str(KAFRAPOINT_VAR));

	// Cooking Exp
	sd->cook_mastery = pc_readglobalreg(sd, add_str(COOKMASTERY_VAR));

	if( (sd->class_&MAPID_BASEMASK) == MAPID_TAEKWON )
	{ // Better check for class rather than skill to prevent "skill resets" from unsetting this
		sd->mission_mobid = pc_readglobalreg(sd, add_str(TKMISSIONID_VAR));
		sd->mission_count = pc_readglobalreg(sd, add_str(TKMISSIONCOUNT_VAR));
	}

	if (battle_config.feature_banking)
		sd->bank_vault = pc_readreg2(sd, BANK_VAULT_VAR);

	if (battle_config.feature_roulette) {
		sd->roulette_point.bronze = pc_readreg2(sd, ROULETTE_BRONZE_VAR);
		sd->roulette_point.silver = pc_readreg2(sd, ROULETTE_SILVER_VAR);
		sd->roulette_point.gold = pc_readreg2(sd, ROULETTE_GOLD_VAR);
	}
	sd->roulette.prizeIdx = -1;

	//SG map and mob read [Komurka]
	for(i=0;i<MAX_PC_FEELHATE;i++) { //for now - someone need to make reading from txt/sql
		uint16 j;

		if ((j = pc_readglobalreg(sd, add_str(sg_info[i].feel_var))) != 0) {
			sd->feel_map[i].index = j;
			sd->feel_map[i].m = map_mapindex2mapid(j);
		} else {
			sd->feel_map[i].index = 0;
			sd->feel_map[i].m = -1;
		}
		sd->hate_mob[i] = pc_readglobalreg(sd, add_str(sg_info[i].hate_var))-1;
	}

	if ((i = pc_checkskill(sd,RG_PLAGIARISM)) > 0) {
		unsigned short skid = pc_readglobalreg(sd, add_str(SKILL_VAR_PLAGIARISM));
		sd->cloneskill_idx = skill_get_index(skid);
		if (sd->cloneskill_idx > 0) {
			sd->status.skill[sd->cloneskill_idx].id = skid;
			sd->status.skill[sd->cloneskill_idx].lv = pc_readglobalreg(sd, add_str(SKILL_VAR_PLAGIARISM_LV));
			if (sd->status.skill[sd->cloneskill_idx].lv > i)
				sd->status.skill[sd->cloneskill_idx].lv = i;
			sd->status.skill[sd->cloneskill_idx].flag = SKILL_FLAG_PLAGIARIZED;
		}
	}
	if ((i = pc_checkskill(sd,SC_REPRODUCE)) > 0) {
		unsigned short skid = pc_readglobalreg(sd, add_str(SKILL_VAR_REPRODUCE));
		sd->reproduceskill_idx = skill_get_index(skid);
		if (sd->reproduceskill_idx > 0) {
			sd->status.skill[sd->reproduceskill_idx].id = skid;
			sd->status.skill[sd->reproduceskill_idx].lv = pc_readglobalreg(sd, add_str(SKILL_VAR_REPRODUCE_LV));
			if (i < sd->status.skill[sd->reproduceskill_idx].lv)
				sd->status.skill[sd->reproduceskill_idx].lv = i;
			sd->status.skill[sd->reproduceskill_idx].flag = SKILL_FLAG_PLAGIARIZED;
		}
	}
	//Weird... maybe registries were reloaded?
	if (sd->state.active)
		return;
	sd->state.active = 1;
	sd->state.pc_loaded = false; // Ensure inventory data and status data is loaded before we calculate player stats

	intif_storage_request(sd,TABLE_STORAGE, 0, STOR_MODE_ALL); // Request storage data
	intif_storage_request(sd,TABLE_CART, 0, STOR_MODE_ALL); // Request cart data
	intif_storage_request(sd,TABLE_INVENTORY, 0, STOR_MODE_ALL); // Request inventory data

	if (sd->status.party_id)
		party_member_joined(sd);
	if (sd->status.guild_id)
		guild_member_joined(sd);
	if( sd->status.clan_id )
		clan_member_joined(sd);

	// pet
	if (sd->status.pet_id > 0)
		intif_request_petdata(sd->status.account_id, sd->status.char_id, sd->status.pet_id);

	// Homunculus [albator]
	if( sd->status.hom_id > 0 )
		intif_homunculus_requestload(sd->status.account_id, sd->status.hom_id);
	if( sd->status.mer_id > 0 )
		intif_mercenary_request(sd->status.mer_id, sd->status.char_id);
	if( sd->status.ele_id > 0 )
		intif_elemental_request(sd->status.ele_id, sd->status.char_id);

	map_addiddb(&sd->bl);
	map_delnickdb(sd->status.char_id, sd->status.name);
	if (!chrif_auth_finished(sd))
		ShowError("pc_reg_received: Failed to properly remove player %d:%d from logging db!\n", sd->status.account_id, sd->status.char_id);

	chrif_skillcooldown_request(sd->status.account_id, sd->status.char_id);
	chrif_bsdata_request(sd->status.char_id);
#ifdef VIP_ENABLE
	sd->vip.time = 0;
	sd->vip.enabled = 0;
	chrif_req_login_operation(sd->status.account_id, sd->status.name, CHRIF_OP_LOGIN_VIP, 0, 1|8, 0);  // request VIP information
#endif
	intif_Mail_requestinbox(sd->status.char_id, 0, MAIL_INBOX_NORMAL); // MAIL SYSTEM - Request Mail Inbox
	intif_request_questlog(sd);

	if (battle_config.feature_achievement) {
		sd->achievement_data.total_score = 0;
		sd->achievement_data.level = 0;
		sd->achievement_data.save = false;
		sd->achievement_data.count = 0;
		sd->achievement_data.incompleteCount = 0;
		sd->achievement_data.achievements = NULL;
		intif_request_achievements(sd->status.char_id);
	}

	if (sd->state.connect_new == 0 && sd->fd) { //Character already loaded map! Gotta trigger LoadEndAck manually.
		sd->state.connect_new = 1;
		clif_parse_LoadEndAck(sd->fd, sd);
	}

	if( pc_isinvisible(sd) ) {
		sd->vd.class_ = JT_INVISIBLE;
		clif_displaymessage( sd->fd, msg_txt( sd, 11 ) ); // Invisible: On
		// decrement the number of pvp players on the map
		map_getmapdata(sd->bl.m)->users_pvp--;

		if( map_getmapflag(sd->bl.m, MF_PVP) && !map_getmapflag(sd->bl.m, MF_PVP_NOCALCRANK) && sd->pvp_timer != INVALID_TIMER ){
			// unregister the player for ranking
			delete_timer( sd->pvp_timer, pc_calc_pvprank_timer );
			sd->pvp_timer = INVALID_TIMER;
		}

		clif_changeoption( &sd->bl );
	}

	channel_autojoin(sd);
}

static int pc_calc_skillpoint(struct map_session_data* sd)
{
	uint16 i, skill_point = 0;

	nullpo_ret(sd);

	for(i = 1; i < MAX_SKILL; i++) {
		if( sd->status.skill[i].id && sd->status.skill[i].lv > 0) {
			uint16 inf2 = skill_get_inf2(sd->status.skill[i].id);
			if ((!(inf2&INF2_QUEST_SKILL) || battle_config.quest_skill_learn) &&
				!(inf2&(INF2_WEDDING_SKILL|INF2_SPIRIT_SKILL)) //Do not count wedding/link skills. [Skotlex]
				)
			{
				if(sd->status.skill[i].flag == SKILL_FLAG_PERMANENT)
					skill_point += sd->status.skill[i].lv;
				else if(sd->status.skill[i].flag >= SKILL_FLAG_REPLACED_LV_0)
					skill_point += (sd->status.skill[i].flag - SKILL_FLAG_REPLACED_LV_0);
			}
		}
	}

	return skill_point;
}

static bool pc_grant_allskills(struct map_session_data *sd, bool addlv) {
	uint16 i = 0;

	if (!sd || !pc_has_permission(sd, PC_PERM_ALL_SKILL) || !SKILL_MAX_DB())
		return false;

	/**
	* Dummy skills must NOT be added here otherwise they'll be displayed in the,
	* skill tree and since they have no icons they'll give resource errors
	* Get ALL skills except npc/guild ones. [Skotlex]
	* Don't add SG_DEVIL [Komurka] and MO_TRIPLEATTACK and RG_SNATCHER [ultramage]
	**/
	for( i = 0; i < MAX_SKILL; i++ ) {
		uint16 skill_id = skill_idx2id(i);
		if (!skill_id || (skill_get_inf2(skill_id)&(INF2_NPC_SKILL|INF2_GUILD_SKILL)))
			continue;
		switch (skill_id) {
			case SM_SELFPROVOKE:
			case AB_DUPLELIGHT_MELEE:
			case AB_DUPLELIGHT_MAGIC:
			case WL_CHAINLIGHTNING_ATK:
			case WL_TETRAVORTEX_FIRE:
			case WL_TETRAVORTEX_WATER:
			case WL_TETRAVORTEX_WIND:
			case WL_TETRAVORTEX_GROUND:
			case WL_SUMMON_ATK_FIRE:
			case WL_SUMMON_ATK_WIND:
			case WL_SUMMON_ATK_WATER:
			case WL_SUMMON_ATK_GROUND:
			case LG_OVERBRAND_BRANDISH:
			case LG_OVERBRAND_PLUSATK:
			case WM_SEVERE_RAINSTORM_MELEE:
			case RL_R_TRIP_PLUSATK:
			case SG_DEVIL:
			case MO_TRIPLEATTACK:
			case RG_SNATCHER:
				continue;
			default:
				{
					uint8 lv = (uint8)skill_get_max(skill_id);
					if (lv > 0) {
						sd->status.skill[i].id = skill_id;
						if (addlv)
							sd->status.skill[i].lv = lv;
					}
				}
				break;
		}
	}
	return true;
}

/*==========================================
 * Calculation of skill level.
 * @param sd
 *------------------------------------------*/
void pc_calc_skilltree(struct map_session_data *sd)
{
	int i, flag;
	int c = 0;

	nullpo_retv(sd);
	i = pc_calc_skilltree_normalize_job(sd);
	c = pc_mapid2jobid(i, sd->status.sex);
	if( c == -1 )
	{ //Unable to normalize job??
		ShowError("pc_calc_skilltree: Unable to normalize job %d for character %s (%d:%d)\n", i, sd->status.name, sd->status.account_id, sd->status.char_id);
		return;
	}
	c = pc_class2idx(c);

	for( i = 0; i < MAX_SKILL; i++ ) {
		if( sd->status.skill[i].flag != SKILL_FLAG_PLAGIARIZED && sd->status.skill[i].flag != SKILL_FLAG_PERM_GRANTED ) //Don't touch these
			sd->status.skill[i].id = 0; //First clear skills.
		/* permanent skills that must be re-checked */
		if( sd->status.skill[i].flag == SKILL_FLAG_PERM_GRANTED ) {
			uint16 sk_id = skill_idx2id(i);
			if (!sk_id) {
				sd->status.skill[i].id = 0;
				sd->status.skill[i].lv = 0;
				sd->status.skill[i].flag = SKILL_FLAG_PERMANENT;
				continue;
			}
			switch (sk_id) {
				case NV_TRICKDEAD:
					if( (sd->class_&MAPID_UPPERMASK) != MAPID_NOVICE ) {
						sd->status.skill[i].id = 0;
						sd->status.skill[i].lv = 0;
						sd->status.skill[i].flag = SKILL_FLAG_PERMANENT;
					}
					break;
			}
		}
	}

	for( i = 0; i < MAX_SKILL; i++ ) {
		uint16 skill_id = 0;

		// Restore original level of skills after deleting earned skills.
		if( sd->status.skill[i].flag != SKILL_FLAG_PERMANENT && sd->status.skill[i].flag != SKILL_FLAG_PERM_GRANTED && sd->status.skill[i].flag != SKILL_FLAG_PLAGIARIZED ) {
			sd->status.skill[i].lv = (sd->status.skill[i].flag == SKILL_FLAG_TEMPORARY) ? 0 : sd->status.skill[i].flag - SKILL_FLAG_REPLACED_LV_0;
			sd->status.skill[i].flag = SKILL_FLAG_PERMANENT;
		}

		//Enable Bard/Dancer spirit linked skills.
		if (!(skill_id = skill_idx2id(i)) || skill_id < DC_HUMMING || skill_id > DC_SERVICEFORYOU)
			continue;

		if( sd->sc.count && sd->sc.data[SC_SPIRIT] && sd->sc.data[SC_SPIRIT]->val2 == SL_BARDDANCER ) {
			//Link Dancer skills to bard.
			if( sd->status.sex ) {
				if( sd->status.skill[i-8].lv < 10 )
					continue;
				sd->status.skill[i].id = skill_id;
				sd->status.skill[i].lv = sd->status.skill[i-8].lv; // Set the level to the same as the linking skill
				sd->status.skill[i].flag = SKILL_FLAG_TEMPORARY; // Tag it as a non-savable, non-uppable, bonus skill
			}
			//Link Bard skills to dancer.
			else {
				if( sd->status.skill[i].lv < 10 )
					continue;
				sd->status.skill[i-8].id = skill_id - 8;
				sd->status.skill[i-8].lv = sd->status.skill[i].lv; // Set the level to the same as the linking skill
				sd->status.skill[i-8].flag = SKILL_FLAG_TEMPORARY; // Tag it as a non-savable, non-uppable, bonus skill
			}
		}
	}

	// Removes Taekwon Ranker skill bonus
	if ((sd->class_&MAPID_UPPERMASK) != MAPID_TAEKWON) {
		uint16 c_ = pc_class2idx(JOB_TAEKWON);

		for (i = 0; i < MAX_SKILL_TREE; i++) {
			uint16 sk_id = skill_tree[c_][i].skill_id;
			uint16 sk_idx = 0;

			if (!sk_id || !(sk_idx = skill_get_index(skill_tree[c_][i].skill_id)))
				continue;

			if (sd->status.skill[sk_idx].flag != SKILL_FLAG_PLAGIARIZED && sd->status.skill[sk_idx].flag != SKILL_FLAG_PERM_GRANTED) {
				if (sk_id == NV_BASIC || sk_id == NV_FIRSTAID || sk_id == WE_CALLBABY)
					continue;
				sd->status.skill[sk_idx].id = 0;
			}
		}
	}

	// Grant all skills
	pc_grant_allskills(sd, false);

	do {
		uint16 skid = 0;

		flag = 0;
		for (i = 0; i < MAX_SKILL_TREE && (skid = skill_tree[c][i].skill_id) > 0; i++) {
			bool fail = false;
			uint16 sk_idx = skill_get_index(skid);

			if (sd->status.skill[sk_idx].id)
				continue; //Skill already known.

			if (!battle_config.skillfree) {
				uint8 j;

				// Checking required skills
				for(j = 0; j < MAX_PC_SKILL_REQUIRE; j++) {
					uint16 sk_need_id = skill_tree[c][i].need[j].skill_id;
					uint16 sk_need_idx = 0;

					if (sk_need_id && (sk_need_idx = skill_get_index(sk_need_id))) {
						short sk_need = sk_need_id;

						if (sd->status.skill[sk_need_idx].id == 0 || sd->status.skill[sk_need_idx].flag == SKILL_FLAG_TEMPORARY || sd->status.skill[sk_need_idx].flag == SKILL_FLAG_PLAGIARIZED)
							sk_need = 0; //Not learned.
						else if (sd->status.skill[sk_need_idx].flag >= SKILL_FLAG_REPLACED_LV_0) //Real learned level
							sk_need = sd->status.skill[sk_need_idx].flag - SKILL_FLAG_REPLACED_LV_0;
						else
							sk_need = pc_checkskill(sd,sk_need_id);

						if (sk_need < skill_tree[c][i].need[j].skill_lv) {
							fail = true;
							break;
						}
					}
				}

				if (sd->status.base_level < skill_tree[c][i].baselv) { //We need to get the actual class in this case
					int class_ = pc_mapid2jobid(sd->class_, sd->status.sex);
					class_ = pc_class2idx(class_);
					if (class_ == c || (class_ != c && sd->status.base_level < skill_tree[class_][i].baselv))
						fail = true; // base level requirement wasn't satisfied
				}
				if (sd->status.job_level < skill_tree[c][i].joblv) { //We need to get the actual class in this case
					int class_ = pc_mapid2jobid(sd->class_, sd->status.sex);
					class_ = pc_class2idx(class_);
					if (class_ == c || (class_ != c && sd->status.job_level < skill_tree[class_][i].joblv))
						fail = true; // job level requirement wasn't satisfied
				}
			}

			if (!fail) {
				int inf2 = skill_get_inf2(skid);

				if (!sd->status.skill[sk_idx].lv && (
					(inf2&INF2_QUEST_SKILL && !battle_config.quest_skill_learn) ||
					inf2&INF2_WEDDING_SKILL ||
					(inf2&INF2_SPIRIT_SKILL && !sd->sc.data[SC_SPIRIT])
				))
					continue; //Cannot be learned via normal means. Note this check DOES allows raising already known skills.

				sd->status.skill[sk_idx].id = skid;

				if(inf2&INF2_SPIRIT_SKILL) { //Spirit skills cannot be learned, they will only show up on your tree when you get buffed.
					sd->status.skill[sk_idx].lv = 1; // need to manually specify a skill level
					sd->status.skill[sk_idx].flag = SKILL_FLAG_TEMPORARY; //So it is not saved, and tagged as a "bonus" skill.
				}
				flag = 1; // skill list has changed, perform another pass
			}
		}
	} while(flag);

	if( c > 0 && sd->status.skill_point == 0 && pc_is_taekwon_ranker(sd) ) {
		unsigned short skid = 0;
		/* Taekwon Ranker Bonus Skill Tree
		============================================
		- Grant All Taekwon Tree, but only as Bonus Skills in case they drop from ranking.
		- (c > 0) to avoid grant Novice Skill Tree in case of Skill Reset (need more logic)
		- (sd->status.skill_point == 0) to wait until all skill points are assigned to avoid problems with Job Change quest. */

		for( i = 0; i < MAX_SKILL_TREE && (skid = skill_tree[c][i].skill_id) > 0; i++ ) {
			uint16 sk_idx = 0;
			if (!(sk_idx = skill_get_index(skid)))
				continue;
			if( (skill_get_inf2(skid)&(INF2_QUEST_SKILL|INF2_WEDDING_SKILL)) )
				continue; //Do not include Quest/Wedding skills.
			if( sd->status.skill[sk_idx].id == 0 ) {
				sd->status.skill[sk_idx].id = skid;
				sd->status.skill[sk_idx].flag = SKILL_FLAG_TEMPORARY; // So it is not saved, and tagged as a "bonus" skill.
			} else if( skid != NV_BASIC )
				sd->status.skill[sk_idx].flag = SKILL_FLAG_REPLACED_LV_0 + sd->status.skill[sk_idx].lv; // Remember original level
			sd->status.skill[sk_idx].lv = skill_tree_get_max(skid, sd->status.class_);
		}
	}
}

//Checks if you can learn a new skill after having leveled up a skill.
static void pc_check_skilltree(struct map_session_data *sd)
{
	int i, flag = 0;
	int c = 0;

	if (battle_config.skillfree)
		return; //Function serves no purpose if this is set

	i = pc_calc_skilltree_normalize_job(sd);
	c = pc_mapid2jobid(i, sd->status.sex);
	if (c == -1) { //Unable to normalize job??
		ShowError("pc_check_skilltree: Unable to normalize job %d for character %s (%d:%d)\n", i, sd->status.name, sd->status.account_id, sd->status.char_id);
		return;
	}
	c = pc_class2idx(c);

	do {
		uint16 skid = 0;

		flag = 0;
		for (i = 0; i < MAX_SKILL_TREE && (skid = skill_tree[c][i].skill_id) > 0; i++ ) {
			uint16 sk_idx = skill_get_index(skid);
			bool fail = false;
			uint8 j = 0;

			if (sd->status.skill[sk_idx].id) //Already learned
				continue;

			// Checking required skills
			for (j = 0; j < MAX_PC_SKILL_REQUIRE; j++) {
				uint16 sk_need_id = skill_tree[c][i].need[j].skill_id;
				uint16 sk_need_idx = 0;

				if (sk_need_id && (sk_need_idx = skill_get_index(sk_need_id))) {
					short sk_need = sk_need_id;

					if (sd->status.skill[sk_need_idx].id == 0 || sd->status.skill[sk_need_idx].flag == SKILL_FLAG_TEMPORARY || sd->status.skill[sk_need_idx].flag == SKILL_FLAG_PLAGIARIZED)
						sk_need = 0; //Not learned.
					else if (sd->status.skill[sk_need_idx].flag >= SKILL_FLAG_REPLACED_LV_0) //Real lerned level
						sk_need = sd->status.skill[sk_need_idx].flag - SKILL_FLAG_REPLACED_LV_0;
					else
						sk_need = pc_checkskill(sd,sk_need_id);

					if (sk_need < skill_tree[c][i].need[j].skill_lv) {
						fail = true;
						break;
					}
				}
			}

			if( fail )
				continue;
			if (sd->status.base_level < skill_tree[c][i].baselv || sd->status.job_level < skill_tree[c][i].joblv)
				continue;

			j = skill_get_inf2(skid);
			if( !sd->status.skill[sk_idx].lv && (
				(j&INF2_QUEST_SKILL && !battle_config.quest_skill_learn) ||
				j&INF2_WEDDING_SKILL ||
				(j&INF2_SPIRIT_SKILL && !sd->sc.data[SC_SPIRIT])
			) )
				continue; //Cannot be learned via normal means.

			sd->status.skill[sk_idx].id = skid;
			flag = 1;
		}
	} while(flag);
}

// Make sure all the skills are in the correct condition
// before persisting to the backend.. [MouseJstr]
void pc_clean_skilltree(struct map_session_data *sd)
{
	uint16 i;
	for (i = 0; i < MAX_SKILL; i++){
		if (sd->status.skill[i].flag == SKILL_FLAG_TEMPORARY || sd->status.skill[i].flag == SKILL_FLAG_PLAGIARIZED) {
			sd->status.skill[i].id = 0;
			sd->status.skill[i].lv = 0;
			sd->status.skill[i].flag = SKILL_FLAG_PERMANENT;
		}
		else if (sd->status.skill[i].flag >= SKILL_FLAG_REPLACED_LV_0){
			sd->status.skill[i].lv = sd->status.skill[i].flag - SKILL_FLAG_REPLACED_LV_0;
			sd->status.skill[i].flag = SKILL_FLAG_PERMANENT;
		}
	}
}

int pc_calc_skilltree_normalize_job(struct map_session_data *sd)
{
	int skill_point, novice_skills;
	int c = sd->class_;

	if (!battle_config.skillup_limit || pc_has_permission(sd, PC_PERM_ALL_SKILL))
		return c;

	skill_point = pc_calc_skillpoint(sd);

	novice_skills = job_info[pc_class2idx(JOB_NOVICE)].max_level[1] - 1;

	// limit 1st class and above to novice job levels
	if(skill_point < novice_skills && (sd->class_&MAPID_BASEMASK) != MAPID_SUMMONER)
	{
		c = MAPID_NOVICE;
	}
	// limit 2nd class and above to first class job levels (super novices are exempt)
	else if (sd->class_&JOBL_2 && (sd->class_&MAPID_UPPERMASK) != MAPID_SUPER_NOVICE)
	{
		// regenerate change_level_2nd
		if (!sd->change_level_2nd)
		{
			if (sd->class_&JOBL_THIRD)
			{
				// if neither 2nd nor 3rd jobchange levels are known, we have to assume a default for 2nd
				if (!sd->change_level_3rd)
					sd->change_level_2nd = job_info[pc_class2idx(pc_mapid2jobid(sd->class_&MAPID_UPPERMASK, sd->status.sex))].max_level[1];
				else
					sd->change_level_2nd = 1 + skill_point + sd->status.skill_point
						- (sd->status.job_level - 1)
						- (sd->change_level_3rd - 1)
						- novice_skills;
			}
			else
			{
				sd->change_level_2nd = 1 + skill_point + sd->status.skill_point
						- (sd->status.job_level - 1)
						- novice_skills;

			}

			pc_setglobalreg(sd, add_str(JOBCHANGE2ND_VAR), sd->change_level_2nd);
		}

		if (skill_point < novice_skills + (sd->change_level_2nd - 1))
		{
			c &= MAPID_BASEMASK;
		}
		// limit 3rd class to 2nd class/trans job levels
		else if(sd->class_&JOBL_THIRD)
		{
			// regenerate change_level_3rd
			if (!sd->change_level_3rd)
			{
					sd->change_level_3rd = 1 + skill_point + sd->status.skill_point
						- (sd->status.job_level - 1)
						- (sd->change_level_2nd - 1)
						- novice_skills;
					pc_setglobalreg(sd, add_str(JOBCHANGE3RD_VAR), sd->change_level_3rd);
			}

			if (skill_point < novice_skills + (sd->change_level_2nd - 1) + (sd->change_level_3rd - 1))
				c &= MAPID_UPPERMASK;
		}
	}

	// restore non-limiting flags
	c |= sd->class_&(JOBL_UPPER|JOBL_BABY);

	return c;
}

/*==========================================
 * Updates the weight status
 *------------------------------------------
 * 1: overweight 50% for pre-renewal and 70% for renewal
 * 2: overweight 90%
 * It's assumed that SC_WEIGHT50 and SC_WEIGHT90 are only started/stopped here.
 */
void pc_updateweightstatus(struct map_session_data *sd)
{
	int old_overweight;
	int new_overweight;

	nullpo_retv(sd);

	old_overweight = (sd->sc.data[SC_WEIGHT90]) ? 2 : (sd->sc.data[SC_WEIGHT50]) ? 1 : 0;
#ifdef RENEWAL
	new_overweight = (pc_is90overweight(sd)) ? 2 : (pc_is70overweight(sd)) ? 1 : 0;
#else
	new_overweight = (pc_is90overweight(sd)) ? 2 : (pc_is50overweight(sd)) ? 1 : 0;
#endif

	if( old_overweight == new_overweight )
		return; // no change

	// stop old status change
	if( old_overweight == 1 )
		status_change_end(&sd->bl, SC_WEIGHT50, INVALID_TIMER);
	else if( old_overweight == 2 )
		status_change_end(&sd->bl, SC_WEIGHT90, INVALID_TIMER);

	// start new status change
	if( new_overweight == 1 )
		sc_start(&sd->bl,&sd->bl, SC_WEIGHT50, 100, 0, 0);
	else if( new_overweight == 2 )
		sc_start(&sd->bl,&sd->bl, SC_WEIGHT90, 100, 0, 0);

	// update overweight status
	sd->regen.state.overweight = new_overweight;
}

int pc_disguise(struct map_session_data *sd, int class_)
{
	if (!class_ && !sd->disguise)
		return 0;
	if (class_ && sd->disguise == class_)
		return 0;

	if(pc_isinvisible(sd))
  	{	//Character is invisible. Stealth class-change. [Skotlex]
		sd->disguise = class_; //viewdata is set on uncloaking.
		return 2;
	}

	if (sd->bl.prev != NULL) {
		pc_stop_walking(sd, 0);
		clif_clearunit_area(&sd->bl, CLR_OUTSIGHT);
	}

	if (!class_) {
		sd->disguise = 0;
		class_ = sd->status.class_;
	} else
		sd->disguise=class_;

	status_set_viewdata(&sd->bl, class_);
	clif_changeoption(&sd->bl);

	if (sd->bl.prev != NULL) {
		clif_spawn(&sd->bl);
		if (class_ == sd->status.class_ && pc_iscarton(sd))
		{	//It seems the cart info is lost on undisguise.
			clif_cartlist(sd);
			clif_updatestatus(sd,SP_CARTINFO);
		}
		if (sd->chatID) {
			struct chat_data* cd;
			if ((cd = (struct chat_data*)map_id2bl(sd->chatID)) != NULL)
				clif_dispchat(cd,0);
		}
	}
	return 1;
}

/// Show error message
#define PC_BONUS_SHOW_ERROR(type,type2,val) { ShowError("%s: %s: Invalid %s %d.\n",__FUNCTION__,#type,#type2,(val)); break; }
/// Check for valid Element, break & show error message if invalid Element
#define PC_BONUS_CHK_ELEMENT(ele,bonus) { if (!CHK_ELEMENT((ele))) { PC_BONUS_SHOW_ERROR((bonus),Element,(ele)); }}
/// Check for valid Race, break & show error message if invalid Race
#define PC_BONUS_CHK_RACE(rc,bonus) { if (!CHK_RACE((rc))) { PC_BONUS_SHOW_ERROR((bonus),Race,(rc)); }}
/// Check for valid Race2, break & show error message if invalid Race2
#define PC_BONUS_CHK_RACE2(rc2,bonus) { if (!CHK_RACE2((rc2))) { PC_BONUS_SHOW_ERROR((bonus),Race2,(rc2)); }}
/// Check for valid Class, break & show error message if invalid Class
#define PC_BONUS_CHK_CLASS(cl,bonus) { if (!CHK_CLASS((cl))) { PC_BONUS_SHOW_ERROR((bonus),Class,(cl)); }}
/// Check for valid Size, break & show error message if invalid Size
#define PC_BONUS_CHK_SIZE(sz,bonus) { if (!CHK_MOBSIZE((sz))) { PC_BONUS_SHOW_ERROR((bonus),Size,(sz)); }}
/// Check for valid SC, break & show error message if invalid SC
#define PC_BONUS_CHK_SC(sc,bonus) { if ((sc) <= SC_NONE || (sc) >= SC_MAX) { PC_BONUS_SHOW_ERROR((bonus),Effect,(sc)); }}

/**
 * Add auto spell bonus for player while attacking/attacked
 * @param spell: Spell array
 * @param id: Skill to cast
 * @param lv: Skill level
 * @param rate: Success chance
 * @param flag: Battle flag
 * @param card_id: Used to prevent card stacking
 */
static void pc_bonus_autospell(std::vector<s_autospell> &spell, short id, short lv, short rate, short flag, unsigned short card_id)
{
	if (spell.size() == MAX_PC_BONUS) {
		ShowWarning("pc_bonus_autospell: Reached max (%d) number of autospells per character!\n", MAX_PC_BONUS);
		return;
	}

	if (!rate)
		return;

	if (!(flag&BF_RANGEMASK))
		flag |= BF_SHORT | BF_LONG; //No range defined? Use both.
	if (!(flag&BF_WEAPONMASK))
		flag |= BF_WEAPON; //No attack type defined? Use weapon.
	if (!(flag&BF_SKILLMASK)) {
		if (flag&(BF_MAGIC | BF_MISC))
			flag |= BF_SKILL; //These two would never trigger without BF_SKILL
		if (flag&BF_WEAPON)
			flag |= BF_NORMAL; //By default autospells should only trigger on normal weapon attacks.
	}

	if (!battle_config.autospell_stacking && rate > 0) // Stacking disabled, make a new entry
		;
	else {
		for (auto &it : spell) {
			if ((it.card_id == card_id || it.rate < 0 || rate < 0) && it.id == id && it.lv == lv && it.flag == flag) {
				it.rate = cap_value(it.rate + rate, -10000, 10000);
				return;
			}
		}
	}

	struct s_autospell entry = {};

	if (rate < -10000 || rate > 10000)
		ShowWarning("pc_bonus_autospell: Item bonus rate %d exceeds -10000~10000 range, capping.\n", rate);

	entry.id = id;
	entry.lv = lv;
	entry.rate = cap_value(rate, -10000, 10000);
	entry.flag = flag;
	entry.card_id = card_id;

	spell.push_back(entry);
}

/**
 * Add auto spell bonus for player while using skills
 * @param spell: Spell array
 * @param src_skill: Trigger skill
 * @param id: Support or target type
 * @param lv: Skill level
 * @param rate: Success chance
 * @param card_id: Used to prevent card stacking
 */
static void pc_bonus_autospell_onskill(std::vector<s_autospell> &spell, short src_skill, short id, short lv, short rate, unsigned short card_id)
{
	if (spell.size() == MAX_PC_BONUS) {
		ShowWarning("pc_bonus_autospell_onskill: Reached max (%d) number of autospells per character!\n", MAX_PC_BONUS);
		return;
	}

	if (!rate)
		return;

	struct s_autospell entry = {};

	if (rate < -10000 || rate > 10000)
		ShowWarning("pc_bonus_onskill: Item bonus rate %d exceeds -10000~10000 range, capping.\n", rate);

	entry.flag = src_skill;
	entry.id = id;
	entry.lv = lv;
	entry.rate = cap_value(rate, -10000, 10000);
	entry.card_id = card_id;

	spell.push_back(entry);
}

/**
 * Add inflict effect bonus for player while attacking/attacked
 * @param effect: Effect array
 * @param sc: SC/Effect type
 * @param rate: Success chance
 * @param arrow_rate: success chance if bonus comes from arrow-type item
 * @param flag: Target flag
 * @param duration: Duration. If 0 use default duration lookup for associated skill with level 7
 */
static void pc_bonus_addeff(std::vector<s_addeffect> &effect, enum sc_type sc, short rate, short arrow_rate, unsigned char flag, unsigned int duration)
{
	if (effect.size() == MAX_PC_BONUS) {
		ShowWarning("pc_bonus_addeff: Reached max (%d) number of add effects per character!\n", MAX_PC_BONUS);
		return;
	}

	if (!(flag&(ATF_SHORT | ATF_LONG)))
		flag |= ATF_SHORT | ATF_LONG; //Default range: both
	if (!(flag&(ATF_TARGET | ATF_SELF)))
		flag |= ATF_TARGET; //Default target: enemy.
	if (!(flag&(ATF_WEAPON | ATF_MAGIC | ATF_MISC)))
		flag |= ATF_WEAPON; //Default type: weapon.

	if (!duration)
		duration = (unsigned int)skill_get_time2(status_sc2skill(sc), 7);

	for (auto &it : effect) {
		if (it.sc == sc && it.flag == flag) {
			it.rate = cap_value(it.rate + rate, -10000, 10000);
			it.arrow_rate += arrow_rate;
			it.duration = umax(it.duration, duration);
			return;
		}
	}

	struct s_addeffect entry = {};

	if (rate < -10000 || rate > 10000)
		ShowWarning("pc_bonus_addeff: Item bonus rate %d exceeds -10000~10000 range, capping.\n", rate);

	entry.sc = sc;
	entry.rate = cap_value(rate, -10000, 10000);
	entry.arrow_rate = arrow_rate;
	entry.flag = flag;
	entry.duration = duration;

	effect.push_back(entry);
}

/**
 * Add inflict effect bonus for player while attacking using skill
 * @param effect: Effect array
 * @param sc: SC/Effect type
 * @param rate: Success chance
 * @param skill_id: Skill to cast
 * @param target: Target type
 * @param duration: Duration. If 0 use default duration lookup for associated skill with level 7
 */
static void pc_bonus_addeff_onskill(std::vector<s_addeffectonskill> &effect, enum sc_type sc, short rate, short skill_id, unsigned char target, unsigned int duration)
{
	if (effect.size() == MAX_PC_BONUS) {
		ShowWarning("pc_bonus_addeff_onskill: Reached max (%d) number of add effects per character!\n", MAX_PC_BONUS);
		return;
	}

	if (!duration)
		duration = (unsigned int)skill_get_time2(status_sc2skill(sc), 7);

	for (auto &it : effect) {
		if (it.sc == sc && it.skill_id == skill_id && it.target == target) {
			it.rate = cap_value(it.rate + rate, -10000, 10000);
			it.duration = umax(it.duration, duration);
			return;
		}
	}

	struct s_addeffectonskill entry = {};

	if (rate < -10000 || rate > 10000)
		ShowWarning("pc_bonus_addeff_onskill: Item bonus rate %d exceeds -10000~10000 range, capping.\n", rate);

	entry.sc = sc;
	entry.rate = cap_value(rate, -10000, 10000);
	entry.skill_id = skill_id;
	entry.target = target;
	entry.duration = duration;

	effect.push_back(entry);
}

/**
 * Adjust/add drop rate modifier for player
 * @param drop: Player's sd->add_drop (struct s_add_drop)
 * @param nameid: item id that will be dropped
 * @param group: group id
 * @param class_: target class
 * @param race: target race. if < 0, means monster_id
 * @param rate: rate value: 1 ~ 10000. If < 0, it will be multiplied with mob level/10
 */
static void pc_bonus_item_drop(std::vector<s_add_drop> &drop, unsigned short nameid, uint16 group, int class_, short race, int rate)
{
	if (!nameid && !group) {
		ShowWarning("pc_bonus_item_drop: No Item ID nor Item Group ID specified.\n");
		return;
	}
	if (nameid && !itemdb_exists(nameid)) {
		ShowWarning("pc_bonus_item_drop: Invalid item id %hu\n",nameid);
		return;
	}
	if (group && !itemdb_group_exists(group)) {
		ShowWarning("pc_bonus_item_drop: Invalid Item Group %hu\n",group);
		return;
	}

	if (drop.size() == MAX_PC_BONUS) {
		ShowWarning("pc_bonus_item_drop: Reached max (%d) number of added drops per character! (nameid: %hu group: %d class_: %d race: %d rate: %d)\n", MAX_PC_BONUS, nameid, group, class_, race, rate);
		return;
	}

	//Apply config rate adjustment settings.
	if (rate >= 0) { //Absolute drop.
		if (battle_config.item_rate_adddrop != 100)
			rate = rate*battle_config.item_rate_adddrop/100;
		if (rate < battle_config.item_drop_adddrop_min)
			rate = battle_config.item_drop_adddrop_min;
		else if (rate > battle_config.item_drop_adddrop_max)
			rate = battle_config.item_drop_adddrop_max;
	} else { //Relative drop, max/min limits are applied at drop time.
		if (battle_config.item_rate_adddrop != 100)
			rate = rate*battle_config.item_rate_adddrop/100;
		if (rate > -1)
			rate = -1;
	}

	for (auto &it : drop) {
		if (it.nameid == nameid && it.group == group && it.race == race && it.class_ == class_) {
			if ((rate < 0 && it.rate < 0) || (rate > 0 && it.rate > 0)) //Adjust the rate if it has same classification
				it.rate = cap_value(it.rate + rate, -10000, 10000);
			return;
		}
	}

	struct s_add_drop entry = {};

	if (rate < -10000 || rate > 10000)
		ShowWarning("pc_bonus_item_drop: Item bonus rate %d exceeds -10000~10000 range, capping.\n", rate);

	entry.nameid = nameid;
	entry.group = group;
	entry.race = race;
	entry.class_ = class_;
	entry.rate = cap_value(rate, -10000, 10000);

	drop.push_back(entry);
}

/**
 * Add autobonus to player when attacking/attacked
 * @param bonus: Bonus array
 * @param script: Script to execute
 * @param rate: Success chance
 * @param dur: Duration
 * @param flag: Battle flag/skill
 * @param other_script: Secondary script to execute
 * @param pos: Item equip position
 * @param onskill: Skill used to trigger autobonus
 * @return True on success or false otherwise
 */
bool pc_addautobonus(std::vector<s_autobonus> &bonus, const char *script, short rate, unsigned int dur, uint16 flag, const char *other_script, unsigned int pos, bool onskill)
{
	if (bonus.size() == MAX_PC_BONUS) {
		ShowWarning("pc_addautobonus: Reached max (%d) number of autobonus per character!\n", MAX_PC_BONUS);
		return false;
	}

	if (!onskill) {
		if (!(flag&BF_RANGEMASK))
			flag |= BF_SHORT | BF_LONG; //No range defined? Use both.
		if (!(flag&BF_WEAPONMASK))
			flag |= BF_WEAPON; //No attack type defined? Use weapon.
		if (!(flag&BF_SKILLMASK)) {
			if (flag&(BF_MAGIC | BF_MISC))
				flag |= BF_SKILL; //These two would never trigger without BF_SKILL
			if (flag&BF_WEAPON)
				flag |= BF_NORMAL | BF_SKILL;
		}
	}

	struct s_autobonus entry = {};

	if (rate < -10000 || rate > 10000)
		ShowWarning("pc_addautobonus: Item bonus rate %d exceeds -10000~10000 range, capping.\n", rate);

	entry.rate = cap_value(rate, -10000, 10000);
	entry.duration = dur;
	entry.active = INVALID_TIMER;
	entry.atk_type = flag;
	entry.pos = pos;
	entry.bonus_script = aStrdup(script);
	entry.other_script = (other_script ? aStrdup(other_script) : NULL);

	bonus.push_back(entry);

	return true;
}

/**
 * Remove an autobonus from player
 * @param sd: Player data
 * @param bonus: Autobonus array
 * @param restore: Run script on clearing or not
 */
void pc_delautobonus(struct map_session_data* sd, std::vector<s_autobonus> &bonus, bool restore)
{
	nullpo_retv(sd);

	std::vector<s_autobonus>::iterator it = bonus.begin();

	while( it != bonus.end() ){
		s_autobonus b = *it;

		if (b.active != INVALID_TIMER) {
			if (restore && (sd->state.autobonus&b.pos) == b.pos) {
				if (b.bonus_script) {
					unsigned int equip_pos_idx = 0;

					// Create a list of all equipped positions to see if all items needed for the autobonus are still present [Playtester]
					for (uint8 j = 0; j < EQI_MAX; j++) {
						if (sd->equip_index[j] >= 0)
							equip_pos_idx |= sd->inventory.u.items_inventory[sd->equip_index[j]].equip;
					}

					if ((equip_pos_idx&b.pos) == b.pos)
						script_run_autobonus(b.bonus_script, sd, b.pos);
				}

				it++;

				continue;
			} else { // Logout / Unequipped an item with an activated bonus
				delete_timer(b.active, pc_endautobonus);
				b.active = INVALID_TIMER;
			}
		}

		if (b.bonus_script)
			aFree(b.bonus_script);
		if (b.other_script)
			aFree(b.other_script);

		it = bonus.erase(it);
	}
}

/**
 * Execute autobonus on player
 * @param sd: Player data
 * @param autobonus: Autobonus to run
 */
void pc_exeautobonus(struct map_session_data *sd, std::vector<s_autobonus> *bonus, struct s_autobonus *autobonus)
{
	nullpo_retv(sd);
	nullpo_retv(autobonus);

	if (autobonus->active != INVALID_TIMER)
		delete_timer(autobonus->active, pc_endautobonus);

	if( autobonus->other_script )
	{
		int j;
		unsigned int equip_pos_idx = 0;
		//Create a list of all equipped positions to see if all items needed for the autobonus are still present [Playtester]
		for(j = 0; j < EQI_MAX; j++) {
			if(sd->equip_index[j] >= 0)
				equip_pos_idx |= sd->inventory.u.items_inventory[sd->equip_index[j]].equip;
		}
		if((equip_pos_idx&autobonus->pos) == autobonus->pos)
			script_run_autobonus(autobonus->other_script,sd,autobonus->pos);
	}

	autobonus->active = add_timer(gettick()+autobonus->duration, pc_endautobonus, sd->bl.id, (intptr_t)bonus);
	sd->state.autobonus |= autobonus->pos;
	status_calc_pc(sd,SCO_FORCE);
}

/**
 * Remove autobonus timer from player
 */
TIMER_FUNC(pc_endautobonus){
	struct map_session_data *sd = map_id2sd(id);
	std::vector<s_autobonus> *bonus = (std::vector<s_autobonus> *)data;

	nullpo_ret(sd);
	nullpo_ret(bonus);

	for( struct s_autobonus& autobonus : *bonus ){
		if( autobonus.active == tid ){
			autobonus.active = INVALID_TIMER;
			sd->state.autobonus &= ~autobonus.pos;
			break;
		}
	}
	
	status_calc_pc(sd,SCO_FORCE);
	return 0;
}

/**
 * Add element bonus to player when attacking
 * @param sd: Player data
 * @param ele: Element to adjust
 * @param rate: Success chance
 * @param flag: Battle flag
 */
static void pc_bonus_addele(struct map_session_data* sd, unsigned char ele, short rate, short flag)
{
	nullpo_retv(sd);

	struct weapon_data *wd = (sd->state.lr_flag ? &sd->left_weapon : &sd->right_weapon);

	if (wd->addele2.size() == MAX_PC_BONUS) {
		ShowWarning("pc_bonus_addele: Reached max (%d) number of add element damage bonuses per character!\n", MAX_PC_BONUS);
		return;
	}

	if (!(flag&BF_RANGEMASK))
		flag |= BF_SHORT | BF_LONG;
	if (!(flag&BF_WEAPONMASK))
		flag |= BF_WEAPON;
	if (!(flag&BF_SKILLMASK)) {
		if (flag&(BF_MAGIC | BF_MISC))
			flag |= BF_SKILL;
		if (flag&BF_WEAPON)
			flag |= BF_NORMAL | BF_SKILL;
	}

	for (auto &it : wd->addele2) {
		if (it.ele == ele && it.flag == flag) {
			it.rate = cap_value(it.rate + rate, -10000, 10000);
			return;
		}
	}

	struct s_addele2 entry = {};

	if (rate < -10000 || rate > 10000)
		ShowWarning("pc_bonus_addele: Item bonus rate %d exceeds -10000~10000 range, capping.\n", rate);

	entry.ele = ele;
	entry.rate = cap_value(rate, -10000, 10000);
	entry.flag = flag;

	wd->addele2.push_back(entry);
}

/**
 * Reduce element bonus to player when attacking
 * @param sd: Player data
 * @param ele: Element to adjust
 * @param rate: Success chance
 * @param flag: Battle flag
 */
static void pc_bonus_subele(struct map_session_data* sd, unsigned char ele, short rate, short flag)
{
	nullpo_retv(sd);

	if (sd->subele2.size() == MAX_PC_BONUS) {
		ShowWarning("pc_bonus_subele: Reached max (%d) number of resist element damage bonuses per character!\n", MAX_PC_BONUS);
		return;
	}

	if (!(flag&BF_RANGEMASK))
		flag |= BF_SHORT | BF_LONG;
	if (!(flag&BF_WEAPONMASK))
		flag |= BF_WEAPON;
	if (!(flag&BF_SKILLMASK)) {
		if (flag&(BF_MAGIC | BF_MISC))
			flag |= BF_SKILL;
		if (flag&BF_WEAPON)
			flag |= BF_NORMAL | BF_SKILL;
	}

	for (auto &it : sd->subele2) {
		if (it.ele == ele && it.flag == flag) {
			it.rate = cap_value(it.rate + rate, -10000, 10000);
			return;
		}
	}

	struct s_addele2 entry = {};

	if (rate < -10000 || rate > 10000)
		ShowWarning("pc_bonus_subele: Item bonus rate %d exceeds -10000~10000 range, capping.\n", rate);

	entry.ele = ele;
	entry.rate = cap_value(rate, -10000, 10000);
	entry.flag = flag;

	sd->subele2.push_back(entry);
}

/**
 * General item bonus for player
 * @param bonus: Bonus array
 * @param id: Key
 * @param val: Value
 */
static void pc_bonus_itembonus(std::vector<s_item_bonus> &bonus, uint16 id, int val)
{
	for (auto &it : bonus) {
		if (it.id == id) {
			it.val = cap_value(it.val + val, -10000, 10000);
			return;
		}
	}

	struct s_item_bonus entry = {};

	if (val < -10000 || val > 10000)
		ShowWarning("pc_bonus_itembonus: Item bonus val %d exceeds -10000~10000 range, capping.\n", val);

	entry.id = id;
	entry.val = cap_value(val, -10000, 10000);

	bonus.push_back(entry);
}

/**
 * Remove HP/SP to player when attacking
 * @param bonus: Bonus array
 * @param rate: Success chance
 * @param per: Percentage of HP/SP to vanish
 * @param flag: Battle flag
 */
static void pc_bonus_addvanish(std::vector<s_vanish_bonus> &bonus, int16 rate, int16 per, int flag) {
	if (bonus.size() == MAX_PC_BONUS) {
		ShowWarning("pc_bonus_addvanish: Reached max (%d) number of vanish damage bonuses per character!\n", MAX_PC_BONUS);
		return;
	}

	if (!(flag&BF_RANGEMASK))
		flag |= BF_SHORT | BF_LONG;
	if (!(flag&BF_WEAPONMASK))
		flag |= BF_WEAPON;
	if (!(flag&BF_SKILLMASK)) {
		if (flag&(BF_MAGIC | BF_MISC))
			flag |= BF_SKILL;
		if (flag&BF_WEAPON)
			flag |= BF_NORMAL | BF_SKILL;
	}

	for (auto &it : bonus) {
		if (it.flag == flag) {
			it.rate = cap_value(it.rate + rate, -10000, 10000);
			it.per += per;
			return;
		}
	}

	struct s_vanish_bonus entry = {};

	if (rate < -10000 || rate > 10000)
		ShowWarning("pc_bonus_addvanish: Item bonus rate %d exceeds -10000~10000 range, capping.\n", rate);

	entry.rate = cap_value(rate, -10000, 10000);
	entry.per = per;
	entry.flag = flag;

	bonus.push_back(entry);
}

/*==========================================
 * Add a bonus(type) to player sd
 * format: bonus bBonusName,val;
 * @param sd
 * @param type Bonus type used by bBonusName
 * @param val Value that usually for rate or fixed value
 *------------------------------------------*/
void pc_bonus(struct map_session_data *sd,int type,int val)
{
	struct status_data *status;
	int bonus;
	nullpo_retv(sd);

	status = &sd->base_status;

	switch(type){
		case SP_STR:
		case SP_AGI:
		case SP_VIT:
		case SP_INT:
		case SP_DEX:
		case SP_LUK:
			if(sd->state.lr_flag != 2)
				sd->param_bonus[type-SP_STR]+=val;
			break;
		case SP_ATK1:
			if(!sd->state.lr_flag) {
				bonus = status->rhw.atk + val;
				status->rhw.atk = cap_value(bonus, 0, USHRT_MAX);
			}
			else if(sd->state.lr_flag == 1) {
				bonus = status->lhw.atk + val;
				status->lhw.atk =  cap_value(bonus, 0, USHRT_MAX);
			}
			break;
		case SP_ATK2:
			if(!sd->state.lr_flag) {
				bonus = status->rhw.atk2 + val;
				status->rhw.atk2 = cap_value(bonus, 0, USHRT_MAX);
			}
			else if(sd->state.lr_flag == 1) {
				bonus = status->lhw.atk2 + val;
				status->lhw.atk2 =  cap_value(bonus, 0, USHRT_MAX);
			}
			break;
		case SP_BASE_ATK:
			if(sd->state.lr_flag != 2) {
#ifdef RENEWAL
				bonus = sd->bonus.eatk + val;
				sd->bonus.eatk = cap_value(bonus, SHRT_MIN, SHRT_MAX);
#else
				bonus = status->batk + val;
				status->batk = cap_value(bonus, 0, USHRT_MAX);
#endif
			}
			break;
		case SP_DEF1:
			if(sd->state.lr_flag != 2) {
				bonus = status->def + val;
#ifdef RENEWAL
				status->def = cap_value(bonus, SHRT_MIN, SHRT_MAX);
#else
				status->def = cap_value(bonus, CHAR_MIN, CHAR_MAX);
#endif
			}
			break;
		case SP_DEF2:
			if(sd->state.lr_flag != 2) {
				bonus = status->def2 + val;
				status->def2 = cap_value(bonus, SHRT_MIN, SHRT_MAX);
			}
			break;
		case SP_MDEF1:
			if(sd->state.lr_flag != 2) {
				bonus = status->mdef + val;
#ifdef RENEWAL
				status->mdef = cap_value(bonus, SHRT_MIN, SHRT_MAX);
#else
				status->mdef = cap_value(bonus, CHAR_MIN, CHAR_MAX);
#endif
				if( sd->state.lr_flag == 3 ) {//Shield, used for royal guard
					sd->bonus.shieldmdef += bonus;
				}
			}
			break;
		case SP_MDEF2:
			if(sd->state.lr_flag != 2) {
				bonus = status->mdef2 + val;
				status->mdef2 = cap_value(bonus, SHRT_MIN, SHRT_MAX);
			}
			break;
		case SP_HIT:
			if(sd->state.lr_flag != 2) {
				bonus = status->hit + val;
				status->hit = cap_value(bonus, SHRT_MIN, SHRT_MAX);
			} else
				sd->bonus.arrow_hit+=val;
			break;
		case SP_FLEE1:
			if(sd->state.lr_flag != 2) {
				bonus = status->flee + val;
				status->flee = cap_value(bonus, SHRT_MIN, SHRT_MAX);
			}
			break;
		case SP_FLEE2:
			if(sd->state.lr_flag != 2) {
				bonus = status->flee2 + val*10;
				status->flee2 = cap_value(bonus, SHRT_MIN, SHRT_MAX);
			}
			break;
		case SP_CRITICAL:
			if(sd->state.lr_flag != 2) {
				bonus = status->cri + val*10;
				status->cri = cap_value(bonus, SHRT_MIN, SHRT_MAX);
			} else
				sd->bonus.arrow_cri += val*10;
			break;
		case SP_ATKELE:
			PC_BONUS_CHK_ELEMENT(val,SP_ATKELE);
			switch (sd->state.lr_flag)
			{
			case 2:
				switch (sd->status.weapon) {
					case W_BOW:
					case W_REVOLVER:
					case W_RIFLE:
					case W_GATLING:
					case W_SHOTGUN:
					case W_GRENADE:
						//Become weapon element.
						status->rhw.ele=val;
						break;
					default: //Become arrow element.
						sd->bonus.arrow_ele=val;
						break;
				}
				break;
			case 1:
				status->lhw.ele=val;
				break;
			default:
				status->rhw.ele=val;
				break;
			}
			break;
		case SP_DEFELE:
			PC_BONUS_CHK_ELEMENT(val,SP_DEFELE);
			if(sd->state.lr_flag != 2)
				status->def_ele=val;
			break;
		case SP_MAXHP:
			if(sd->state.lr_flag == 2)
				break;
			sd->bonus.hp += val;
			break;
		case SP_MAXSP:
			if(sd->state.lr_flag == 2)
				break;
			sd->bonus.sp += val;
			break;
		case SP_MAXHPRATE:
			if(sd->state.lr_flag != 2)
				sd->hprate+=val;
			break;
		case SP_MAXSPRATE:
			if(sd->state.lr_flag != 2)
				sd->sprate+=val;
			break;
		case SP_SPRATE:
			if(sd->state.lr_flag != 2)
				sd->dsprate+=val;
			break;
		case SP_ATTACKRANGE:
			switch (sd->state.lr_flag) {
			case 2:
				switch (sd->status.weapon) {
					case W_BOW:
					case W_REVOLVER:
					case W_RIFLE:
					case W_GATLING:
					case W_SHOTGUN:
					case W_GRENADE:
						status->rhw.range += val;
				}
				break;
			case 1:
				status->lhw.range += val;
				break;
			default:
				status->rhw.range += val;
				break;
			}
			break;
		case SP_SPEED_RATE:	//Non stackable increase
			if(sd->state.lr_flag != 2)
				sd->bonus.speed_rate = min(sd->bonus.speed_rate, -val);
			break;
		case SP_SPEED_ADDRATE:	//Stackable increase
			if(sd->state.lr_flag != 2)
				sd->bonus.speed_add_rate -= val;
			break;
		case SP_ASPD:	//Raw increase
			if(sd->state.lr_flag != 2)
				sd->bonus.aspd_add -= 10*val;
			break;
		case SP_ASPD_RATE:	//Stackable increase - Made it linear as per rodatazone
			if(sd->state.lr_flag != 2)
#ifndef RENEWAL_ASPD
				status->aspd_rate -= 10*val;
#else
				status->aspd_rate2 += val;
#endif
			break;
		case SP_HP_RECOV_RATE:
			if(sd->state.lr_flag != 2)
				sd->hprecov_rate += val;
			break;
		case SP_SP_RECOV_RATE:
			if(sd->state.lr_flag != 2)
				sd->sprecov_rate += val;
			break;
		case SP_CRITICAL_DEF:
			if(sd->state.lr_flag != 2)
				sd->bonus.critical_def += val;
			break;
		case SP_NEAR_ATK_DEF:
			if(sd->state.lr_flag != 2)
				sd->bonus.near_attack_def_rate += val;
			break;
		case SP_LONG_ATK_DEF:
			if(sd->state.lr_flag != 2)
				sd->bonus.long_attack_def_rate += val;
			break;
		case SP_DOUBLE_RATE:
			if(sd->state.lr_flag == 0 && sd->bonus.double_rate < val)
				sd->bonus.double_rate = val;
			break;
		case SP_DOUBLE_ADD_RATE:
			if(sd->state.lr_flag == 0)
				sd->bonus.double_add_rate += val;
			break;
		case SP_MATK_RATE:
			if(sd->state.lr_flag != 2)
				sd->matk_rate += val;
			break;
		case SP_IGNORE_DEF_ELE:
			PC_BONUS_CHK_ELEMENT(val,SP_IGNORE_DEF_ELE);
			if(!sd->state.lr_flag)
				sd->right_weapon.ignore_def_ele |= 1<<val;
			else if(sd->state.lr_flag == 1)
				sd->left_weapon.ignore_def_ele |= 1<<val;
			break;
		case SP_IGNORE_DEF_RACE:
			PC_BONUS_CHK_RACE(val,SP_IGNORE_DEF_RACE);
			if(!sd->state.lr_flag)
				sd->right_weapon.ignore_def_race |= 1<<val;
			else if(sd->state.lr_flag == 1)
				sd->left_weapon.ignore_def_race |= 1<<val;
			break;
		case SP_IGNORE_DEF_CLASS:
			PC_BONUS_CHK_CLASS(val,SP_IGNORE_DEF_CLASS);
			if(!sd->state.lr_flag)
				sd->right_weapon.ignore_def_class |= 1<<val;
			else if(sd->state.lr_flag == 1)
				sd->left_weapon.ignore_def_class |= 1<<val;
			break;
		case SP_ATK_RATE:
			if(sd->state.lr_flag != 2)
				sd->bonus.atk_rate += val;
			break;
		case SP_MAGIC_ATK_DEF:
			if(sd->state.lr_flag != 2)
				sd->bonus.magic_def_rate += val;
			break;
		case SP_MISC_ATK_DEF:
			if(sd->state.lr_flag != 2)
				sd->bonus.misc_def_rate += val;
			break;
		case SP_IGNORE_MDEF_ELE:
			PC_BONUS_CHK_ELEMENT(val,SP_IGNORE_MDEF_ELE);
			if(sd->state.lr_flag != 2)
				sd->bonus.ignore_mdef_ele |= 1<<val;
			break;
		case SP_IGNORE_MDEF_RACE:
			PC_BONUS_CHK_RACE(val,SP_IGNORE_MDEF_RACE);
			if(sd->state.lr_flag != 2)
				sd->bonus.ignore_mdef_race |= 1<<val;
			break;
		case SP_PERFECT_HIT_RATE:
			if(sd->state.lr_flag != 2 && sd->bonus.perfect_hit < val)
				sd->bonus.perfect_hit = val;
			break;
		case SP_PERFECT_HIT_ADD_RATE:
			if(sd->state.lr_flag != 2)
				sd->bonus.perfect_hit_add += val;
			break;
		case SP_CRITICAL_RATE:
			if(sd->state.lr_flag != 2)
				sd->critical_rate+=val;
			break;
		case SP_DEF_RATIO_ATK_ELE:
			PC_BONUS_CHK_ELEMENT(val,SP_DEF_RATIO_ATK_ELE);
			if(!sd->state.lr_flag)
				sd->right_weapon.def_ratio_atk_ele |= 1<<val;
			else if(sd->state.lr_flag == 1)
				sd->left_weapon.def_ratio_atk_ele |= 1<<val;
			break;
		case SP_DEF_RATIO_ATK_RACE:
			PC_BONUS_CHK_RACE(val,SP_DEF_RATIO_ATK_RACE);
			if(!sd->state.lr_flag)
				sd->right_weapon.def_ratio_atk_race |= 1<<val;
			else if(sd->state.lr_flag == 1)
				sd->left_weapon.def_ratio_atk_race |= 1<<val;
			break;
		case SP_DEF_RATIO_ATK_CLASS:
			PC_BONUS_CHK_CLASS(val,SP_DEF_RATIO_ATK_CLASS);
			if(!sd->state.lr_flag)
				sd->right_weapon.def_ratio_atk_class |= 1<<val;
			else if(sd->state.lr_flag == 1)
				sd->left_weapon.def_ratio_atk_class |= 1<<val;
			break;
		case SP_HIT_RATE:
			if(sd->state.lr_flag != 2)
				sd->hit_rate += val;
			break;
		case SP_FLEE_RATE:
			if(sd->state.lr_flag != 2)
				sd->flee_rate += val;
			break;
		case SP_FLEE2_RATE:
			if(sd->state.lr_flag != 2)
				sd->flee2_rate += val;
			break;
		case SP_DEF_RATE:
			if(sd->state.lr_flag != 2)
				sd->def_rate += val;
			break;
		case SP_DEF2_RATE:
			if(sd->state.lr_flag != 2)
				sd->def2_rate += val;
			break;
		case SP_MDEF_RATE:
			if(sd->state.lr_flag != 2)
				sd->mdef_rate += val;
			break;
		case SP_MDEF2_RATE:
			if(sd->state.lr_flag != 2)
				sd->mdef2_rate += val;
			break;
		case SP_RESTART_FULL_RECOVER:
			if(sd->state.lr_flag != 2)
				sd->special_state.restart_full_recover = 1;
			break;
		case SP_NO_CASTCANCEL:
			if(sd->state.lr_flag != 2)
				sd->special_state.no_castcancel = 1;
			break;
		case SP_NO_CASTCANCEL2:
			if(sd->state.lr_flag != 2)
				sd->special_state.no_castcancel2 = 1;
			break;
		case SP_NO_SIZEFIX:
			if(sd->state.lr_flag != 2)
				sd->special_state.no_sizefix = 1;
			break;
		case SP_NO_MAGIC_DAMAGE:
			if(sd->state.lr_flag == 2)
				break;
			val+= sd->special_state.no_magic_damage;
			sd->special_state.no_magic_damage = cap_value(val,0,100);
			break;
		case SP_NO_WEAPON_DAMAGE:
			if(sd->state.lr_flag == 2)
				break;
			val+= sd->special_state.no_weapon_damage;
			sd->special_state.no_weapon_damage = cap_value(val,0,100);
			break;
		case SP_NO_MISC_DAMAGE:
			if(sd->state.lr_flag == 2)
				break;
			val+= sd->special_state.no_misc_damage;
			sd->special_state.no_misc_damage = cap_value(val,0,100);
			break;
		case SP_NO_GEMSTONE:
			if(sd->state.lr_flag != 2 && sd->special_state.no_gemstone != 2)
				sd->special_state.no_gemstone = 1;
			break;
		case SP_INTRAVISION: // Maya Purple Card effect allowing to see Hiding/Cloaking people [DracoRPG]
			if(sd->state.lr_flag != 2) {
				sd->special_state.intravision = 1;
				clif_status_load(&sd->bl, EFST_CLAIRVOYANCE, 1);
			}
			break;
		case SP_NO_KNOCKBACK:
			if(sd->state.lr_flag != 2)
				sd->special_state.no_knockback = 1;
			break;
		case SP_SPLASH_RANGE:
			if(sd->bonus.splash_range < val)
				sd->bonus.splash_range = val;
			break;
		case SP_SPLASH_ADD_RANGE:
			sd->bonus.splash_add_range += val;
			break;
		case SP_SHORT_WEAPON_DAMAGE_RETURN:
			if(sd->state.lr_flag != 2)
				sd->bonus.short_weapon_damage_return += val;
			break;
		case SP_LONG_WEAPON_DAMAGE_RETURN:
			if(sd->state.lr_flag != 2)
				sd->bonus.long_weapon_damage_return += val;
			break;
		case SP_MAGIC_DAMAGE_RETURN: //AppleGirl Was Here
			if(sd->state.lr_flag != 2)
				sd->bonus.magic_damage_return += val;
			break;
		case SP_ALL_STATS:	// [Valaris]
			if(sd->state.lr_flag!=2) {
				sd->param_bonus[SP_STR-SP_STR]+=val;
				sd->param_bonus[SP_AGI-SP_STR]+=val;
				sd->param_bonus[SP_VIT-SP_STR]+=val;
				sd->param_bonus[SP_INT-SP_STR]+=val;
				sd->param_bonus[SP_DEX-SP_STR]+=val;
				sd->param_bonus[SP_LUK-SP_STR]+=val;
			}
			break;
		case SP_AGI_VIT:	// [Valaris]
			if(sd->state.lr_flag!=2) {
				sd->param_bonus[SP_AGI-SP_STR]+=val;
				sd->param_bonus[SP_VIT-SP_STR]+=val;
			}
			break;
		case SP_AGI_DEX_STR:	// [Valaris]
			if(sd->state.lr_flag!=2) {
				sd->param_bonus[SP_AGI-SP_STR]+=val;
				sd->param_bonus[SP_DEX-SP_STR]+=val;
				sd->param_bonus[SP_STR-SP_STR]+=val;
			}
			break;
		case SP_PERFECT_HIDE: // [Valaris]
			if(sd->state.lr_flag!=2)
				sd->special_state.perfect_hiding=1;
			break;
		case SP_UNBREAKABLE:
			if(sd->state.lr_flag!=2)
				sd->bonus.unbreakable += val;
			break;
		case SP_UNBREAKABLE_WEAPON:
			if(sd->state.lr_flag != 2)
				sd->bonus.unbreakable_equip |= EQP_WEAPON;
			break;
		case SP_UNBREAKABLE_ARMOR:
			if(sd->state.lr_flag != 2)
				sd->bonus.unbreakable_equip |= EQP_ARMOR;
			break;
		case SP_UNBREAKABLE_HELM:
			if(sd->state.lr_flag != 2)
				sd->bonus.unbreakable_equip |= EQP_HELM;
			break;
		case SP_UNBREAKABLE_SHIELD:
			if(sd->state.lr_flag != 2)
				sd->bonus.unbreakable_equip |= EQP_SHIELD;
			break;
		case SP_UNBREAKABLE_GARMENT:
			if(sd->state.lr_flag != 2)
				sd->bonus.unbreakable_equip |= EQP_GARMENT;
			break;
		case SP_UNBREAKABLE_SHOES:
			if(sd->state.lr_flag != 2)
				sd->bonus.unbreakable_equip |= EQP_SHOES;
			break;
		case SP_CLASSCHANGE: // [Valaris]
			if(sd->state.lr_flag !=2)
				sd->bonus.classchange=val;
			break;
		case SP_LONG_ATK_RATE:
			if(sd->state.lr_flag != 2)	//[Lupus] it should stack, too. As any other cards rate bonuses
				sd->bonus.long_attack_atk_rate+=val;
			break;
		case SP_BREAK_WEAPON_RATE:
			if(sd->state.lr_flag != 2)
				sd->bonus.break_weapon_rate+=val;
			break;
		case SP_BREAK_ARMOR_RATE:
			if(sd->state.lr_flag != 2)
				sd->bonus.break_armor_rate+=val;
			break;
		case SP_ADD_STEAL_RATE:
			if(sd->state.lr_flag != 2)
				sd->bonus.add_steal_rate+=val;
			break;
		case SP_DELAYRATE:
			if(sd->state.lr_flag != 2)
				sd->delayrate+=val;
			break;
		case SP_CRIT_ATK_RATE:
			if(sd->state.lr_flag != 2)
				sd->bonus.crit_atk_rate += val;
			break;
		case SP_NO_REGEN:
			if(sd->state.lr_flag != 2)
				sd->regen.state.block|=val;
			break;
		case SP_UNSTRIPABLE_WEAPON:
			if(sd->state.lr_flag != 2)
				sd->bonus.unstripable_equip |= EQP_WEAPON;
			break;
		case SP_UNSTRIPABLE:
		case SP_UNSTRIPABLE_ARMOR:
			if(sd->state.lr_flag != 2)
				sd->bonus.unstripable_equip |= EQP_ARMOR;
			break;
		case SP_UNSTRIPABLE_HELM:
			if(sd->state.lr_flag != 2)
				sd->bonus.unstripable_equip |= EQP_HELM;
			break;
		case SP_UNSTRIPABLE_SHIELD:
			if(sd->state.lr_flag != 2)
				sd->bonus.unstripable_equip |= EQP_SHIELD;
			break;
		case SP_HP_DRAIN_VALUE: // bonus bHPDrainValue,n;
			if(!sd->state.lr_flag) {
				sd->right_weapon.hp_drain_class[CLASS_NORMAL] += val;
				sd->right_weapon.hp_drain_class[CLASS_BOSS] += val;
			} else if(sd->state.lr_flag == 1) {
				sd->left_weapon.hp_drain_class[CLASS_NORMAL] += val;
				sd->left_weapon.hp_drain_class[CLASS_BOSS] += val;
			}
			break;
		case SP_SP_DRAIN_VALUE: // bonus bSPDrainValue,n;
			if(!sd->state.lr_flag) {
				sd->right_weapon.sp_drain_class[CLASS_NORMAL] += val;
				sd->right_weapon.sp_drain_class[CLASS_BOSS] += val;
			} else if(sd->state.lr_flag == 1) {
				sd->left_weapon.sp_drain_class[CLASS_NORMAL] += val;
				sd->left_weapon.sp_drain_class[CLASS_BOSS] += val;
			}
			break;
		case SP_SP_GAIN_VALUE:
			if(!sd->state.lr_flag)
				sd->bonus.sp_gain_value += val;
			break;
		case SP_HP_GAIN_VALUE:
			if(!sd->state.lr_flag)
				sd->bonus.hp_gain_value += val;
			break;
		case SP_MAGIC_SP_GAIN_VALUE:
			if(!sd->state.lr_flag)
				sd->bonus.magic_sp_gain_value += val;
			break;
		case SP_MAGIC_HP_GAIN_VALUE:
			if(!sd->state.lr_flag)
				sd->bonus.magic_hp_gain_value += val;
			break;
		case SP_ADD_HEAL_RATE:
			if(sd->state.lr_flag != 2)
				sd->bonus.add_heal_rate += val;
			break;
		case SP_ADD_HEAL2_RATE:
			if(sd->state.lr_flag != 2)
				sd->bonus.add_heal2_rate += val;
			break;
		case SP_ADD_ITEM_HEAL_RATE:
			if(sd->state.lr_flag != 2)
				sd->bonus.itemhealrate2 += val;
			break;
		case SP_EMATK:
			if(sd->state.lr_flag != 2)
				sd->bonus.ematk += val;
			break;
#ifdef RENEWAL_CAST
		case SP_FIXCASTRATE:
			if(sd->state.lr_flag != 2)
				sd->bonus.fixcastrate = min(sd->bonus.fixcastrate,val);
			break;
		case SP_ADD_FIXEDCAST:
			if(sd->state.lr_flag != 2)
				sd->bonus.add_fixcast += val;
			break;
		case SP_CASTRATE:
		case SP_VARCASTRATE:
			if(sd->state.lr_flag != 2)
				sd->bonus.varcastrate -= val;
			break;
		case SP_ADD_VARIABLECAST:
			if(sd->state.lr_flag != 2)
				sd->bonus.add_varcast += val;
			break;
#else
		case SP_ADD_FIXEDCAST:
		case SP_FIXCASTRATE:
		case SP_ADD_VARIABLECAST:
			//ShowWarning("pc_bonus: non-RENEWAL_CAST doesn't support this bonus %d.\n", type);
			break;
		case SP_VARCASTRATE:
		case SP_CASTRATE:
			if(sd->state.lr_flag != 2)
				sd->castrate += val;
			break;
#endif
		case SP_ADDMAXWEIGHT:
			if (sd->state.lr_flag != 2)
				sd->add_max_weight += val;
			break;
		case SP_ABSORB_DMG_MAXHP: // bonus bAbsorbDmgMaxHP,n;
			sd->bonus.absorb_dmg_maxhp = max(sd->bonus.absorb_dmg_maxhp, val);
			break;
		case SP_CRITICAL_RANGEATK: // bonus bCriticalLong,n;
			if (sd->state.lr_flag != 2)
				sd->bonus.critical_rangeatk += val*10;
			else
				sd->bonus.arrow_cri += val*10;
			break;
		case SP_WEAPON_ATK_RATE:
			if (sd->state.lr_flag != 2)
				sd->bonus.weapon_atk_rate += val;
			break;
		case SP_WEAPON_MATK_RATE:
			if (sd->state.lr_flag != 2)
				sd->bonus.weapon_matk_rate += val;
			break;
		case SP_NO_MADO_FUEL:
			if (sd->state.lr_flag != 2)
				sd->special_state.no_mado_fuel = 1;
			break;
		case SP_NO_WALK_DELAY:
			if (sd->state.lr_flag != 2)
				sd->special_state.no_walk_delay = 1;
			break;
		default:
			if (running_npc_stat_calc_event) {
				ShowWarning("pc_bonus: unknown bonus type %d %d in OnPCStatCalcEvent!\n", type, val);
			}
			else if (current_equip_combo_pos > 0) {
				ShowWarning("pc_bonus: unknown bonus type %d %d in a combo with item #%d\n", type, val, sd->inventory_data[pc_checkequip( sd, current_equip_combo_pos )]->nameid);
			}
			else if (current_equip_card_id > 0 || current_equip_item_index > 0) {
				ShowWarning("pc_bonus: unknown bonus type %d %d in item #%d\n", type, val, current_equip_card_id ? current_equip_card_id : sd->inventory_data[current_equip_item_index]->nameid);
			}
			else {
				ShowWarning("pc_bonus: unknown bonus type %d %d in unknown usage. Report this!\n", type, val);
			}
			break;
	}
}

/*==========================================
 * Player bonus (type) with args type2 and val, called trough bonus2 (npc)
 * format: bonus2 bBonusName,type2,val;
 * @param sd
 * @param type Bonus type used by bBonusName
 * @param type2
 * @param val Value that usually for rate or fixed value
 *------------------------------------------*/
void pc_bonus2(struct map_session_data *sd,int type,int type2,int val)
{
	nullpo_retv(sd);

	switch(type){
	case SP_ADDELE: // bonus2 bAddEle,e,x;
		PC_BONUS_CHK_ELEMENT(type2,SP_ADDELE);
		if(!sd->state.lr_flag || sd->state.lr_flag == 3)
			sd->right_weapon.addele[type2]+=val;
		else if(sd->state.lr_flag == 1)
			sd->left_weapon.addele[type2]+=val;
		else if(sd->state.lr_flag == 2)
			sd->arrow_addele[type2]+=val;
		break;
	case SP_ADDRACE: // bonus2 bAddRace,r,x;
		PC_BONUS_CHK_RACE(type2,SP_ADDRACE);
		if(!sd->state.lr_flag || sd->state.lr_flag == 3)
			sd->right_weapon.addrace[type2]+=val;
		else if(sd->state.lr_flag == 1)
			sd->left_weapon.addrace[type2]+=val;
		else if(sd->state.lr_flag == 2)
			sd->arrow_addrace[type2]+=val;
		break;
	case SP_ADDCLASS: // bonus2 bAddClass,c,x;
		PC_BONUS_CHK_CLASS(type2,SP_ADDCLASS);
		if(!sd->state.lr_flag || sd->state.lr_flag == 3)
			sd->right_weapon.addclass[type2]+=val;
		else if(sd->state.lr_flag == 1)
			sd->left_weapon.addclass[type2]+=val;
		else if(sd->state.lr_flag == 2)
			sd->arrow_addclass[type2]+=val;
		break;
	case SP_ADDSIZE: // bonus2 bAddSize,s,x;
		PC_BONUS_CHK_SIZE(type2,SP_ADDSIZE);
		if(!sd->state.lr_flag || sd->state.lr_flag == 3)
			sd->right_weapon.addsize[type2]+=val;
		else if(sd->state.lr_flag == 1)
			sd->left_weapon.addsize[type2]+=val;
		else if(sd->state.lr_flag == 2)
			sd->arrow_addsize[type2]+=val;
		break;
	case SP_SUBELE: // bonus2 bSubEle,e,x;
		PC_BONUS_CHK_ELEMENT(type2,SP_SUBELE);
		if(sd->state.lr_flag != 2)
			sd->subele_script[type2] += val;
		break;
	case SP_SUBRACE: // bonus2 bSubRace,r,x;
		PC_BONUS_CHK_RACE(type2,SP_SUBRACE);
		if(sd->state.lr_flag != 2)
			sd->subrace[type2]+=val;
		break;
	case SP_SUBCLASS: // bonus2 bSubClass,c,x;
		PC_BONUS_CHK_CLASS(type2,SP_SUBCLASS);
		if(sd->state.lr_flag != 2)
			sd->subclass[type2]+=val;
		break;
	case SP_ADDEFF: // bonus2 bAddEff,eff,n;
		PC_BONUS_CHK_SC(type2,SP_ADDEFF);
		pc_bonus_addeff(sd->addeff, (sc_type)type2, sd->state.lr_flag != 2 ? val : 0, sd->state.lr_flag == 2 ? val : 0, 0, 0);
		break;
	case SP_ADDEFF2: // bonus2 bAddEff2,eff,n;
		PC_BONUS_CHK_SC(type2,SP_ADDEFF2);
		pc_bonus_addeff(sd->addeff, (sc_type)type2, sd->state.lr_flag != 2 ? val : 0, sd->state.lr_flag == 2 ? val : 0, ATF_SELF, 0);
		break;
	case SP_RESEFF: // bonus2 bResEff,eff,n;
		if(sd->state.lr_flag == 2)
			break;
		if (sd->reseff.size() == MAX_PC_BONUS) {
			ShowWarning("pc_bonus2: SP_RESEFF: Reached max (%d) number of resistance bonuses per character!\n", MAX_PC_BONUS);
			break;
		}

		pc_bonus_itembonus(sd->reseff, type2, val);
		break;
	case SP_MAGIC_ADDELE: // bonus2 bMagicAddEle,e,x;
		PC_BONUS_CHK_ELEMENT(type2,SP_MAGIC_ADDELE);
		if(sd->state.lr_flag != 2)
			sd->magic_addele_script[type2] += val;
		break;
	case SP_MAGIC_ADDRACE: // bonus2 bMagicAddRace,r,x;
		PC_BONUS_CHK_RACE(type2,SP_MAGIC_ADDRACE);
		if(sd->state.lr_flag != 2)
			sd->magic_addrace[type2]+=val;
		break;
	case SP_MAGIC_ADDCLASS: // bonus2 bMagicAddClass,c,x;
		PC_BONUS_CHK_CLASS(type2,SP_MAGIC_ADDCLASS);
		if(sd->state.lr_flag != 2)
			sd->magic_addclass[type2]+=val;
		break;
	case SP_MAGIC_ADDSIZE: // bonus2 bMagicAddSize,s,x;
		PC_BONUS_CHK_SIZE(type2,SP_MAGIC_ADDSIZE);
		if(sd->state.lr_flag != 2)
			sd->magic_addsize[type2]+=val;
		break;
	case SP_MAGIC_ATK_ELE: // bonus2 bMagicAtkEle,e,x;
		PC_BONUS_CHK_ELEMENT(type2,SP_MAGIC_ATK_ELE);
		if(sd->state.lr_flag != 2)
			sd->magic_atk_ele[type2]+=val;
		break;
	case SP_ADD_DAMAGE_CLASS: { // bonus2 bAddDamageClass,mid,x;
			struct weapon_data *wd = (sd->state.lr_flag ? &sd->left_weapon : &sd->right_weapon);

			if (wd->add_dmg.size() == MAX_PC_BONUS) {
				ShowWarning("pc_bonus2: SP_ADD_DAMAGE_CLASS: Reached max (%d) number of add class damage bonuses per character!\n", MAX_PC_BONUS);
				break;
			}

			pc_bonus_itembonus(wd->add_dmg, type2, val);
		}
		break;
	case SP_ADD_MAGIC_DAMAGE_CLASS: // bonus2 bAddMagicDamageClass,mid,x;
		if(sd->state.lr_flag == 2)
			break;
		if (sd->add_mdmg.size() == MAX_PC_BONUS) {
			ShowWarning("pc_bonus2: SP_ADD_MAGIC_DAMAGE_CLASS: Reached max (%d) number of add class magic dmg bonuses per character!\n", MAX_PC_BONUS);
			break;
		}

		pc_bonus_itembonus(sd->add_mdmg, type2, val);
		break;
	case SP_ADD_DEF_MONSTER: // bonus2 bAddDefMonster,mid,x;
		if(sd->state.lr_flag == 2)
			break;
		if (sd->add_def.size() == MAX_PC_BONUS) {
			ShowWarning("pc_bonus2: SP_ADD_DEF_MONSTER: Reached max (%d) number of add class def bonuses per character!\n", MAX_PC_BONUS);
			break;
		}

		pc_bonus_itembonus(sd->add_def, type2, val);
		break;
	case SP_ADD_MDEF_MONSTER: // bonus2 bAddMDefMonster,mid,x;
		if(sd->state.lr_flag == 2)
			break;
		if (sd->add_mdef.size() == MAX_PC_BONUS) {
			ShowWarning("pc_bonus2: SP_ADD_MDEF_MONSTER: Reached max (%d) number of add class mdef bonuses per character!\n", MAX_PC_BONUS);
			break;
		}

		pc_bonus_itembonus(sd->add_mdef, type2, val);
		break;
	case SP_HP_DRAIN_RATE: // bonus2 bHPDrainRate,x,n;
		if(!sd->state.lr_flag) {
			sd->right_weapon.hp_drain_rate.rate += type2;
			sd->right_weapon.hp_drain_rate.per += val;
		}
		else if(sd->state.lr_flag == 1) {
			sd->left_weapon.hp_drain_rate.rate += type2;
			sd->left_weapon.hp_drain_rate.per += val;
		}
		break;
	case SP_SP_DRAIN_RATE: // bonus2 bSPDrainRate,x,n;
		if(!sd->state.lr_flag) {
			sd->right_weapon.sp_drain_rate.rate += type2;
			sd->right_weapon.sp_drain_rate.per += val;
		}
		else if(sd->state.lr_flag == 1) {
			sd->left_weapon.sp_drain_rate.rate += type2;
			sd->left_weapon.sp_drain_rate.per += val;
		}
		break;
	case SP_SP_VANISH_RATE: // bonus2 bSPVanishRate,x,n;
		if(sd->state.lr_flag != 2) {
			pc_bonus_addvanish(sd->sp_vanish, type2, val, BF_NORMAL);
		}
		break;
	case SP_HP_VANISH_RATE: // bonus2 bHPVanishRate,x,n;
		if(sd->state.lr_flag != 2) {
			pc_bonus_addvanish(sd->hp_vanish, type2, val, BF_NORMAL);
		}
		break;
	case SP_GET_ZENY_NUM: // bonus2 bGetZenyNum,x,n;
		if(sd->state.lr_flag != 2 && sd->bonus.get_zeny_rate < val) {
			sd->bonus.get_zeny_rate = val;
			sd->bonus.get_zeny_num = type2;
		}
		break;
	case SP_ADD_GET_ZENY_NUM: // bonus2 bAddGetZenyNum,x,n;
		if(sd->state.lr_flag != 2) {
			sd->bonus.get_zeny_rate += val;
			sd->bonus.get_zeny_num += type2;
		}
		break;
	case SP_WEAPON_COMA_ELE: // bonus2 bWeaponComaEle,e,n;
		PC_BONUS_CHK_ELEMENT(type2,SP_WEAPON_COMA_ELE);
		if(sd->state.lr_flag == 2)
			break;
		sd->weapon_coma_ele[type2] += val;
		sd->special_state.bonus_coma = 1;
		break;
	case SP_WEAPON_COMA_RACE: // bonus2 bWeaponComaRace,r,n;
		PC_BONUS_CHK_RACE(type2,SP_WEAPON_COMA_RACE);
		if(sd->state.lr_flag == 2)
			break;
		sd->weapon_coma_race[type2] += val;
		sd->special_state.bonus_coma = 1;
		break;
	case SP_WEAPON_COMA_CLASS: // bonus2 bWeaponComaClass,c,n;
		PC_BONUS_CHK_CLASS(type2,SP_WEAPON_COMA_CLASS);
		if(sd->state.lr_flag == 2)
			break;
		sd->weapon_coma_class[type2] += val;
		sd->special_state.bonus_coma = 1;
		break;
	case SP_WEAPON_ATK: // bonus2 bWeaponAtk,w,n;
		if(sd->state.lr_flag != 2)
			sd->weapon_atk[type2]+=val;
		break;
	case SP_WEAPON_DAMAGE_RATE: // bonus2 bWeaponDamageRate,w,n;
		if(sd->state.lr_flag != 2)
			sd->weapon_damage_rate[type2]+=val;
		break;
	case SP_CRITICAL_ADDRACE: // bonus2 bCriticalAddRace,r,n;
		PC_BONUS_CHK_RACE(type2,SP_CRITICAL_ADDRACE);
		if(sd->state.lr_flag != 2)
			sd->critaddrace[type2] += val*10;
		break;
	case SP_ADDEFF_WHENHIT: // bonus2 bAddEffWhenHit,eff,n;
		PC_BONUS_CHK_SC(type2,SP_ADDEFF_WHENHIT);
		if(sd->state.lr_flag != 2)
			pc_bonus_addeff(sd->addeff_atked, (sc_type)type2, val, 0, 0, 0);
		break;
	case SP_SKILL_ATK: // bonus2 bSkillAtk,sk,n;
		if(sd->state.lr_flag == 2)
			break;
		if (sd->skillatk.size() == MAX_PC_BONUS) {
			ShowWarning("pc_bonus2: SP_SKILL_ATK: Reached max (%d) number of skills per character, bonus skill %d (+%d%%) lost.\n", MAX_PC_BONUS, type2, val);
			break;
		}

		pc_bonus_itembonus(sd->skillatk, type2, val);
		break;
	case SP_SKILL_HEAL: // bonus2 bSkillHeal,sk,n;
		if(sd->state.lr_flag == 2)
			break;
		if (sd->skillheal.size() == MAX_PC_BONUS) { // Better mention this so the array length can be updated. [Skotlex]
			ShowWarning("pc_bonus2: SP_SKILL_HEAL: Reached max (%d) number of skills per character, bonus skill %d (+%d%%) lost.\n", MAX_PC_BONUS, type2, val);
			break;
		}
		
		pc_bonus_itembonus(sd->skillheal, type2, val);
		break;
	case SP_SKILL_HEAL2: // bonus2 bSkillHeal2,sk,n;
		if(sd->state.lr_flag == 2)
			break;
		if (sd->skillheal2.size() == MAX_PC_BONUS) { // Better mention this so the array length can be updated. [Skotlex]
			ShowWarning("pc_bonus2: SP_SKILL_HEAL2: Reached max (%d) number of skills per character, bonus skill %d (+%d%%) lost.\n", MAX_PC_BONUS, type2, val);
			break;
		}
		
		pc_bonus_itembonus(sd->skillheal2, type2, val);
		break;
	case SP_ADD_SKILL_BLOW: // bonus2 bAddSkillBlow,sk,n;
		if(sd->state.lr_flag == 2)
			break;
		if (sd->skillblown.size() == MAX_PC_BONUS) { //Better mention this so the array length can be updated. [Skotlex]
			ShowWarning("pc_bonus2: SP_ADD_SKILL_BLOW: Reached max (%d) number of skills per character, bonus skill %d (%d) lost.\n", MAX_PC_BONUS, type2, val);
			break;
		}
		
		pc_bonus_itembonus(sd->skillblown, type2, val);
		break;
	case SP_HP_LOSS_RATE: // bonus2 bHPLossRate,n,t;
		if(sd->state.lr_flag != 2) {
			sd->hp_loss.value = type2;
			sd->hp_loss.rate = val;
		}
		break;
	case SP_HP_REGEN_RATE: // bonus2 bHPRegenRate,n,t;
		if(sd->state.lr_flag != 2) {
			sd->hp_regen.value = type2;
			sd->hp_regen.rate = val;
		}
		break;
	case SP_REGEN_PERCENT_HP: // bonus2 bRegenPercentHP,n,t;
		if (sd->state.lr_flag != 2) {
			sd->percent_hp_regen.value = type2;
			sd->percent_hp_regen.rate = val;
		}
		break;
	case SP_REGEN_PERCENT_SP: // bonus2 bRegenPercentSP,n,t;
		if (sd->state.lr_flag != 2) {
			sd->percent_sp_regen.value = type2;
			sd->percent_sp_regen.rate = val;
		}
		break;
	case SP_ADDRACE2: // bonus2 bAddRace2,mr,x;
		PC_BONUS_CHK_RACE2(type2,SP_ADDRACE2);
		if(sd->state.lr_flag != 2)
			sd->right_weapon.addrace2[type2] += val;
		else
			sd->left_weapon.addrace2[type2] += val;
		break;
	case SP_SUBSIZE: // bonus2 bSubSize,s,x;
		PC_BONUS_CHK_SIZE(type2,SP_SUBSIZE);
		if(sd->state.lr_flag != 2)
			sd->subsize[type2]+=val;
		break;
	case SP_SUBRACE2: // bonus2 bSubRace2,mr,x;
		PC_BONUS_CHK_RACE2(type2,SP_SUBRACE2);
		if(sd->state.lr_flag != 2)
			sd->subrace2[type2]+=val;
		break;
	case SP_ADD_ITEM_HEAL_RATE: // bonus2 bAddItemHealRate,iid,n;
		if(sd->state.lr_flag == 2)
			break;
		if (!itemdb_exists(type2)) {
			ShowWarning("pc_bonus2: SP_ADD_ITEM_HEAL_RATE Invalid item with id %d\n", type2);
			break;
		}
		if (sd->itemhealrate.size() == MAX_PC_BONUS) {
			ShowWarning("pc_bonus2: SP_ADD_ITEM_HEAL_RATE: Reached max (%d) number of item heal bonuses per character!\n", MAX_PC_BONUS);
			break;
		}

		pc_bonus_itembonus(sd->itemhealrate, type2, val);
		break;
	case SP_ADD_ITEMGROUP_HEAL_RATE: // bonus2 bAddItemGroupHealRate,ig,n;
		if (sd->state.lr_flag == 2)
			break;
		if (!type2 || !itemdb_group_exists(type2)) {
			ShowWarning("pc_bonus2: SP_ADD_ITEMGROUP_HEAL_RATE: Invalid item group with id %d\n", type2);
			break;
		}
		if (sd->itemhealrate.size() == MAX_PC_BONUS) {
			ShowWarning("pc_bonus2: SP_ADD_ITEMGROUP_HEAL_RATE: Reached max (%d) number of item heal bonuses per character!\n", MAX_PC_BONUS);
			break;
		}

		pc_bonus_itembonus(sd->itemgrouphealrate, type2, val);
		break;
	case SP_EXP_ADDRACE: // bonus2 bExpAddRace,r,x;
		PC_BONUS_CHK_RACE(type2,SP_EXP_ADDRACE);
		if(sd->state.lr_flag != 2)
			sd->expaddrace[type2]+=val;
		break;
	case SP_EXP_ADDCLASS: // bonus2 bExpAddClass,c,x;
		PC_BONUS_CHK_CLASS(type2,SP_EXP_ADDCLASS);
		if(sd->state.lr_flag != 2)
			sd->expaddclass[type2]+=val;
		break;
	case SP_SP_GAIN_RACE: // bonus2 bSPGainRace,r,n;
		PC_BONUS_CHK_RACE(type2,SP_SP_GAIN_RACE);
		if(sd->state.lr_flag != 2)
			sd->sp_gain_race[type2]+=val;
		break;
	case SP_ADD_MONSTER_DROP_ITEM: // bonus2 bAddMonsterDropItem,iid,n;
		if (sd->state.lr_flag != 2)
			pc_bonus_item_drop(sd->add_drop, type2, 0, CLASS_ALL, RC_NONE_, val);
		break;
	case SP_ADD_MONSTER_DROP_ITEMGROUP: // bonus2 bAddMonsterDropItemGroup,ig,n;
		if (sd->state.lr_flag != 2)
			pc_bonus_item_drop(sd->add_drop, 0, type2, CLASS_ALL, RC_NONE_, val);
		break;
	case SP_SP_LOSS_RATE: // bonus2 bSPLossRate,n,t;
		if(sd->state.lr_flag != 2) {
			sd->sp_loss.value = type2;
			sd->sp_loss.rate = val;
		}
		break;
	case SP_SP_REGEN_RATE: // bonus2 bSPRegenRate,n,t;
		if(sd->state.lr_flag != 2) {
			sd->sp_regen.value = type2;
			sd->sp_regen.rate = val;
		}
		break;
	case SP_HP_DRAIN_VALUE_RACE: // bonus2 bHPDrainValueRace,r,n;
		PC_BONUS_CHK_RACE(type2,SP_HP_DRAIN_VALUE_RACE);
		if(!sd->state.lr_flag) {
			sd->right_weapon.hp_drain_race[type2] += val;
		}
		else if(sd->state.lr_flag == 1) {
			sd->left_weapon.hp_drain_race[type2] += val;
		}
		break;
	case SP_SP_DRAIN_VALUE_RACE: // bonus2 bSPDrainValueRace,r,n;
		PC_BONUS_CHK_RACE(type2,SP_SP_DRAIN_VALUE_RACE);
		if(!sd->state.lr_flag) {
			sd->right_weapon.sp_drain_race[type2] += val;
		}
		else if(sd->state.lr_flag == 1) {
			sd->left_weapon.sp_drain_race[type2] += val;
		}
		break;
	case SP_HP_DRAIN_VALUE_CLASS: // bonus2 bHPDrainValueClass,c,n;
		PC_BONUS_CHK_CLASS(type2,SP_HP_DRAIN_VALUE_CLASS);
		if(!sd->state.lr_flag) {
			sd->right_weapon.hp_drain_class[type2] += val;
		}
		else if(sd->state.lr_flag == 1) {
			sd->left_weapon.hp_drain_class[type2] += val;
		}
		break;
	case SP_SP_DRAIN_VALUE_CLASS: // bonus2 bSPDrainValueClass,c,n;
		PC_BONUS_CHK_CLASS(type2,SP_SP_DRAIN_VALUE_CLASS);
		if(!sd->state.lr_flag) {
			sd->right_weapon.sp_drain_class[type2] += val;
		}
		else if(sd->state.lr_flag == 1) {
			sd->left_weapon.sp_drain_class[type2] += val;
		}
		break;
	case SP_IGNORE_MDEF_RACE_RATE: // bonus2 bIgnoreMdefRaceRate,r,n;
		PC_BONUS_CHK_RACE(type2,SP_IGNORE_MDEF_RACE_RATE);
		if(sd->state.lr_flag != 2)
			sd->ignore_mdef_by_race[type2] += val;
		break;
	case SP_IGNORE_MDEF_CLASS_RATE: // bonus2 bIgnoreMdefClassRate,c,n;
		PC_BONUS_CHK_CLASS(type2,SP_IGNORE_MDEF_CLASS_RATE);
		if(sd->state.lr_flag != 2)
			sd->ignore_mdef_by_class[type2] += val;
		break;
	case SP_IGNORE_DEF_RACE_RATE: // bonus2 bIgnoreDefRaceRate,r,n;
		PC_BONUS_CHK_RACE(type2,SP_IGNORE_DEF_RACE_RATE);
		if(sd->state.lr_flag != 2)
			sd->ignore_def_by_race[type2] += val;
		break;
	case SP_IGNORE_DEF_CLASS_RATE: // bonus2 bIgnoreDefClassRate,r,n;
		PC_BONUS_CHK_CLASS(type2, SP_IGNORE_DEF_CLASS_RATE);
		if (sd->state.lr_flag != 2)
			sd->ignore_def_by_class[type2] += val;
		break;
	case SP_SKILL_USE_SP_RATE: // bonus2 bSkillUseSPrate,sk,n;
		if(sd->state.lr_flag == 2)
			break;
		if (sd->skillusesprate.size() == MAX_PC_BONUS) {
			ShowWarning("pc_bonus2: SP_SKILL_USE_SP_RATE: Reached max (%d) number of skills per character, bonus skill %d (+%d%%) lost.\n", MAX_PC_BONUS, type2, val);
			break;
		}
		
		pc_bonus_itembonus(sd->skillusesprate, type2, val);
		break;
	case SP_SKILL_DELAY:
		if(sd->state.lr_flag == 2)
			break;
		if (sd->skilldelay.size() == MAX_PC_BONUS) {
			ShowWarning("pc_bonus2: SP_SKILL_DELAY: Reached max (%d) number of skills per character, bonus skill %d (%d) lost.\n", MAX_PC_BONUS, type2, val);
			break;
		}

		pc_bonus_itembonus(sd->skilldelay, type2, val);
		break;
	case SP_SKILL_COOLDOWN: // bonus2 bSkillCooldown,sk,t;
		if(sd->state.lr_flag == 2)
			break;
		if (sd->skillcooldown.size() == MAX_PC_BONUS) {
			ShowWarning("pc_bonus2: SP_SKILL_COOLDOWN: Reached max (%d) number of skills per character, bonus skill %d (%d) lost.\n", MAX_PC_BONUS, type2, val);
			break;
		}

		pc_bonus_itembonus(sd->skillcooldown, type2, val);
		break;
#ifdef RENEWAL_CAST
	case SP_SKILL_FIXEDCAST: // bonus2 bSkillFixedCast,sk,t;
		if(sd->state.lr_flag == 2)
			break;
		if (sd->skillfixcast.size() == MAX_PC_BONUS) {
			ShowWarning("pc_bonus2: SP_SKILL_FIXEDCAST: Reached max (%d) number of skills per character, bonus skill %d (%d) lost.\n", MAX_PC_BONUS, type2, val);
			break;
		}

		pc_bonus_itembonus(sd->skillfixcast, type2, val);
		break;
	case SP_SKILL_VARIABLECAST: // bonus2 bSkillVariableCast,sk,t;
		if(sd->state.lr_flag == 2)
			break;
		if (sd->skillvarcast.size() == MAX_PC_BONUS) {
			ShowWarning("pc_bonus2: SP_SKILL_VARIABLECAST: Reached max (%d) number of skills per character, bonus skill %d (%d) lost.\n", MAX_PC_BONUS, type2, val);
			break;
		}

		pc_bonus_itembonus(sd->skillvarcast, type2, val);
		break;
	case SP_CASTRATE: // bonus2 bCastrate,sk,n;
	case SP_VARCASTRATE: // bonus2 bVariableCastrate,sk,n;
		if(sd->state.lr_flag == 2)
			break;
		if (sd->skillcastrate.size() == MAX_PC_BONUS) {
			ShowWarning("pc_bonus2: SP_VARCASTRATE: Reached max (%d) number of skills per character, bonus skill %d (%d%%) lost.\n", MAX_PC_BONUS, type2, val);
			break;
		}

		pc_bonus_itembonus(sd->skillcastrate, type2, -val); // Send inversed value here
		break;
	case SP_FIXCASTRATE: // bonus2 bFixedCastrate,sk,n;
		if(sd->state.lr_flag == 2)
			break;
		if (sd->skillfixcastrate.size() == MAX_PC_BONUS) {
			ShowWarning("pc_bonus2: SP_FIXCASTRATE: Reached max (%d) number of skills per character, bonus skill %d (%d%%) lost.\n", MAX_PC_BONUS, type2, val);
			break;
		}

		pc_bonus_itembonus(sd->skillfixcastrate, type2, -val); // Send inversed value here
		break;
#else
	case SP_SKILL_FIXEDCAST: // bonus2 bSkillFixedCast,sk,t;
	case SP_SKILL_VARIABLECAST: // bonus2 bSkillVariableCast,sk,t;
	case SP_FIXCASTRATE: // bonus2 bFixedCastrate,sk,n;
		//ShowWarning("pc_bonus2: Non-RENEWAL_CAST doesn't support this bonus %d.\n", type);
		break;
	case SP_VARCASTRATE: // bonus2 bVariableCastrate,sk,n;
	case SP_CASTRATE: // bonus2 bCastrate,sk,n;
		if(sd->state.lr_flag == 2)
			break;
		if (sd->skillcastrate.size() == MAX_PC_BONUS) { //Better mention this so the array length can be updated. [Skotlex]
			ShowWarning("pc_bonus2: %s: Reached max (%d) number of skills per character, bonus skill %d (%d%%) lost.\n", (type == SP_CASTRATE) ? "SP_CASTRATE" : "SP_VARCASTRATE", MAX_PC_BONUS, type2, val);
			break;
		}

		pc_bonus_itembonus(sd->skillcastrate, type2, val);
		break;
#endif
	case SP_SKILL_USE_SP: // bonus2 bSkillUseSP,sk,n;
		if(sd->state.lr_flag == 2)
			break;
		if (sd->skillusesp.size() == MAX_PC_BONUS) {
			ShowWarning("pc_bonus2: SP_SKILL_USE_SP: Reached max (%d) number of skills per character, bonus skill %d (%d) lost.\n", MAX_PC_BONUS, type2, val);
			break;
		}

		pc_bonus_itembonus(sd->skillusesp, type2, val);
		break;
	case SP_SUB_SKILL: // bonus2 bSubSkill,sk,n;
		if (sd->subskill.size() == MAX_PC_BONUS) {
			ShowWarning("pc_bonus2: SP_SUB_SKILL: Reached max (%d) number of skills per character, bonus skill %d (%d) lost.\n", MAX_PC_BONUS, type2, val);
			break;
		}

		pc_bonus_itembonus(sd->subskill, type2, val);
		break;
	case SP_SUBDEF_ELE: // bonus2 bSubDefEle,e,x;
		PC_BONUS_CHK_ELEMENT(type2,SP_SUBDEF_ELE);
		sd->subdefele[type2] += val;
		break;
	case SP_COMA_CLASS: // bonus2 bComaClass,c,n;
		PC_BONUS_CHK_CLASS(type2,SP_COMA_CLASS);
		sd->coma_class[type2] += val;
		sd->special_state.bonus_coma = 1;
		break;
	case SP_COMA_RACE: // bonus2 bComaRace,r,n;
		PC_BONUS_CHK_RACE(type2,SP_COMA_RACE);
		sd->coma_race[type2] += val;
		sd->special_state.bonus_coma = 1;
		break;
	case SP_MAGIC_ADDRACE2: // bonus2 bMagicAddRace2,mr,n;
		PC_BONUS_CHK_RACE2(type2, SP_MAGIC_ADDRACE2);
		if(sd->state.lr_flag != 2)
			sd->magic_addrace2[type2] += val;
		break;
	case SP_IGNORE_MDEF_RACE2_RATE: //bonus2 bIgnoreMdefRace2Rate,mr,n;
		PC_BONUS_CHK_RACE2(type2, SP_IGNORE_MDEF_RACE2);
		if (sd->state.lr_flag != 2)
			sd->ignore_mdef_by_race2[type2] += val;
		break;
	case SP_DROP_ADDRACE: // bonus2 bDropAddRace,r,x;
		PC_BONUS_CHK_RACE(type2, SP_DROP_ADDRACE);
		if (sd->state.lr_flag != 2)
			sd->dropaddrace[type2] += val;
		break;
	case SP_DROP_ADDCLASS: // bonus2 bDropAddClass,c,x;
		PC_BONUS_CHK_CLASS(type2, SP_DROP_ADDCLASS);
		if (sd->state.lr_flag != 2)
			sd->dropaddclass[type2] += val;
		break;
	default:
		if (running_npc_stat_calc_event) {
			ShowWarning("pc_bonus2: unknown bonus type %d %d %d in OnPCStatCalcEvent!\n", type, type2, val);
		}
		else if (current_equip_combo_pos > 0) {
			ShowWarning("pc_bonus2: unknown bonus type %d %d %d in a combo with item #%d\n", type, type2, val, sd->inventory_data[pc_checkequip( sd, current_equip_combo_pos )]->nameid);
		} 
		else if (current_equip_card_id > 0 || current_equip_item_index > 0) {
			ShowWarning("pc_bonus2: unknown bonus type %d %d %d in item #%d\n", type, type2, val, current_equip_card_id ? current_equip_card_id : sd->inventory_data[current_equip_item_index]->nameid);
		}
		else {
			ShowWarning("pc_bonus2: unknown bonus type %d %d %d in unknown usage. Report this!\n", type, type2, val);
		}
		break;
	}
}

/**
 * Gives item bonus to player for format: bonus3 bBonusName,type2,type3,val;
 * @param sd
 * @param type Bonus type used by bBonusName
 * @param type2
 * @param type3
 * @param val Value that usually for rate or fixed value
 */
void pc_bonus3(struct map_session_data *sd,int type,int type2,int type3,int val)
{
	nullpo_retv(sd);

	switch(type){
	case SP_ADD_MONSTER_DROP_ITEM: // bonus3 bAddMonsterDropItem,iid,r,n;
		if(sd->state.lr_flag != 2)
			pc_bonus_item_drop(sd->add_drop, type2, 0, CLASS_NONE, type3, val);
		break;
	case SP_ADD_MONSTER_ID_DROP_ITEM: // bonus3 bAddMonsterIdDropItem,iid,mid,n;
		if(sd->state.lr_flag != 2)
			pc_bonus_item_drop(sd->add_drop, type2, 0, CLASS_NONE, -type3, val);
		break;
	case SP_ADD_CLASS_DROP_ITEM: // bonus3 bAddClassDropItem,iid,c,n;
		if(sd->state.lr_flag != 2)
			pc_bonus_item_drop(sd->add_drop, type2, 0, type3, RC_NONE_, val);
		break;
	case SP_AUTOSPELL: // bonus3 bAutoSpell,sk,y,n;
		if(sd->state.lr_flag != 2)
		{
			int target = skill_get_inf(type2); //Support or Self (non-auto-target) skills should pick self.
			target = target&INF_SUPPORT_SKILL || (target&INF_SELF_SKILL && !(skill_get_inf2(type2)&INF2_NO_TARGET_SELF));
			pc_bonus_autospell(sd->autospell, target?-type2:type2, type3, val, 0, current_equip_card_id);
		}
		break;
	case SP_AUTOSPELL_WHENHIT: // bonus3 bAutoSpellWhenHit,sk,y,n;
		if(sd->state.lr_flag != 2)
		{
			int target = skill_get_inf(type2); //Support or Self (non-auto-target) skills should pick self.
			target = target&INF_SUPPORT_SKILL || (target&INF_SELF_SKILL && !(skill_get_inf2(type2)&INF2_NO_TARGET_SELF));
			pc_bonus_autospell(sd->autospell2, target?-type2:type2, type3, val, BF_NORMAL|BF_SKILL, current_equip_card_id);
		}
		break;
	case SP_ADD_MONSTER_DROP_ITEMGROUP: // bonus3 bAddMonsterDropItemGroup,ig,r,n;
		if (sd->state.lr_flag != 2)
			pc_bonus_item_drop(sd->add_drop, 0, type2, CLASS_NONE, type3, val);
		break;
	case SP_ADD_CLASS_DROP_ITEMGROUP: // bonus3 bAddClassDropItemGroup,ig,c,n;
		if (sd->state.lr_flag != 2)
			pc_bonus_item_drop(sd->add_drop, 0, type2, type3, RC_NONE_, val);
		break;

	case SP_ADDEFF: // bonus3 bAddEff,eff,n,y;
		PC_BONUS_CHK_SC(type2,SP_ADDEFF);
		pc_bonus_addeff(sd->addeff, (sc_type)type2, sd->state.lr_flag != 2 ? type3 : 0, sd->state.lr_flag == 2 ? type3 : 0, val, 0);
		break;

	case SP_ADDEFF_WHENHIT: // bonus3 bAddEffWhenHit,eff,n,y;
		PC_BONUS_CHK_SC(type2,SP_ADDEFF_WHENHIT);
		if(sd->state.lr_flag != 2)
			pc_bonus_addeff(sd->addeff_atked, (sc_type)type2, type3, 0, val, 0);
		break;

	case SP_ADDEFF_ONSKILL: // bonus3 bAddEffOnSkill,sk,eff,n;
		PC_BONUS_CHK_SC(type2,SP_ADDEFF_ONSKILL);
		if( sd->state.lr_flag != 2 )
			pc_bonus_addeff_onskill(sd->addeff_onskill, (sc_type)type3, val, type2, ATF_TARGET, 0);
		break;

	case SP_ADDELE: // bonus3 bAddEle,e,x,bf;
		PC_BONUS_CHK_ELEMENT(type2,SP_ADDELE);
		if (sd->state.lr_flag != 2)
			pc_bonus_addele(sd, (unsigned char)type2, type3, val);
		break;

	case SP_SUBELE: // bonus3 bSubEle,e,x,bf;
		PC_BONUS_CHK_ELEMENT(type2,SP_SUBELE);
		if (sd->state.lr_flag != 2)
			pc_bonus_subele(sd, (unsigned char)type2, type3, val);
		break;
		
	case SP_SP_VANISH_RACE_RATE: // bonus3 bSPVanishRaceRate,r,x,n;
		PC_BONUS_CHK_RACE(type2,SP_SP_VANISH_RACE_RATE);
		if(sd->state.lr_flag != 2) {
			sd->sp_vanish_race[type2].rate += type3;
			sd->sp_vanish_race[type2].per += val;
		}
		break;

	case SP_HP_VANISH_RACE_RATE: // bonus3 bHPVanishRaceRate,r,x,n;
		PC_BONUS_CHK_RACE(type2,SP_HP_VANISH_RACE_RATE);
		if(sd->state.lr_flag != 2) {
			sd->hp_vanish_race[type2].rate += type3;
			sd->hp_vanish_race[type2].per += val;
		}
		break;

	case SP_SP_VANISH_RATE: // bonus3 bSPVanishRate,x,n,bf;
		if(sd->state.lr_flag != 2) {
			pc_bonus_addvanish(sd->sp_vanish, type2, type3, val);
		}
		break;

	case SP_HP_VANISH_RATE: // bonus3 bHPVanishRate,x,n,bf;
		if(sd->state.lr_flag != 2) {
			pc_bonus_addvanish(sd->hp_vanish, type2, type3, val);
		}
		break;

	case SP_STATE_NORECOVER_RACE: // bonus3 bStateNoRecoverRace,r,x,t;
		PC_BONUS_CHK_RACE(type2, SP_STATE_NORECOVER_RACE);
		if (sd->state.lr_flag == 2)
			break;
		//! CONFIRM: Is it not stackable? Does not check max or min value?
		//if (type3 > sd->norecover_state_race[type2].rate) {
		//	sd->norecover_state_race[type2].rate = type3;
		//	sd->norecover_state_race[type2].tick = val;
		//	break;
		//}
		sd->norecover_state_race[type2].rate = type3;
		sd->norecover_state_race[type2].tick = val;
		break;
	default:
		if (running_npc_stat_calc_event) {
			ShowWarning("pc_bonus3: unknown bonus type %d %d %d %d in OnPCStatCalcEvent!\n", type, type2, type3, val);
		}
		else if (current_equip_combo_pos > 0) {
			ShowWarning("pc_bonus3: unknown bonus type %d %d %d %d in a combo with item #%d\n", type, type2, type3, val, sd->inventory_data[pc_checkequip( sd, current_equip_combo_pos )]->nameid);
		}
		else if (current_equip_card_id > 0 || current_equip_item_index > 0) {
			ShowWarning("pc_bonus3: unknown bonus type %d %d %d %d in item #%d\n", type, type2, type3, val, current_equip_card_id ? current_equip_card_id : sd->inventory_data[current_equip_item_index]->nameid);
		}
		else {
			ShowWarning("pc_bonus3: unknown bonus type %d %d %d %d in unknown usage. Report this!\n", type, type2, type3, val);
		}
		break;
	}
}

/**
 * Gives item bonus to player for format: bonus4 bBonusName,type2,type3,type4,val;
 * @param sd
 * @param type Bonus type used by bBonusName
 * @param type2
 * @param type3
 * @param type4
 * @param val Value that usually for rate or fixed value
 */
void pc_bonus4(struct map_session_data *sd,int type,int type2,int type3,int type4,int val)
{
	nullpo_retv(sd);

	switch(type){
	case SP_AUTOSPELL: // bonus4 bAutoSpell,sk,y,n,i;
		if(sd->state.lr_flag != 2)
			pc_bonus_autospell(sd->autospell, (val&1?type2:-type2), (val&2?-type3:type3), type4, 0, current_equip_card_id);
		break;

	case SP_AUTOSPELL_WHENHIT: // bonus4 bAutoSpellWhenHit,sk,y,n,i;
		if(sd->state.lr_flag != 2)
			pc_bonus_autospell(sd->autospell2, (val&1?type2:-type2), (val&2?-type3:type3), type4, BF_NORMAL|BF_SKILL, current_equip_card_id);
		break;

	case SP_AUTOSPELL_ONSKILL: // bonus4 bAutoSpellOnSkill,sk,x,y,n;
		if(sd->state.lr_flag != 2)
		{
			int target = skill_get_inf(type3); //Support or Self (non-auto-target) skills should pick self.
			target = target&INF_SUPPORT_SKILL || (target&INF_SELF_SKILL && !(skill_get_inf2(type3)&INF2_NO_TARGET_SELF));

			pc_bonus_autospell_onskill(sd->autospell3, type2, target?-type3:type3, type4, val, current_equip_card_id);
		}
		break;

	case SP_ADDEFF: // bonus4 bAddEff,eff,n,y,t;
		PC_BONUS_CHK_SC(type2,SP_ADDEFF);
		pc_bonus_addeff(sd->addeff, (sc_type)type2, sd->state.lr_flag != 2 ? type3 : 0, sd->state.lr_flag == 2 ? type3 : 0, type4, val);
		break;

	case SP_ADDEFF_WHENHIT: // bonus4 bAddEffWhenHit,eff,n,y,t;
		PC_BONUS_CHK_SC(type2,SP_ADDEFF_WHENHIT);
		if (sd->state.lr_flag != 2)
			pc_bonus_addeff(sd->addeff_atked, (sc_type)type2, type3, 0, type4, val);
		break;

	case SP_ADDEFF_ONSKILL: // bonus4 bAddEffOnSkill,sk,eff,n,y;
		PC_BONUS_CHK_SC(type3,SP_ADDEFF_ONSKILL);
		if( sd->state.lr_flag != 2 )
			pc_bonus_addeff_onskill(sd->addeff_onskill, (sc_type)type3, type4, type2, val, 0);
		break;

	case SP_SET_DEF_RACE: // bonus4 bSetDefRace,r,n,t,y;
		PC_BONUS_CHK_RACE(type2,SP_SET_DEF_RACE);
		if(sd->state.lr_flag == 2)
			break;
		sd->def_set_race[type2].rate = type3;
		sd->def_set_race[type2].tick = type4;
		sd->def_set_race[type2].value = val;
		break;

	case SP_SET_MDEF_RACE: // bonus4 bSetMDefRace,r,n,t,y;
		PC_BONUS_CHK_RACE(type2,SP_SET_MDEF_RACE);
		if(sd->state.lr_flag == 2)
			break;
		sd->mdef_set_race[type2].rate = type3;
		sd->mdef_set_race[type2].tick = type4;
		sd->mdef_set_race[type2].value = val;
		break;

	default:
		if (running_npc_stat_calc_event) {
			ShowWarning("pc_bonus4: unknown bonus type %d %d %d %d %d in OnPCStatCalcEvent!\n", type, type2, type3, type4, val);
		}
		else if (current_equip_combo_pos > 0) {
			ShowWarning("pc_bonus4: unknown bonus type %d %d %d %d %d in a combo with item #%d\n", type, type2, type3, type4, val, sd->inventory_data[pc_checkequip( sd, current_equip_combo_pos )]->nameid);
		}
		else if (current_equip_card_id > 0 || current_equip_item_index > 0) {
			ShowWarning("pc_bonus4: unknown bonus type %d %d %d %d %d in item #%d\n", type, type2, type3, type4, val, current_equip_card_id ? current_equip_card_id : sd->inventory_data[current_equip_item_index]->nameid);
		}
		else {
			ShowWarning("pc_bonus4: unknown bonus type %d %d %d %d %d in unknown usage. Report this!\n", type, type2, type3, type4, val);
		}
		break;
	}
}

/**
* Gives item bonus to player for format: bonus5 bBonusName,type2,type3,type4,val;
* @param sd
* @param type Bonus type used by bBonusName
* @param type2
* @param type3
* @param type4
* @param val Value that usually for rate or fixed value
*/
void pc_bonus5(struct map_session_data *sd,int type,int type2,int type3,int type4,int type5,int val)
{
	nullpo_retv(sd);

	switch(type){
	case SP_AUTOSPELL: // bonus5 bAutoSpell,sk,y,n,bf,i;
		if(sd->state.lr_flag != 2)
			pc_bonus_autospell(sd->autospell, (val&1?type2:-type2), (val&2?-type3:type3), type4, type5, current_equip_card_id);
		break;

	case SP_AUTOSPELL_WHENHIT: // bonus5 bAutoSpellWhenHit,sk,y,n,bf,i;
		if(sd->state.lr_flag != 2)
			pc_bonus_autospell(sd->autospell2, (val&1?type2:-type2), (val&2?-type3:type3), type4, type5, current_equip_card_id);
		break;

	case SP_AUTOSPELL_ONSKILL: // bonus5 bAutoSpellOnSkill,sk,x,y,n,i;
		if(sd->state.lr_flag != 2)
			pc_bonus_autospell_onskill(sd->autospell3, type2, (val&1?-type3:type3), (val&2?-type4:type4), type5, current_equip_card_id);
		break;
 
	case SP_ADDEFF_ONSKILL: // bonus5 bAddEffOnSkill,sk,eff,n,y,t;
		PC_BONUS_CHK_SC(type3,SP_ADDEFF_ONSKILL);
		if( sd->state.lr_flag != 2 )
			pc_bonus_addeff_onskill(sd->addeff_onskill, (sc_type)type3, type4, type2, type5, val);
		break;

	default:
		if (running_npc_stat_calc_event) {
			ShowWarning("pc_bonus5: unknown bonus type %d %d %d %d %d %d in OnPCStatCalcEvent!\n", type, type2, type3, type4, type5, val);
		}
		else if (current_equip_combo_pos > 0) {
			ShowWarning("pc_bonus5: unknown bonus type %d %d %d %d %d %d in a combo with item #%d\n", type, type2, type3, type4, type5, val, sd->inventory_data[pc_checkequip( sd, current_equip_combo_pos )]->nameid);
		}
		else if (current_equip_card_id > 0 || current_equip_item_index > 0) {
			ShowWarning("pc_bonus5: unknown bonus type %d %d %d %d %d %d in item #%d\n", type, type2, type3, type4, type5, val, current_equip_card_id ? current_equip_card_id : sd->inventory_data[current_equip_item_index]->nameid);
		}
		else {
			ShowWarning("pc_bonus5: unknown bonus type %d %d %d %d %d %d in unknown usage. Report this!\n", type, type2, type3, type4, type5, val);
		}
		break;
	}
}

/*==========================================
 *	Grants a player a given skill. Flag values are:
 *	0 - Grant permanent skill to be bound to skill tree
 *	1 - Grant an item skill (temporary)
 *	2 - Like 1, except the level granted can stack with previously learned level.
 *	4 - Like 0, except the skill will ignore skill tree (saves through job changes and resets).
 *------------------------------------------*/
bool pc_skill(struct map_session_data* sd, uint16 skill_id, int level, enum e_addskill_type type) {
	uint16 idx = 0;
	nullpo_ret(sd);

	if (!skill_id || !(idx = skill_get_index(skill_id))) {
		ShowError("pc_skill: Skill with id %d does not exist in the skill database\n", skill_id);
		return false;
	}
	if (level > MAX_SKILL_LEVEL) {
		ShowError("pc_skill: Skill level %d too high. Max lv supported is %d\n", level, MAX_SKILL_LEVEL);
		return false;
	}
	if (type == ADDSKILL_TEMP_ADDLEVEL && sd->status.skill[idx].lv + level > MAX_SKILL_LEVEL) {
		ShowWarning("pc_skill: Skill level bonus %d too high. Max lv supported is %d. Curr lv is %d. Set to max level.\n", level, MAX_SKILL_LEVEL, sd->status.skill[idx].lv);
		level = MAX_SKILL_LEVEL - sd->status.skill[idx].lv;
	}

	switch (type) {
		case ADDSKILL_PERMANENT: //Set skill data overwriting whatever was there before.
			sd->status.skill[idx].id   = skill_id;
			sd->status.skill[idx].lv   = level;
			sd->status.skill[idx].flag = SKILL_FLAG_PERMANENT;
			if (level == 0) { //Remove skill.
				sd->status.skill[idx].id = 0;
				clif_deleteskill(sd,skill_id);
			} else
				clif_addskill(sd,skill_id);
			if (!skill_get_inf(skill_id)) //Only recalculate for passive skills.
				status_calc_pc(sd, SCO_NONE);
			break;

		case ADDSKILL_TEMP: //Item bonus skill.
			if (sd->status.skill[idx].id != 0) {
				if (sd->status.skill[idx].lv >= level)
					return true;
				if (sd->status.skill[idx].flag == SKILL_FLAG_PERMANENT) //Non-granted skill, store it's level.
					sd->status.skill[idx].flag = SKILL_FLAG_REPLACED_LV_0 + sd->status.skill[idx].lv;
			} else {
				sd->status.skill[idx].id   = skill_id;
				sd->status.skill[idx].flag = SKILL_FLAG_TEMPORARY;
			}
			sd->status.skill[idx].lv = level;
			break;

		case ADDSKILL_TEMP_ADDLEVEL: //Add skill bonus on top of what you had.
			if (sd->status.skill[idx].id != 0) {
				if (sd->status.skill[idx].flag == SKILL_FLAG_PERMANENT)
					sd->status.skill[idx].flag = SKILL_FLAG_REPLACED_LV_0 + sd->status.skill[idx].lv; // Store previous level.
			} else {
				sd->status.skill[idx].id   = skill_id;
				sd->status.skill[idx].flag = SKILL_FLAG_TEMPORARY; //Set that this is a bonus skill.
			}
			sd->status.skill[idx].lv += level;
			break;

		case ADDSKILL_PERMANENT_GRANTED: //Permanent granted skills ignore the skill tree
			sd->status.skill[idx].id   = skill_id;
			sd->status.skill[idx].lv   = level;
			sd->status.skill[idx].flag = SKILL_FLAG_PERM_GRANTED;
			if (level == 0) { //Remove skill.
				sd->status.skill[idx].id = 0;
				clif_deleteskill(sd,skill_id);
			} else
				clif_addskill(sd,skill_id);
			if (!skill_get_inf(skill_id)) //Only recalculate for passive skills.
				status_calc_pc(sd, SCO_NONE);
			break;

		default:
			return false;
	}
	return true;
}
/*==========================================
 * Append a card to an item ?
 *------------------------------------------*/
int pc_insert_card(struct map_session_data* sd, int idx_card, int idx_equip)
{
	int i;
	unsigned short nameid;

	nullpo_ret(sd);

	if( idx_equip < 0 || idx_equip >= MAX_INVENTORY || sd->inventory_data[idx_equip] == NULL )
		return 0; //Invalid item index.
	if( idx_card < 0 || idx_card >= MAX_INVENTORY || sd->inventory_data[idx_card] == NULL )
		return 0; //Invalid card index.
	if( sd->inventory.u.items_inventory[idx_equip].nameid <= 0 || sd->inventory.u.items_inventory[idx_equip].amount < 1 )
		return 0; // target item missing
	if( sd->inventory.u.items_inventory[idx_card].nameid <= 0 || sd->inventory.u.items_inventory[idx_card].amount < 1 )
		return 0; // target card missing
	if( sd->inventory_data[idx_equip]->type != IT_WEAPON && sd->inventory_data[idx_equip]->type != IT_ARMOR )
		return 0; // only weapons and armor are allowed
	if( sd->inventory_data[idx_card]->type != IT_CARD )
		return 0; // must be a card
	if( sd->inventory.u.items_inventory[idx_equip].identify == 0 )
		return 0; // target must be identified
	if( itemdb_isspecial(sd->inventory.u.items_inventory[idx_equip].card[0]) )
		return 0; // card slots reserved for other purposes
	if( (sd->inventory_data[idx_equip]->equip & sd->inventory_data[idx_card]->equip) == 0 )
		return 0; // card cannot be compounded on this item type
	if( sd->inventory_data[idx_equip]->type == IT_WEAPON && sd->inventory_data[idx_card]->equip == EQP_SHIELD )
		return 0; // attempted to place shield card on left-hand weapon.
	if( sd->inventory.u.items_inventory[idx_equip].equip != 0 )
		return 0; // item must be unequipped

	ARR_FIND( 0, sd->inventory_data[idx_equip]->slot, i, sd->inventory.u.items_inventory[idx_equip].card[i] == 0 );
	if( i == sd->inventory_data[idx_equip]->slot )
		return 0; // no free slots

	// remember the card id to insert
	nameid = sd->inventory.u.items_inventory[idx_card].nameid;

	if( pc_delitem(sd,idx_card,1,1,0,LOG_TYPE_OTHER) == 1 )
	{// failed
		clif_insert_card(sd,idx_equip,idx_card,1);
	}
	else
	{// success
		log_pick_pc(sd, LOG_TYPE_OTHER, -1, &sd->inventory.u.items_inventory[idx_equip]);
		sd->inventory.u.items_inventory[idx_equip].card[i] = nameid;
		log_pick_pc(sd, LOG_TYPE_OTHER,  1, &sd->inventory.u.items_inventory[idx_equip]);
		clif_insert_card(sd,idx_equip,idx_card,0);
	}

	return 0;
}

/**
 * Returns the count of unidentified items with the option to identify too.
 * @param sd: Player data
 * @param identify_item: Whether or not to identify any unidentified items
 * @return Unidentified items count
 */
int pc_identifyall(struct map_session_data *sd, bool identify_item)
{
	int unidentified_count = 0;

	for (int i = 0; i < MAX_INVENTORY; i++) {
		if (sd->inventory.u.items_inventory[i].nameid > 0 && sd->inventory.u.items_inventory[i].identify != 1) {
			if (identify_item == true) {
				sd->inventory.u.items_inventory[i].identify = 1;
				clif_item_identified(sd,i,0);
			}
			unidentified_count++;
		}
	}

	return unidentified_count;
}

//
// Items
//

/*==========================================
 * Update buying value by skills
 *------------------------------------------*/
int pc_modifybuyvalue(struct map_session_data *sd,int orig_value)
{
	int skill,val = orig_value,rate1 = 0,rate2 = 0;
	if((skill=pc_checkskill(sd,MC_DISCOUNT))>0)	// merchant discount
		rate1 = 5+skill*2-((skill==10)? 1:0);
	if((skill=pc_checkskill(sd,RG_COMPULSION))>0)	 // rogue discount
		rate2 = 5+skill*4;
	if(rate1 < rate2) rate1 = rate2;
	if(rate1)
		val = (int)((double)orig_value*(double)(100-rate1)/100.);
	if(val < battle_config.min_shop_buy)
		val = battle_config.min_shop_buy;

	return val;
}

/*==========================================
 * Update selling value by skills
 *------------------------------------------*/
int pc_modifysellvalue(struct map_session_data *sd,int orig_value)
{
	int skill,val = orig_value,rate = 0;
	if((skill=pc_checkskill(sd,MC_OVERCHARGE))>0)	//OverCharge
		rate = 5+skill*2-((skill==10)? 1:0);
	if(rate)
		val = (int)((double)orig_value*(double)(100+rate)/100.);
	if (val < battle_config.min_shop_sell)
		val = battle_config.min_shop_sell;

	return val;
}

/*==========================================
 * Checking if we have enough place on inventory for new item
 * Make sure to take 30k as limit (for client I guess)
 * @param sd
 * @param nameid
 * @param amount
 * @return e_chkitem_result
 *------------------------------------------*/
char pc_checkadditem(struct map_session_data *sd, unsigned short nameid, int amount)
{
	int i;
	struct item_data* data;

	nullpo_ret(sd);

	if(amount > MAX_AMOUNT)
		return CHKADDITEM_OVERAMOUNT;

	data = itemdb_search(nameid);

	if(!itemdb_isstackable2(data))
		return CHKADDITEM_NEW;

	if( data->stack.inventory && amount > data->stack.amount )
		return CHKADDITEM_OVERAMOUNT;

	for(i=0;i<MAX_INVENTORY;i++){
		// FIXME: This does not consider the checked item's cards, thus could check a wrong slot for stackability.
		if(sd->inventory.u.items_inventory[i].nameid == nameid){
			if( amount > MAX_AMOUNT - sd->inventory.u.items_inventory[i].amount || ( data->stack.inventory && amount > data->stack.amount - sd->inventory.u.items_inventory[i].amount ) )
				return CHKADDITEM_OVERAMOUNT;
			return CHKADDITEM_EXIST;
		}
	}

	return CHKADDITEM_NEW;
}

/*==========================================
 * Return number of available place in inventory
 * Each non stackable item will reduce place by 1
 * @param sd
 * @return Number of empty slots
 *------------------------------------------*/
uint8 pc_inventoryblank(struct map_session_data *sd)
{
	uint8 i, b;

	nullpo_ret(sd);

	for(i = 0, b = 0; i < MAX_INVENTORY; i++){
		if(sd->inventory.u.items_inventory[i].nameid == 0)
			b++;
	}

	return b;
}

/**
 * Attempts to remove zeny from player
 * @param sd: Player
 * @param zeny: Zeny removed
 * @param type: Log type
 * @param tsd: (optional) From who to log (if null take sd)
 * @return 0: Success, 1: Failed (Removing negative Zeny or not enough Zeny), 2: Player not found
 */
char pc_payzeny(struct map_session_data *sd, int zeny, enum e_log_pick_type type, struct map_session_data *tsd)
{
	nullpo_retr(2,sd);

	zeny = cap_value(zeny,-MAX_ZENY,MAX_ZENY); //prevent command UB
	if( zeny < 0 )
	{
		ShowError("pc_payzeny: Paying negative Zeny (zeny=%d, account_id=%d, char_id=%d).\n", zeny, sd->status.account_id, sd->status.char_id);
		return 1;
	}

	if( sd->status.zeny < zeny )
		return 1; //Not enough.

	sd->status.zeny -= zeny;
	clif_updatestatus(sd,SP_ZENY);

	if(!tsd) tsd = sd;
	log_zeny(sd, type, tsd, -zeny);
	if( zeny > 0 && sd->state.showzeny ) {
		char output[255];
		sprintf(output, "Removed %dz.", zeny);
		clif_messagecolor(&sd->bl, color_table[COLOR_LIGHT_GREEN], output, false, SELF);
	}

	return 0;
}

/**
 * Attempts to give zeny to player
 * @param sd: Player
 * @param type: Log type
 * @param tsd: (optional) From who to log (if null take sd)
 * @return -1: Player not found, 0: Success, 1: Giving negative Zeny
 */
char pc_getzeny(struct map_session_data *sd, int zeny, enum e_log_pick_type type, struct map_session_data *tsd)
{
	nullpo_retr(-1,sd);

	zeny = cap_value(zeny,-MAX_ZENY,MAX_ZENY); //prevent command UB
	if( zeny < 0 )
	{
		ShowError("pc_getzeny: Obtaining negative Zeny (zeny=%d, account_id=%d, char_id=%d).\n", zeny, sd->status.account_id, sd->status.char_id);
		return 1;
	}

	if( zeny > MAX_ZENY - sd->status.zeny )
		zeny = MAX_ZENY - sd->status.zeny;

	sd->status.zeny += zeny;
	clif_updatestatus(sd,SP_ZENY);

	if(!tsd) tsd = sd;
	log_zeny(sd, type, tsd, zeny);
	if( zeny > 0 && sd->state.showzeny ) {
		char output[255];
		sprintf(output, "Gained %dz.", zeny);
		clif_messagecolor(&sd->bl, color_table[COLOR_LIGHT_GREEN], output, false, SELF);
	}

	achievement_update_objective(sd, AG_GET_ZENY, 1, sd->status.zeny);

	return 0;
}

/**
 * Attempts to remove Cash Points from player
 * @param sd: Player
 * @param price: Total points (cash + kafra) the player has to pay
 * @param points: Kafra points the player has to pay
 * @param type: Log type
 * @return -1: Not enough points, otherwise success (cash+points)
 */
int pc_paycash(struct map_session_data *sd, int price, int points, e_log_pick_type type)
{
	int cash;
	nullpo_retr(-1,sd);

	points = cap_value(points, 0, MAX_ZENY); //prevent command UB

	cash = price-points;

	if( sd->cashPoints < cash || sd->kafraPoints < points )
	{
		ShowError("pc_paycash: Not enough points (cash=%d, kafra=%d) to cover the price (cash=%d, kafra=%d) (account_id=%d, char_id=%d).\n", sd->cashPoints, sd->kafraPoints, cash, points, sd->status.account_id, sd->status.char_id);
		return -1;
	}

	if( cash ){
		pc_setaccountreg(sd, add_str(CASHPOINT_VAR), sd->cashPoints - cash);
		sd->cashPoints -= cash;
		log_cash( sd, type, LOG_CASH_TYPE_CASH, -cash );
	}

	if( points ){
		pc_setaccountreg(sd, add_str(KAFRAPOINT_VAR), sd->kafraPoints - points);
		sd->kafraPoints -= points;
		log_cash( sd, type, LOG_CASH_TYPE_KAFRA, -points );
	}

	if( battle_config.cashshop_show_points )
	{
		char output[CHAT_SIZE_MAX];

		sprintf(output, msg_txt(sd,504), points, cash, sd->kafraPoints, sd->cashPoints); // Used %d kafra points and %d cash points. %d kafra and %d cash points remaining.
		clif_messagecolor(&sd->bl, color_table[COLOR_LIGHT_GREEN], output, false, SELF);
	}
	return cash+points;
}

/**
 * Attempts to give Cash Points to player
 * @param sd: Player
 * @param cash: Cash points the player gets
 * @param points: Kafra points the player gets
 * @param type: Log type
 * @return -1: Error, otherwise success (cash or points)
 */
int pc_getcash(struct map_session_data *sd, int cash, int points, e_log_pick_type type)
{
	char output[CHAT_SIZE_MAX];

	nullpo_retr(-1,sd);

	cash = cap_value(cash, 0, MAX_ZENY); //prevent command UB
	points = cap_value(points, 0, MAX_ZENY); //prevent command UB
	if( cash > 0 )
	{
		if( cash > MAX_ZENY-sd->cashPoints )
		{
			ShowWarning("pc_getcash: Cash point overflow (cash=%d, have cash=%d, account_id=%d, char_id=%d).\n", cash, sd->cashPoints, sd->status.account_id, sd->status.char_id);
			cash = MAX_ZENY-sd->cashPoints;
		}

		pc_setaccountreg(sd, add_str(CASHPOINT_VAR), sd->cashPoints+cash);
		sd->cashPoints += cash;
		log_cash( sd, type, LOG_CASH_TYPE_CASH, cash );

		if( battle_config.cashshop_show_points )
		{
			sprintf(output, msg_txt(sd,505), cash, sd->cashPoints);
			clif_messagecolor(&sd->bl, color_table[COLOR_LIGHT_GREEN], output, false, SELF);
		}
		return cash;
	}

	if( points > 0 )
	{
		if( points > MAX_ZENY-sd->kafraPoints )
		{
			ShowWarning("pc_getcash: Kafra point overflow (points=%d, have points=%d, account_id=%d, char_id=%d).\n", points, sd->kafraPoints, sd->status.account_id, sd->status.char_id);
			points = MAX_ZENY-sd->kafraPoints;
		}

		pc_setaccountreg(sd, add_str(KAFRAPOINT_VAR), sd->kafraPoints+points);
		sd->kafraPoints += points;
		log_cash( sd, type, LOG_CASH_TYPE_KAFRA, points );

		if( battle_config.cashshop_show_points )
		{
			sprintf(output, msg_txt(sd,506), points, sd->kafraPoints);
			clif_messagecolor(&sd->bl, color_table[COLOR_LIGHT_GREEN], output, false, SELF);
		}
		return points;
	}

	return -1; //shouldn't happen but just in case
}

/**
 * Searching a specified itemid in inventory and return his stored index
 * @param sd Player
 * @param nameid Find this Item!
 * @return Stored index in inventory, or -1 if not found.
 **/
short pc_search_inventory(struct map_session_data *sd, unsigned short nameid) {
	short i;
	nullpo_retr(-1, sd);

	ARR_FIND( 0, MAX_INVENTORY, i, sd->inventory.u.items_inventory[i].nameid == nameid && (sd->inventory.u.items_inventory[i].amount > 0 || nameid == 0) );
	return ( i < MAX_INVENTORY ) ? i : -1;
}

/** Attempt to add a new item to player inventory
 * @param sd
 * @param item_data
 * @param amount
 * @param log_type
 * @return
 *   0 = success
 *   1 = invalid itemid not found or negative amount
 *   2 = overweight
 *   3 = ?
 *   4 = no free place found
 *   5 = max amount reached
 *   6 = ?
 *   7 = stack limitation
 */
char pc_additem(struct map_session_data *sd,struct item *item,int amount,e_log_pick_type log_type) {
	struct item_data *id;
	int16 i;
	unsigned int w;

	nullpo_retr(1, sd);
	nullpo_retr(1, item);

	if( item->nameid == 0 || amount <= 0 )
		return ADDITEM_INVALID;
	if( amount > MAX_AMOUNT )
		return ADDITEM_OVERAMOUNT;

	id = itemdb_search(item->nameid);

	if( id->stack.inventory && amount > id->stack.amount )
	{// item stack limitation
		return ADDITEM_STACKLIMIT;
	}

	w = id->weight*amount;
	if(sd->weight + w > sd->max_weight)
		return ADDITEM_OVERWEIGHT;

	i = MAX_INVENTORY;

	if (id->flag.guid && !item->unique_id)
		item->unique_id = pc_generate_unique_id(sd);

	// Stackable | Non Rental
	if( itemdb_isstackable2(id) && item->expire_time == 0 ) {
		for( i = 0; i < MAX_INVENTORY; i++ ) {
			if( sd->inventory.u.items_inventory[i].nameid == item->nameid &&
				sd->inventory.u.items_inventory[i].bound == item->bound &&
				sd->inventory.u.items_inventory[i].expire_time == 0 &&
				sd->inventory.u.items_inventory[i].unique_id == item->unique_id &&
				memcmp(&sd->inventory.u.items_inventory[i].card, &item->card, sizeof(item->card)) == 0 ) {
				if( amount > MAX_AMOUNT - sd->inventory.u.items_inventory[i].amount || ( id->stack.inventory && amount > id->stack.amount - sd->inventory.u.items_inventory[i].amount ) )
					return ADDITEM_OVERAMOUNT;
				sd->inventory.u.items_inventory[i].amount += amount;
				clif_additem(sd,i,amount,0);
				break;
			}
		}
	}

	if (i >= MAX_INVENTORY) {
		i = pc_search_inventory(sd,0);
		if( i < 0 )
			return ADDITEM_OVERITEM;

		memcpy(&sd->inventory.u.items_inventory[i], item, sizeof(sd->inventory.u.items_inventory[0]));
		// clear equip and favorite fields first, just in case
		if( item->equip )
			sd->inventory.u.items_inventory[i].equip = 0;
		if( item->favorite )
			sd->inventory.u.items_inventory[i].favorite = 0;
		if( item->equipSwitch )
			sd->inventory.u.items_inventory[i].equipSwitch = 0;

		sd->inventory.u.items_inventory[i].amount = amount;
		sd->inventory_data[i] = id;
		sd->last_addeditem_index = i;

		if (!itemdb_isstackable2(id) || id->flag.guid)
			sd->inventory.u.items_inventory[i].unique_id = item->unique_id ? item->unique_id : pc_generate_unique_id(sd);

		clif_additem(sd,i,amount,0);
	}

	log_pick_pc(sd, log_type, amount, &sd->inventory.u.items_inventory[i]);

	sd->weight += w;
	clif_updatestatus(sd,SP_WEIGHT);
	//Auto-equip
	if(id->flag.autoequip)
		pc_equipitem(sd, i, id->equip);

	/* rental item check */
	if( item->expire_time ) {
		if( time(NULL) > item->expire_time ) {
			clif_rental_expired(sd->fd, i, sd->inventory.u.items_inventory[i].nameid);
			pc_delitem(sd, i, sd->inventory.u.items_inventory[i].amount, 1, 0, LOG_TYPE_OTHER);
		} else {
			unsigned int seconds = (unsigned int)( item->expire_time - time(NULL) );
			clif_rental_time(sd->fd, sd->inventory.u.items_inventory[i].nameid, seconds);
			pc_inventory_rental_add(sd, seconds);
		}
	}

	achievement_update_objective(sd, AG_GET_ITEM, 1, id->value_sell);

	return ADDITEM_SUCCESS;
}

/*==========================================
 * Remove an item at index n from inventory by amount.
 * @param sd
 * @param n Item index in inventory
 * @param amount
 * @param type &1: Don't notify deletion; &2 Don't notify weight change; &4 Don't calculate status
 * @param reason Delete reason
 * @param log_type e_log_pick_type
 * @return 1 - invalid itemid or negative amount; 0 - Success
 *------------------------------------------*/
char pc_delitem(struct map_session_data *sd,int n,int amount,int type, short reason, e_log_pick_type log_type)
{
	nullpo_retr(1, sd);

	if(n < 0 || sd->inventory.u.items_inventory[n].nameid == 0 || amount <= 0 || sd->inventory.u.items_inventory[n].amount<amount || sd->inventory_data[n] == NULL)
		return 1;

	log_pick_pc(sd, log_type, -amount, &sd->inventory.u.items_inventory[n]);

	sd->inventory.u.items_inventory[n].amount -= amount;
	sd->weight -= sd->inventory_data[n]->weight*amount ;
	if( sd->inventory.u.items_inventory[n].amount <= 0 ){
		if(sd->inventory.u.items_inventory[n].equip)
			pc_unequipitem(sd,n,2|(!(type&4) ? 1 : 0));
		memset(&sd->inventory.u.items_inventory[n],0,sizeof(sd->inventory.u.items_inventory[0]));
		sd->inventory_data[n] = NULL;
	}
	if(!(type&1))
		clif_delitem(sd,n,amount,reason);
	if(!(type&2))
		clif_updatestatus(sd,SP_WEIGHT);

	return 0;
}

/*==========================================
 * Attempt to drop an item.
 * @param sd
 * @param n Item index in inventory
 * @param amount Amount of item
 * @return False = fail; True = success
 *------------------------------------------*/
bool pc_dropitem(struct map_session_data *sd,int n,int amount)
{
	nullpo_retr(1, sd);

	if(n < 0 || n >= MAX_INVENTORY)
		return false;

	if(amount <= 0)
		return false;

	if(sd->inventory.u.items_inventory[n].nameid <= 0 ||
		sd->inventory.u.items_inventory[n].amount <= 0 ||
		sd->inventory.u.items_inventory[n].amount < amount ||
		sd->state.trading || sd->state.vending ||
		!sd->inventory_data[n] //pc_delitem would fail on this case.
		)
		return false;

	if( sd->inventory.u.items_inventory[n].equipSwitch )
		return false;

	if( map_getmapflag(sd->bl.m, MF_NODROP) )
	{
		clif_displaymessage (sd->fd, msg_txt(sd,271));
		return false; //Can't drop items in nodrop mapflag maps.
	}

	if( !pc_candrop(sd,&sd->inventory.u.items_inventory[n]) )
	{
		clif_displaymessage (sd->fd, msg_txt(sd,263));
		return false;
	}

	if (!map_addflooritem(&sd->inventory.u.items_inventory[n], amount, sd->bl.m, sd->bl.x, sd->bl.y, 0, 0, 0, 2, 0))
		return false;

	pc_delitem(sd, n, amount, 1, 0, LOG_TYPE_PICKDROP_PLAYER);
	clif_dropitem(sd, n, amount);
	return true;
}

/*==========================================
 * Attempt to pick up an item.
 * @param sd
 * @param fitem Item that will be picked
 * @return False = fail; True = success
 *------------------------------------------*/
bool pc_takeitem(struct map_session_data *sd,struct flooritem_data *fitem)
{
	int flag = 0;
	t_tick tick = gettick();
	struct party_data *p = NULL;

	nullpo_ret(sd);
	nullpo_ret(fitem);

	if (!check_distance_bl(&fitem->bl, &sd->bl, 2) && sd->ud.skill_id!=BS_GREED)
		return false;	// Distance is too far

	if (sd->sc.cant.pickup)
		return false;

	if (sd->status.party_id)
		p = party_search(sd->status.party_id);

	if (fitem->first_get_charid > 0 && fitem->first_get_charid != sd->status.char_id) {
		struct map_session_data *first_sd = map_charid2sd(fitem->first_get_charid);
		if (DIFF_TICK(tick,fitem->first_get_tick) < 0) {
			if (!(p && p->party.item&1 &&
				first_sd && first_sd->status.party_id == sd->status.party_id
				))
				return false;
		}
		else if (fitem->second_get_charid > 0 && fitem->second_get_charid != sd->status.char_id) {
			struct map_session_data *second_sd = map_charid2sd(fitem->second_get_charid);
			if (DIFF_TICK(tick, fitem->second_get_tick) < 0) {
				if (!(p && p->party.item&1 &&
					((first_sd && first_sd->status.party_id == sd->status.party_id) ||
					(second_sd && second_sd->status.party_id == sd->status.party_id))
					))
					return false;
			}
			else if (fitem->third_get_charid > 0 && fitem->third_get_charid != sd->status.char_id){
				struct map_session_data *third_sd = map_charid2sd(fitem->third_get_charid);
				if (DIFF_TICK(tick,fitem->third_get_tick) < 0) {
					if(!(p && p->party.item&1 &&
						((first_sd && first_sd->status.party_id == sd->status.party_id) ||
						(second_sd && second_sd->status.party_id == sd->status.party_id) ||
						(third_sd && third_sd->status.party_id == sd->status.party_id))
						))
						return false;
				}
			}
		}
	}

	//This function takes care of giving the item to whoever should have it, considering party-share options.
	if ((flag = party_share_loot(p,sd,&fitem->item, fitem->first_get_charid))) {
		clif_additem(sd,0,0,flag);
		return true;
	}

	//Display pickup animation.
	pc_stop_attack(sd);
	clif_takeitem(&sd->bl,&fitem->bl);

	if (fitem->mob_id &&
		(itemdb_search(fitem->item.nameid))->flag.broadcast &&
		(!p || !(p->party.item&2)) // Somehow, if party's pickup distribution is 'Even Share', no announcemet
		)
		intif_broadcast_obtain_special_item(sd, fitem->item.nameid, fitem->mob_id, ITEMOBTAIN_TYPE_MONSTER_ITEM);

	map_clearflooritem(&fitem->bl);
	return true;
}

/*==========================================
 * Check if item is usable.
 * Return:
 *	false = no
 *	true = yes
 *------------------------------------------*/
bool pc_isUseitem(struct map_session_data *sd,int n)
{
	struct item_data *item;
	unsigned short nameid;

	nullpo_ret(sd);

	item = sd->inventory_data[n];
	nameid = sd->inventory.u.items_inventory[n].nameid;

	if( item == NULL )
		return false;
	//Not consumable item
	if( item->type != IT_HEALING && item->type != IT_USABLE && item->type != IT_CASH )
		return false;
	if (pc_has_permission(sd,PC_PERM_ITEM_UNCONDITIONAL))
		return true;

	struct map_data *mapdata = map_getmapdata(sd->bl.m);

	if(mapdata->flag[MF_NOITEMCONSUMPTION]) //consumable but mapflag prevent it
		return false;
	//Prevent mass item usage. [Skotlex]
	if( DIFF_TICK(sd->canuseitem_tick,gettick()) > 0 ||
		(itemdb_group_item_exists(IG_CASH_FOOD, nameid) && DIFF_TICK(sd->canusecashfood_tick,gettick()) > 0)
	)
		return false;

	if( (item->item_usage.flag&NOUSE_SITTING) && (pc_issit(sd) == 1) && (pc_get_group_level(sd) < item->item_usage.override) ) {
		clif_msg(sd,ITEM_NOUSE_SITTING);
		return false; // You cannot use this item while sitting.
	}

	if (sd->state.storage_flag && item->type != IT_CASH) {
		clif_messagecolor(&sd->bl, color_table[COLOR_RED], msg_txt(sd,388), false, SELF);
		return false; // You cannot use this item while storage is open.
	}

	if (item->flag.dead_branch && (mapdata->flag[MF_NOBRANCH] || mapdata_flag_gvg2(mapdata)))
		return false;

	switch( nameid ) {
		case ITEMID_WING_OF_FLY:
		case ITEMID_GIANT_FLY_WING:
		case ITEMID_N_FLY_WING:
			if( mapdata->flag[MF_NOTELEPORT] || mapdata_flag_gvg2(mapdata) ) {
				clif_skill_teleportmessage(sd,0);
				return false;
			}
			if (nameid == ITEMID_GIANT_FLY_WING) {
				struct party_data *pd = party_search(sd->status.party_id);

				if (pd) {
					int i;

					ARR_FIND(0, MAX_PARTY, i, pd->data[i].sd == sd && pd->party.member[i].leader);
					if (i == MAX_PARTY) { // User is not party leader
						clif_msg(sd, ITEM_PARTY_MEMBER_NOT_SUMMONED);
						break;
					}

					ARR_FIND(0, MAX_PARTY, i, pd->data[i].sd && pd->data[i].sd != sd && pd->data[i].sd->bl.m == sd->bl.m && !pc_isdead(pd->data[i].sd));
					if (i == MAX_PARTY) { // No party members found on same map
						clif_msg(sd, ITEM_PARTY_NO_MEMBER_IN_MAP);
						break;
					}
				} else {
					clif_msg(sd, ITEM_PARTY_MEMBER_NOT_SUMMONED);
					break;
				}
			}
		// Fall through
		case ITEMID_WING_OF_BUTTERFLY:
		case ITEMID_N_BUTTERFLY_WING:
		case ITEMID_DUN_TELE_SCROLL1:
		case ITEMID_DUN_TELE_SCROLL2:
		case ITEMID_DUN_TELE_SCROLL3:
		case ITEMID_WOB_RUNE:
		case ITEMID_WOB_SCHWALTZ:
		case ITEMID_WOB_RACHEL:
		case ITEMID_WOB_LOCAL:
		case ITEMID_SIEGE_TELEPORT_SCROLL:
			if( sd->duel_group && !battle_config.duel_allow_teleport ) {
				clif_displaymessage(sd->fd, msg_txt(sd,663));
				return false;
			}
			if( mapdata->flag[MF_NORETURN] && nameid != ITEMID_WING_OF_FLY && nameid != ITEMID_GIANT_FLY_WING && nameid != ITEMID_N_FLY_WING )
				return false;
			break;
		case ITEMID_MERCENARY_RED_POTION:
		case ITEMID_MERCENARY_BLUE_POTION:
		case ITEMID_M_CENTER_POTION:
		case ITEMID_M_AWAKENING_POTION:
		case ITEMID_M_BERSERK_POTION:
			if( sd->md == NULL || sd->md->db == NULL )
				return false;
			if( sd->md->sc.data[SC_BERSERK] )
				return false;
			if( nameid == ITEMID_M_AWAKENING_POTION && sd->md->db->lv < 40 )
				return false;
			if( nameid == ITEMID_M_BERSERK_POTION && sd->md->db->lv < 80 )
				return false;
			break;

		case ITEMID_NEURALIZER:
			if( !mapdata->flag[MF_RESET] )
				return false;
			break;
	}

	if( itemdb_group_item_exists(IG_MERCENARY, nameid) && sd->md != NULL )
		return false; // Mercenary Scrolls

	if( item->flag.group || item->type == IT_CASH) {	//safe check type cash disappear when overweight [Napster]
		if( pc_is90overweight(sd) ) {
			clif_msg(sd, ITEM_CANT_OBTAIN_WEIGHT);
			return false;
		}
		if( !pc_inventoryblank(sd) ) {
			clif_messagecolor(&sd->bl, color_table[COLOR_RED], msg_txt(sd, 732), false, SELF); //Item cannot be open when inventory is full
			return false;
		}
	}

	//Gender check
	if(item->sex != 2 && sd->status.sex != item->sex)
		return false;
	//Required level check
	if(item->elv && sd->status.base_level < (unsigned int)item->elv)
		return false;
	if(item->elvmax && sd->status.base_level > (unsigned int)item->elvmax)
		return false;

	//Not equipable by class. [Skotlex]
	if (!(
		(1ULL<<(sd->class_&MAPID_BASEMASK)) &
		(item->class_base[sd->class_&JOBL_2_1?1:(sd->class_&JOBL_2_2?2:0)])
	))
		return false;
	
	if (sd->sc.count && (
		sd->sc.data[SC_BERSERK] || sd->sc.data[SC_SATURDAYNIGHTFEVER] ||
		(sd->sc.data[SC_GRAVITATION] && sd->sc.data[SC_GRAVITATION]->val3 == BCT_SELF) ||
		sd->sc.data[SC_TRICKDEAD] ||
		sd->sc.data[SC_HIDING] ||
		sd->sc.data[SC__SHADOWFORM] ||
		sd->sc.data[SC__INVISIBILITY] ||
		sd->sc.data[SC__MANHOLE] ||
		sd->sc.data[SC_DEEPSLEEP] ||
		sd->sc.data[SC_CRYSTALIZE] ||
		sd->sc.data[SC_KAGEHUMI] ||
		(sd->sc.data[SC_NOCHAT] && sd->sc.data[SC_NOCHAT]->val1&MANNER_NOITEM) ||
		sd->sc.data[SC_KINGS_GRACE] ||
		sd->sc.data[SC_SUHIDE]))
		return false;
	
	if (!pc_isItemClass(sd,item))
		return false;

	//Dead Branch items
	if( item->flag.dead_branch )
		log_branch(sd);

	return true;
}

/*==========================================
 * Last checks to use an item.
 * Return:
 *	0 = fail
 *	1 = success
 *------------------------------------------*/
int pc_useitem(struct map_session_data *sd,int n)
{
	t_tick tick = gettick();
	int amount;
	unsigned short nameid;
	struct script_code *script;
	struct item item;
	struct item_data *id;

	nullpo_ret(sd);

	if (sd->npc_id) {
		if (sd->progressbar.npc_id) {
			clif_progressbar_abort(sd);
			return 0; // First item use attempt cancels the progress bar
		}

		if( pc_hasprogress( sd, WIP_DISABLE_SKILLITEM ) || !sd->npc_item_flag ){
#ifdef RENEWAL
			clif_msg( sd, WORK_IN_PROGRESS );
#endif
			return 0;
		}
	}
	item = sd->inventory.u.items_inventory[n];
	id = sd->inventory_data[n];

	if (item.nameid == 0 || item.amount <= 0)
		return 0;

	if( !pc_isUseitem(sd,n) )
		return 0;

	// Store information for later use before it is lost (via pc_delitem) [Paradox924X]
	nameid = id->nameid;

	if (nameid != ITEMID_NAUTHIZ && sd->sc.opt1 > 0 && sd->sc.opt1 != OPT1_STONEWAIT && sd->sc.opt1 != OPT1_BURNING)
		return 0;

	/* Items with delayed consume are not meant to work while in mounts except reins of mount(12622) */
	if( id->flag.delay_consume ) {
		if( nameid != ITEMID_REINS_OF_MOUNT && sd->sc.data[SC_ALL_RIDING] )
			return 0;
		else if( pc_issit(sd) )
			return 0;
	}
	//Since most delay-consume items involve using a "skill-type" target cursor,
	//perform a skill-use check before going through. [Skotlex]
	//resurrection was picked as testing skill, as a non-offensive, generic skill, it will do.
	//FIXME: Is this really needed here? It'll be checked in unit.cpp after all and this prevents skill items using when silenced [Inkfish]
	if( id->flag.delay_consume && ( sd->ud.skilltimer != INVALID_TIMER /*|| !status_check_skilluse(&sd->bl, &sd->bl, ALL_RESURRECTION, 0)*/ ) )
		return 0;

	if( id->delay > 0 && !pc_has_permission(sd,PC_PERM_ITEM_UNCONDITIONAL) && pc_itemcd_check(sd, id, tick, n))
		return 0;

	/* on restricted maps the item is consumed but the effect is not used */
	if (!pc_has_permission(sd,PC_PERM_ITEM_UNCONDITIONAL) && itemdb_isNoEquip(id,sd->bl.m)) {
		clif_msg(sd,ITEM_CANT_USE_AREA); // This item cannot be used within this area
		if( battle_config.allow_consume_restricted_item && !id->flag.delay_consume ) { //need confirmation for delayed consumption items
			clif_useitemack(sd,n,item.amount-1,true);
			pc_delitem(sd,n,1,1,0,LOG_TYPE_CONSUME);
		}
		return 0;/* regardless, effect is not run */
	}

	sd->itemid = item.nameid;
	sd->itemindex = n;
	if(sd->catch_target_class != PET_CATCH_FAIL) //Abort pet catching.
		sd->catch_target_class = PET_CATCH_FAIL;

	amount = item.amount;
	script = id->script;
	//Check if the item is to be consumed immediately [Skotlex]
	if (id->flag.delay_consume)
		clif_useitemack(sd, n, amount, true);
	else
	{
		if( item.expire_time == 0 && nameid != ITEMID_REINS_OF_MOUNT )
		{
			clif_useitemack(sd, n, amount - 1, true);
			pc_delitem(sd, n, 1, 1, 0, LOG_TYPE_CONSUME); // Rental Usable Items are not deleted until expiration
		}
		else
			clif_useitemack(sd, n, 0, false);
	}
	if (item.card[0]==CARD0_CREATE && pc_famerank(MakeDWord(item.card[2],item.card[3]), MAPID_ALCHEMIST))
	    potion_flag = 2; // Famous player's potions have 50% more efficiency

	//Update item use time.
	sd->canuseitem_tick = tick + battle_config.item_use_interval;
	if( itemdb_group_item_exists(IG_CASH_FOOD, nameid) )
		sd->canusecashfood_tick = tick + battle_config.cashfood_use_interval;

	run_script(script,0,sd->bl.id,fake_nd->bl.id);
	potion_flag = 0;
	return 1;
}

/**
 * Add item on cart for given index.
 * @param sd
 * @param item
 * @param amount
 * @param log_type
 * @return 0 = success; 1 = fail; 2 = no slot
 */
unsigned char pc_cart_additem(struct map_session_data *sd,struct item *item,int amount,e_log_pick_type log_type)
{
	struct item_data *data;
	int i,w;

	nullpo_retr(1, sd);
	nullpo_retr(1, item);

	if(item->nameid == 0 || amount <= 0)
		return 1;
	data = itemdb_search(item->nameid);

	if( data->stack.cart && amount > data->stack.amount )
	{// item stack limitation
		return 1;
	}

	if( !itemdb_cancartstore(item, pc_get_group_level(sd)) || (item->bound > BOUND_ACCOUNT && !pc_can_give_bounded_items(sd)))
	{ // Check item trade restrictions	[Skotlex]
		clif_displaymessage (sd->fd, msg_txt(sd,264));
		return 1;
	}

	if( (w = data->weight*amount) + sd->cart_weight > sd->cart_weight_max )
		return 1;

	i = MAX_CART;
	if( itemdb_isstackable2(data) && !item->expire_time )
	{
		for (i = 0; i < MAX_CART; i++) {
			if (sd->cart.u.items_cart[i].nameid == item->nameid
				&& sd->cart.u.items_cart[i].bound == item->bound
				&& sd->cart.u.items_cart[i].unique_id == item->unique_id
				&& memcmp(sd->cart.u.items_cart[i].card, item->card, sizeof(item->card)) == 0
				)
				break;
		}
	}

	if( i < MAX_CART )
	{// item already in cart, stack it
		if( amount > MAX_AMOUNT - sd->cart.u.items_cart[i].amount || ( data->stack.cart && amount > data->stack.amount - sd->cart.u.items_cart[i].amount ) )
			return 2; // no slot

		sd->cart.u.items_cart[i].amount += amount;
		clif_cart_additem(sd,i,amount,0);
	}
	else
	{// item not stackable or not present, add it
		ARR_FIND( 0, MAX_CART, i, sd->cart.u.items_cart[i].nameid == 0 );
		if( i == MAX_CART )
			return 2; // no slot

		memcpy(&sd->cart.u.items_cart[i],item,sizeof(sd->cart.u.items_cart[0]));
		sd->cart.u.items_cart[i].id = 0;
		sd->cart.u.items_cart[i].amount = amount;
		sd->cart_num++;
		clif_cart_additem(sd,i,amount,0);
	}
	sd->cart.u.items_cart[i].favorite = 0; // clear
	sd->cart.u.items_cart[i].equipSwitch = 0;
	log_pick_pc(sd, log_type, amount, &sd->cart.u.items_cart[i]);

	sd->cart_weight += w;
	clif_updatestatus(sd,SP_CARTINFO);

	return 0;
}

/*==========================================
 * Delete item on cart for given index.
 *------------------------------------------*/
void pc_cart_delitem(struct map_session_data *sd,int n,int amount,int type,e_log_pick_type log_type)
{
	nullpo_retv(sd);

	if(sd->cart.u.items_cart[n].nameid == 0 ||
		sd->cart.u.items_cart[n].amount < amount)
		return;

	log_pick_pc(sd, log_type, -amount, &sd->cart.u.items_cart[n]);

	sd->cart.u.items_cart[n].amount -= amount;
	sd->cart_weight -= itemdb_weight(sd->cart.u.items_cart[n].nameid) * amount;
	if(sd->cart.u.items_cart[n].amount <= 0) {
		memset(&sd->cart.u.items_cart[n],0,sizeof(sd->cart.u.items_cart[0]));
		sd->cart_num--;
	}
	if(!type) {
		clif_cart_delitem(sd,n,amount);
		clif_updatestatus(sd,SP_CARTINFO);
	}
}

/*==========================================
 * Transfer item from inventory to cart.
 *------------------------------------------*/
void pc_putitemtocart(struct map_session_data *sd,int idx,int amount)
{
	struct item *item_data;
	char flag;

	nullpo_retv(sd);

	if (idx < 0 || idx >= MAX_INVENTORY) //Invalid index check [Skotlex]
		return;

	item_data = &sd->inventory.u.items_inventory[idx];

	if( item_data->nameid == 0 || amount < 1 || item_data->amount < amount || sd->state.vending || sd->state.prevend )
		return;

	if( item_data->equipSwitch ){
		clif_msg( sd, C_ITEM_EQUIP_SWITCH );
		return;
	}

	if( (flag = pc_cart_additem(sd,item_data,amount,LOG_TYPE_NONE)) == 0 )
		pc_delitem(sd,idx,amount,0,5,LOG_TYPE_NONE);
	else {
		clif_dropitem(sd,idx,0);
		clif_cart_additem_ack(sd,(flag==1)?ADDITEM_TO_CART_FAIL_WEIGHT:ADDITEM_TO_CART_FAIL_COUNT);
	}
}

/*==========================================
 * Get number of item in cart.
 * Return:
        -1 = itemid not found or no amount found
        x = remaining itemid on cart after get
 *------------------------------------------*/
int pc_cartitem_amount(struct map_session_data* sd, int idx, int amount)
{
	struct item* item_data;

	nullpo_retr(-1, sd);

	item_data = &sd->cart.u.items_cart[idx];
	if( item_data->nameid == 0 || item_data->amount == 0 )
		return -1;

	return item_data->amount - amount;
}

/*==========================================
 * Retrieve an item at index idx from cart.
 *------------------------------------------*/
void pc_getitemfromcart(struct map_session_data *sd,int idx,int amount)
{
	nullpo_retv(sd);

	if (idx < 0 || idx >= MAX_CART) //Invalid index check [Skotlex]
		return;

	item* item_data=&sd->cart.u.items_cart[idx];

	if (item_data->nameid == 0 || amount < 1 || item_data->amount < amount || sd->state.vending || sd->state.prevend)
		return;

	if (pc_checkadditem(sd, item_data->nameid, amount) == CHKADDITEM_OVERAMOUNT) {
		return;
	}

	item item_copy = *item_data;

	pc_cart_delitem(sd, idx, amount, 0, LOG_TYPE_NONE);
	char flag = pc_additem(sd, &item_copy, amount, LOG_TYPE_NONE);
	if(flag != ADDITEM_SUCCESS) {
		clif_dropitem(sd,idx,0);
		clif_additem(sd,0,0,flag);
	}
}

/*==========================================
 * Bound Item Check
 * Type:
 * 1 Account Bound
 * 2 Guild Bound
 * 3 Party Bound
 * 4 Character Bound
 *------------------------------------------*/
int pc_bound_chk(TBL_PC *sd,enum bound_type type,int *idxlist)
{
	int i = 0, j = 0;
	for(i = 0; i < MAX_INVENTORY; i++) {
		if(sd->inventory.u.items_inventory[i].nameid > 0 && sd->inventory.u.items_inventory[i].amount > 0 && sd->inventory.u.items_inventory[i].bound == type) {
			idxlist[j] = i;
			j++;
		}
	}
	return j;
}

/*==========================================
 *  Display item stolen msg to player sd
 *------------------------------------------*/
int pc_show_steal(struct block_list *bl,va_list ap)
{
	struct map_session_data *sd;
	int itemid;

	struct item_data *item=NULL;
	char output[100];

	sd=va_arg(ap,struct map_session_data *);
	itemid=va_arg(ap,int);

	if((item=itemdb_exists(itemid))==NULL)
		sprintf(output,"%s stole an Unknown Item (id: %i).",sd->status.name, itemid);
	else
		sprintf(output,"%s stole %s.",sd->status.name,item->jname);
	clif_displaymessage( ((struct map_session_data *)bl)->fd, output);

	return 0;
}

/**
 * Steal an item from bl (mob).
 * @param sd: Player data
 * @param bl: Object to steal from
 * @param skill_lv: Level of skill used
 * @return True on success or false otherwise
 */
bool pc_steal_item(struct map_session_data *sd,struct block_list *bl, uint16 skill_lv)
{
	int i,itemid;
	double rate;
	unsigned char flag = 0;
	struct status_data *sd_status, *md_status;
	struct mob_data *md;
	struct item tmp_item;

	if(!sd || !bl || bl->type!=BL_MOB)
		return false;

	md = (TBL_MOB *)bl;

	if(md->state.steal_flag == UCHAR_MAX || ( md->sc.opt1 && md->sc.opt1 != OPT1_BURNING ) ) //already stolen from / status change check
		return false;

	sd_status= status_get_status_data(&sd->bl);
	md_status= status_get_status_data(bl);

	if (md->master_id || status_has_mode(md_status, MD_STATUS_IMMUNE) || status_get_race2(&md->bl) == RC2_TREASURE ||
		map_getmapflag(bl->m, MF_NOMOBLOOT) || // check noloot map flag [Lorky]
		(battle_config.skill_steal_max_tries && //Reached limit of steal attempts. [Lupus]
			md->state.steal_flag++ >= battle_config.skill_steal_max_tries)
  	) { //Can't steal from
		md->state.steal_flag = UCHAR_MAX;
		return false;
	}

	// base skill success chance (percentual)
	rate = (sd_status->dex - md_status->dex)/2 + skill_lv*6 + 4;
	rate += sd->bonus.add_steal_rate;

	if( rate < 1
#ifdef RENEWAL
		|| rnd()%100 >= rate
#endif
	)
		return false;

	// Try dropping one item, in the order from first to last possible slot.
	// Droprate is affected by the skill success rate.
	for( i = 0; i < MAX_STEAL_DROP; i++ )
		if( md->db->dropitem[i].nameid > 0 && !md->db->dropitem[i].steal_protected && itemdb_exists(md->db->dropitem[i].nameid) && rnd() % 10000 < md->db->dropitem[i].p
#ifndef RENEWAL
		* rate/100.
#endif
		)
			break;
	if( i == MAX_STEAL_DROP )
		return false;

	itemid = md->db->dropitem[i].nameid;
	memset(&tmp_item,0,sizeof(tmp_item));
	tmp_item.nameid = itemid;
	tmp_item.amount = 1;
	tmp_item.identify = itemdb_isidentified(itemid);
	mob_setdropitem_option(&tmp_item, &md->db->dropitem[i]);
	flag = pc_additem(sd,&tmp_item,1,LOG_TYPE_PICKDROP_PLAYER);

	//TODO: Should we disable stealing when the item you stole couldn't be added to your inventory? Perhaps players will figure out a way to exploit this behaviour otherwise?
	md->state.steal_flag = UCHAR_MAX; //you can't steal from this mob any more

	if(flag) { //Failed to steal due to overweight
		clif_additem(sd,0,0,flag);
		return false;
	}

	if(battle_config.show_steal_in_same_party)
		party_foreachsamemap(pc_show_steal,sd,AREA_SIZE,sd,tmp_item.nameid);

	//Logs items, Stolen from mobs [Lupus]
	log_pick_mob(md, LOG_TYPE_STEAL, -1, &tmp_item);

	//A Rare Steal Global Announce by Lupus
	if(md->db->dropitem[i].p<=battle_config.rare_drop_announce) {
		struct item_data *i_data;
		char message[128];
		i_data = itemdb_search(itemid);
		sprintf (message, msg_txt(sd,542), (sd->status.name[0])?sd->status.name :"GM", md->db->jname, i_data->jname, (float)md->db->dropitem[i].p/100);
		//MSG: "'%s' stole %s's %s (chance: %0.02f%%)"
		intif_broadcast(message, strlen(message) + 1, BC_DEFAULT);
	}
	return true;
}

/*==========================================
 * Stole zeny from bl (mob)
 * return
 *	0 = fail
 *	1 = success
 *------------------------------------------*/
int pc_steal_coin(struct map_session_data *sd,struct block_list *target)
{
	int rate, target_lv;
	struct mob_data *md;

	if(!sd || !target || target->type != BL_MOB)
		return 0;

	md = (TBL_MOB*)target;
	target_lv = status_get_lv(target);

	if (md->state.steal_coin_flag || md->sc.data[SC_STONE] || md->sc.data[SC_FREEZE] || status_bl_has_mode(target,MD_STATUS_IMMUNE) || status_get_race2(&md->bl) == RC2_TREASURE)
		return 0;

	rate = sd->battle_status.dex / 2 + 2 * (sd->status.base_level - target_lv) + (10 * pc_checkskill(sd, RG_STEALCOIN)) + sd->battle_status.luk / 2;
	if(rnd()%1000 < rate)
	{
		// Zeny Steal Amount: (rnd() % (10 * target_lv + 1 - 8 * target_lv)) + 8 * target_lv
		int amount = (rnd() % (2 * target_lv + 1)) + 8 * target_lv; // Reduced formula

		pc_getzeny(sd, amount, LOG_TYPE_STEAL, NULL);
		md->state.steal_coin_flag = 1;
		return 1;
	}
	return 0;
}

/*==========================================
 * Set's a player position.
 * @param sd
 * @param mapindex
 * @param x
 * @param y
 * @param clrtype
 * @return	SETPOS_OK			Success
 *			SETPOS_MAPINDEX		Invalid map index
 *			SETPOS_NO_MAPSERVER	Map not in this map-server, and failed to locate alternate map-server.
 *			SETPOS_AUTOTRADE	Player is in autotrade state
 *------------------------------------------*/
enum e_setpos pc_setpos(struct map_session_data* sd, unsigned short mapindex, int x, int y, clr_type clrtype)
{
	nullpo_retr(SETPOS_OK,sd);

	if( !mapindex || !mapindex_id2name(mapindex) ) {
		ShowDebug("pc_setpos: Passed mapindex(%d) is invalid!\n", mapindex);
		return SETPOS_MAPINDEX;
	}

	if ( sd->state.autotrade && (sd->vender_id || sd->buyer_id) ) // Player with autotrade just causes clif glitch! @ FIXME
		return SETPOS_AUTOTRADE;

	if( battle_config.revive_onwarp && pc_isdead(sd) ) { //Revive dead people before warping them
		pc_setstand(sd, true);
		pc_setrestartvalue(sd,1);
	}

	int16 m = map_mapindex2mapid(mapindex);
	struct map_data *mapdata = map_getmapdata(m);

	sd->state.changemap = (sd->mapindex != mapindex);
	sd->state.warping = 1;
	sd->state.workinprogress = WIP_DISABLE_NONE;

	if( sd->state.changemap ) { // Misc map-changing settings
		unsigned short curr_map_instance_id = map_getmapdata(sd->bl.m)->instance_id, new_map_instance_id = (mapdata ? mapdata->instance_id : 0);

		if (curr_map_instance_id != new_map_instance_id) {
			if (curr_map_instance_id) // Update instance timer for the map on leave
				instance_delusers(curr_map_instance_id);

			if (new_map_instance_id) // Update instance timer for the map on enter
				instance_addusers(new_map_instance_id);
		}

		sd->state.pmap = sd->bl.m;

		if (battle_config.blocking_play_delay)
			sc_start(&sd->bl, &sd->bl, SC_BLOCKING_PLAY, 100, 0, 0);

		if (sd->sc.count) { // Cancel some map related stuff.
			if (sd->sc.data[SC_JAILED])
				return SETPOS_MAPINDEX; //You may not get out!
			status_change_end(&sd->bl, SC_BOSSMAPINFO, INVALID_TIMER);
			status_change_end(&sd->bl, SC_WARM, INVALID_TIMER);
			status_change_end(&sd->bl, SC_SUN_COMFORT, INVALID_TIMER);
			status_change_end(&sd->bl, SC_MOON_COMFORT, INVALID_TIMER);
			status_change_end(&sd->bl, SC_STAR_COMFORT, INVALID_TIMER);
			status_change_end(&sd->bl, SC_MIRACLE, INVALID_TIMER);
			if (sd->sc.data[SC_KNOWLEDGE]) {
				struct status_change_entry *sce = sd->sc.data[SC_KNOWLEDGE];
				if (sce->timer != INVALID_TIMER)
					delete_timer(sce->timer, status_change_timer);
				sce->timer = add_timer(gettick() + skill_get_time(SG_KNOWLEDGE, sce->val1), status_change_timer, sd->bl.id, SC_KNOWLEDGE);
			}
			status_change_end(&sd->bl, SC_PROPERTYWALK, INVALID_TIMER);
			status_change_end(&sd->bl, SC_CLOAKING, INVALID_TIMER);
			status_change_end(&sd->bl, SC_CLOAKINGEXCEED, INVALID_TIMER);
		}
		for(int i = 0; i < EQI_MAX; i++ ) {
			if( sd->equip_index[i] >= 0 )
				if( pc_isequip(sd,sd->equip_index[i]) )
					pc_unequipitem(sd,sd->equip_index[i],2);
		}
		if (battle_config.clear_unit_onwarp&BL_PC)
			skill_clear_unitgroup(&sd->bl);
		party_send_dot_remove(sd); //minimap dot fix [Kevin]
		guild_send_dot_remove(sd);
		bg_send_dot_remove(sd);
		if (sd->regen.state.gc)
			sd->regen.state.gc = 0;
		// make sure vending is allowed here
		if (sd->state.vending && mapdata->flag[MF_NOVENDING]) {
			clif_displaymessage (sd->fd, msg_txt(sd,276)); // "You can't open a shop on this map"
			vending_closevending(sd);
		}

		channel_pcquit(sd,4); //quit map chan
	}

	if( m < 0 )
	{
		uint32 ip;
		uint16 port;
		struct script_state *st;

		//if can't find any map-servers, just abort setting position.
		if(!sd->mapindex || map_mapname2ipport(mapindex,&ip,&port))
			return SETPOS_NO_MAPSERVER;

		if (sd->npc_id){
			npc_event_dequeue(sd,false);
			st = sd->st;
		}else{
			st = nullptr;
		}

		npc_script_event(sd, NPCE_LOGOUT);
		//remove from map, THEN change x/y coordinates
		unit_remove_map_pc(sd,clrtype);
		sd->mapindex = mapindex;
		sd->bl.x=x;
		sd->bl.y=y;
		pc_clean_skilltree(sd);
		chrif_save(sd, CSAVE_CHANGE_MAPSERV|CSAVE_INVENTORY|CSAVE_CART);
		chrif_changemapserver(sd, ip, (short)port);

		//Free session data from this map server [Kevin]
		unit_free_pc(sd);

		if( st ){
			// Has to be done here, because otherwise unit_free_pc will free the stack already
			st->state = END;
		}

		return SETPOS_OK;
	}

	if( x < 0 || x >= mapdata->xs || y < 0 || y >= mapdata->ys )
	{
		ShowError("pc_setpos: attempt to place player '%s' (%d:%d) on invalid coordinates (%s-%d,%d)\n", sd->status.name, sd->status.account_id, sd->status.char_id, mapindex_id2name(mapindex),x,y);
		x = y = 0; // make it random
	}

	if( x == 0 && y == 0 ) { // pick a random walkable cell
		int c=0;
		do {
			x = rnd()%(mapdata->xs-2)+1;
			y = rnd()%(mapdata->ys-2)+1;
			c++;
			
			if(c > (mapdata->xs * mapdata->ys)*3){ //force out
				ShowError("pc_setpos: couldn't found a valid coordinates for player '%s' (%d:%d) on (%s), preventing warp\n", sd->status.name, sd->status.account_id, sd->status.char_id, mapindex_id2name(mapindex));
				return SETPOS_OK; //preventing warp
				//break; //allow warp anyway
			}
		} while(map_getcell(m,x,y,CELL_CHKNOPASS) || (!battle_config.teleport_on_portal && npc_check_areanpc(1,m,x,y,1)));
	}

	if (sd->state.vending && map_getcell(m,x,y,CELL_CHKNOVENDING)) {
		clif_displaymessage (sd->fd, msg_txt(sd,204)); // "You can't open a shop on this cell."
		vending_closevending(sd);
	}

	if(sd->bl.prev != NULL){
		unit_remove_map_pc(sd,clrtype);
		clif_changemap(sd,m,x,y); // [MouseJstr]
	} else if(sd->state.active) //Tag player for rewarping after map-loading is done. [Skotlex]
		sd->state.rewarp = 1;

	sd->mapindex = mapindex;
	sd->bl.m = m;
	sd->bl.x = sd->ud.to_x = x;
	sd->bl.y = sd->ud.to_y = y;

	if( sd->status.guild_id > 0 && mapdata->flag[MF_GVG_CASTLE] )
	{	// Increased guild castle regen [Valaris]
		struct guild_castle *gc = guild_mapindex2gc(sd->mapindex);
		if(gc && gc->guild_id == sd->status.guild_id)
			sd->regen.state.gc = 1;
	}

	if( sd->status.pet_id > 0 && sd->pd && sd->pd->pet.intimate > 0 )
	{
		sd->pd->bl.m = m;
		sd->pd->bl.x = sd->pd->ud.to_x = x;
		sd->pd->bl.y = sd->pd->ud.to_y = y;
		sd->pd->ud.dir = sd->ud.dir;
	}

	if( hom_is_active(sd->hd) )
	{
		sd->hd->bl.m = m;
		sd->hd->bl.x = sd->hd->ud.to_x = x;
		sd->hd->bl.y = sd->hd->ud.to_y = y;
		sd->hd->ud.dir = sd->ud.dir;
	}

	if( sd->md )
	{
		sd->md->bl.m = m;
		sd->md->bl.x = sd->md->ud.to_x = x;
		sd->md->bl.y = sd->md->ud.to_y = y;
		sd->md->ud.dir = sd->ud.dir;
	}

	if( sd->ed ) {
		sd->ed->bl.m = m;
		sd->ed->bl.x = sd->ed->ud.to_x = x;
		sd->ed->bl.y = sd->ed->ud.to_y = y;
		sd->ed->ud.dir = sd->ud.dir;
	}

	pc_cell_basilica(sd);
	
	//check if we gonna be rewarped [lighta]
	if(npc_check_areanpc(1,m,x,y,0)){
		sd->count_rewarp++;
	}
	else 
		sd->count_rewarp = 0;
	
	return SETPOS_OK;
}

/*==========================================
 * Warp player sd to random location on current map.
 * May fail if no walkable cell found (1000 attempts).
 * Return:
 *	0 = Success
 *	1,2,3 = Fail
 *------------------------------------------*/
char pc_randomwarp(struct map_session_data *sd, clr_type type)
{
	int x,y,i=0;

	nullpo_ret(sd);

	struct map_data *mapdata = map_getmapdata(sd->bl.m);

	if (mapdata->flag[MF_NOTELEPORT]) //Teleport forbidden
		return 3;

	do {
		x = rnd()%(mapdata->xs-2)+1;
		y = rnd()%(mapdata->ys-2)+1;
	} while((map_getcell(sd->bl.m,x,y,CELL_CHKNOPASS) || (!battle_config.teleport_on_portal && npc_check_areanpc(1,sd->bl.m,x,y,1))) && (i++) < 1000);

	if (i < 1000)
		return pc_setpos(sd,mapdata->index,x,y,type);

	return 3;
}

/*==========================================
 * Records a memo point at sd's current position
 * pos - entry to replace, (-1: shift oldest entry out)
 *------------------------------------------*/
bool pc_memo(struct map_session_data* sd, int pos)
{
	int skill;

	nullpo_ret(sd);

	// check mapflags
	if( sd->bl.m >= 0 && (map_getmapflag(sd->bl.m, MF_NOMEMO) || map_getmapflag(sd->bl.m, MF_NOWARPTO)) && !pc_has_permission(sd, PC_PERM_WARP_ANYWHERE) ) {
		clif_skill_teleportmessage(sd, 1); // "Saved point cannot be memorized."
		return false;
	}

	// check inputs
	if( pos < -1 || pos >= MAX_MEMOPOINTS )
		return false; // invalid input

	// check required skill level
	skill = pc_checkskill(sd, AL_WARP);
	if( skill < 1 ) {
		clif_skill_memomessage(sd,2); // "You haven't learned Warp."
		return false;
	}
	if( skill < 2 || skill - 2 < pos ) {
		clif_skill_memomessage(sd,1); // "Skill Level is not high enough."
		return false;
	}

	if( pos == -1 )
	{
		uint8 i;
		// prevent memo-ing the same map multiple times
		ARR_FIND( 0, MAX_MEMOPOINTS, i, sd->status.memo_point[i].map == map_id2index(sd->bl.m) );
		memmove(&sd->status.memo_point[1], &sd->status.memo_point[0], (u8min(i,MAX_MEMOPOINTS-1))*sizeof(struct point));
		pos = 0;
	}

	if( map_getmapdata(sd->bl.m)->instance_id ) {
		clif_displaymessage( sd->fd, msg_txt(sd,384) ); // You cannot create a memo in an instance.
		return false;
	}

	sd->status.memo_point[pos].map = map_id2index(sd->bl.m);
	sd->status.memo_point[pos].x = sd->bl.x;
	sd->status.memo_point[pos].y = sd->bl.y;

	clif_skill_memomessage(sd, 0);

	return true;
}

//
// Skills
//

/**
 * Get the skill current cooldown for player.
 * (get the db base cooldown for skill + player specific cooldown)
 * @param sd : player pointer
 * @param id : skill id
 * @param lv : skill lv
 * @return player skill cooldown
 */
int pc_get_skillcooldown(struct map_session_data *sd, uint16 skill_id, uint16 skill_lv) {
	uint16 idx = skill_get_index(skill_id);
	int cooldown = 0;
	
	if (!idx) return 0;
	if (skill_db[idx]->cooldown[skill_lv - 1])
		cooldown = skill_db[idx]->cooldown[skill_lv - 1];
	if (skill_id == SU_TUNABELLY && pc_checkskill(sd, SU_SPIRITOFSEA))
		cooldown -= skill_get_time(SU_TUNABELLY, skill_lv);

	for (auto &it : sd->skillcooldown) {
		if (it.id == skill_id) {
			cooldown += it.val;
			cooldown = max(0, cooldown);
			break;
		}
	}
	return cooldown;
}

/*==========================================
 * Return player sd skill_lv learned for given skill
 *------------------------------------------*/
uint8 pc_checkskill(struct map_session_data *sd, uint16 skill_id)
{
	uint16 idx = 0;
	if (sd == NULL)
		return 0;
	if ((idx = skill_get_index(skill_id)) == 0) {
		ShowError("pc_checkskill: Invalid skill id %d (char_id=%d).\n", skill_id, sd->status.char_id);
		return 0;
	}
	if (SKILL_CHK_GUILD(skill_id) ) {
		struct guild *g;

		if( sd->status.guild_id>0 && (g=sd->guild)!=NULL)
			return guild_checkskill(g,skill_id);
		return 0;
	}
	return (sd->status.skill[idx].id == skill_id) ? sd->status.skill[idx].lv : 0;
}

/**
 * Check if we still have the correct weapon to continue the skill (actually status)
 * If not ending it
 * @param sd
 * @return 0:error, 1:check done
 */
static void pc_checkallowskill(struct map_session_data *sd)
{
	const enum sc_type scw_list[] = {
		SC_TWOHANDQUICKEN,
		SC_ONEHAND,
		SC_AURABLADE,
		SC_PARRYING,
		SC_SPEARQUICKEN,
		SC_ADRENALINE,
		SC_ADRENALINE2,
		SC_DANCING,
		SC_GATLINGFEVER,
	};
	uint8 i;
	nullpo_retv(sd);

	if(!sd->sc.count)
		return;

	for (i = 0; i < ARRAYLENGTH(scw_list); i++)
	{	// Skills requiring specific weapon types
		if( scw_list[i] == SC_DANCING && !battle_config.dancing_weaponswitch_fix )
			continue;
		if(sd->sc.data[scw_list[i]] &&
			!pc_check_weapontype(sd,skill_get_weapontype(status_sc2skill(scw_list[i]))))
			status_change_end(&sd->bl, scw_list[i], INVALID_TIMER);
	}

	if(sd->sc.data[SC_SPURT] && sd->status.weapon)
		// Spurt requires bare hands (feet, in fact xD)
		status_change_end(&sd->bl, SC_SPURT, INVALID_TIMER);

	if(sd->status.shield <= 0) { // Skills requiring a shield
		const enum sc_type scs_list[] = {
			SC_AUTOGUARD,
			SC_DEFENDER,
			SC_REFLECTSHIELD,
			SC_REFLECTDAMAGE
		};
		for (i = 0; i < ARRAYLENGTH(scs_list); i++)
			if(sd->sc.data[scs_list[i]])
				status_change_end(&sd->bl, scs_list[i], INVALID_TIMER);
	}
}

/*==========================================
 * Return equipped index of item on player sd at pos
 * Return
 * -1 : Nothing equipped
 * idx : (this index could be used in inventory to found item_data)
 *------------------------------------------*/
short pc_checkequip(struct map_session_data *sd,int pos, bool checkall)
{
	uint8 i;

	nullpo_retr(-1, sd);

	for(i=0;i<EQI_MAX;i++){
		if(pos & equip_bitmask[i]){
			if( checkall && ( pos&~equip_bitmask[i] ) != 0 && sd->equip_index[i] == -1 ){
				// Check all if any match is found
				continue;
			}

			return sd->equip_index[i];
		}
	}

	return -1;
}

/*==========================================
 * Check if sd has nameid equipped somewhere
 * @sd : the player session
 * @nameid : id of the item to check
 * @min : : see pc.hpp enum equip_index from ? to @max
 * @max : see pc.hpp enum equip_index for @min to ?
 * -return true,false
 *------------------------------------------*/
bool pc_checkequip2(struct map_session_data *sd, unsigned short nameid, int min, int max)
{
	int i;

	for(i = min; i < max; i++) {
		if(equip_bitmask[i]) {
			int idx = sd->equip_index[i];

			if (sd->inventory.u.items_inventory[idx].nameid == nameid)
				return true;
		}
	}
	return false;
}

/*==========================================
 * Convert's from the client's lame Job ID system
 * to the map server's 'makes sense' system. [Skotlex]
 *------------------------------------------*/
int pc_jobid2mapid(unsigned short b_class)
{
	switch(b_class)
	{
	//Novice And 1-1 Jobs
		case JOB_NOVICE:                return MAPID_NOVICE;
		case JOB_SWORDMAN:              return MAPID_SWORDMAN;
		case JOB_MAGE:                  return MAPID_MAGE;
		case JOB_ARCHER:                return MAPID_ARCHER;
		case JOB_ACOLYTE:               return MAPID_ACOLYTE;
		case JOB_MERCHANT:              return MAPID_MERCHANT;
		case JOB_THIEF:                 return MAPID_THIEF;
		case JOB_TAEKWON:               return MAPID_TAEKWON;
		case JOB_WEDDING:               return MAPID_WEDDING;
		case JOB_GUNSLINGER:            return MAPID_GUNSLINGER;
		case JOB_NINJA:                 return MAPID_NINJA;
		case JOB_XMAS:                  return MAPID_XMAS;
		case JOB_SUMMER:                return MAPID_SUMMER;
		case JOB_HANBOK:                return MAPID_HANBOK;
		case JOB_GANGSI:                return MAPID_GANGSI;
		case JOB_OKTOBERFEST:           return MAPID_OKTOBERFEST;
		case JOB_SUMMER2:               return MAPID_SUMMER2;
	//2-1 Jobs
		case JOB_SUPER_NOVICE:          return MAPID_SUPER_NOVICE;
		case JOB_KNIGHT:                return MAPID_KNIGHT;
		case JOB_WIZARD:                return MAPID_WIZARD;
		case JOB_HUNTER:                return MAPID_HUNTER;
		case JOB_PRIEST:                return MAPID_PRIEST;
		case JOB_BLACKSMITH:            return MAPID_BLACKSMITH;
		case JOB_ASSASSIN:              return MAPID_ASSASSIN;
		case JOB_STAR_GLADIATOR:        return MAPID_STAR_GLADIATOR;
		case JOB_KAGEROU:
		case JOB_OBORO:                 return MAPID_KAGEROUOBORO;
		case JOB_REBELLION:             return MAPID_REBELLION;
		case JOB_DEATH_KNIGHT:          return MAPID_DEATH_KNIGHT;
	//2-2 Jobs
		case JOB_CRUSADER:              return MAPID_CRUSADER;
		case JOB_SAGE:                  return MAPID_SAGE;
		case JOB_BARD:
		case JOB_DANCER:                return MAPID_BARDDANCER;
		case JOB_MONK:                  return MAPID_MONK;
		case JOB_ALCHEMIST:             return MAPID_ALCHEMIST;
		case JOB_ROGUE:                 return MAPID_ROGUE;
		case JOB_SOUL_LINKER:           return MAPID_SOUL_LINKER;
		case JOB_DARK_COLLECTOR:        return MAPID_DARK_COLLECTOR;
	//Trans Novice And Trans 1-1 Jobs
		case JOB_NOVICE_HIGH:           return MAPID_NOVICE_HIGH;
		case JOB_SWORDMAN_HIGH:         return MAPID_SWORDMAN_HIGH;
		case JOB_MAGE_HIGH:             return MAPID_MAGE_HIGH;
		case JOB_ARCHER_HIGH:           return MAPID_ARCHER_HIGH;
		case JOB_ACOLYTE_HIGH:          return MAPID_ACOLYTE_HIGH;
		case JOB_MERCHANT_HIGH:         return MAPID_MERCHANT_HIGH;
		case JOB_THIEF_HIGH:            return MAPID_THIEF_HIGH;
	//Trans 2-1 Jobs
		case JOB_LORD_KNIGHT:           return MAPID_LORD_KNIGHT;
		case JOB_HIGH_WIZARD:           return MAPID_HIGH_WIZARD;
		case JOB_SNIPER:                return MAPID_SNIPER;
		case JOB_HIGH_PRIEST:           return MAPID_HIGH_PRIEST;
		case JOB_WHITESMITH:            return MAPID_WHITESMITH;
		case JOB_ASSASSIN_CROSS:        return MAPID_ASSASSIN_CROSS;
	//Trans 2-2 Jobs
		case JOB_PALADIN:               return MAPID_PALADIN;
		case JOB_PROFESSOR:             return MAPID_PROFESSOR;
		case JOB_CLOWN:
		case JOB_GYPSY:                 return MAPID_CLOWNGYPSY;
		case JOB_CHAMPION:              return MAPID_CHAMPION;
		case JOB_CREATOR:               return MAPID_CREATOR;
		case JOB_STALKER:               return MAPID_STALKER;
	//Baby Novice And Baby 1-1 Jobs
		case JOB_BABY:                  return MAPID_BABY;
		case JOB_BABY_SWORDMAN:         return MAPID_BABY_SWORDMAN;
		case JOB_BABY_MAGE:             return MAPID_BABY_MAGE;
		case JOB_BABY_ARCHER:           return MAPID_BABY_ARCHER;
		case JOB_BABY_ACOLYTE:          return MAPID_BABY_ACOLYTE;
		case JOB_BABY_MERCHANT:         return MAPID_BABY_MERCHANT;
		case JOB_BABY_THIEF:            return MAPID_BABY_THIEF;
		case JOB_BABY_TAEKWON:          return MAPID_BABY_TAEKWON;
		case JOB_BABY_GUNSLINGER:       return MAPID_BABY_GUNSLINGER;
		case JOB_BABY_NINJA:            return MAPID_BABY_NINJA;
		case JOB_BABY_SUMMONER:         return MAPID_BABY_SUMMONER;
	//Baby 2-1 Jobs
		case JOB_SUPER_BABY:            return MAPID_SUPER_BABY;
		case JOB_BABY_KNIGHT:           return MAPID_BABY_KNIGHT;
		case JOB_BABY_WIZARD:           return MAPID_BABY_WIZARD;
		case JOB_BABY_HUNTER:           return MAPID_BABY_HUNTER;
		case JOB_BABY_PRIEST:           return MAPID_BABY_PRIEST;
		case JOB_BABY_BLACKSMITH:       return MAPID_BABY_BLACKSMITH;
		case JOB_BABY_ASSASSIN:         return MAPID_BABY_ASSASSIN;
		case JOB_BABY_STAR_GLADIATOR:   return MAPID_BABY_STAR_GLADIATOR;
		case JOB_BABY_REBELLION:        return MAPID_BABY_REBELLION;
		case JOB_BABY_KAGEROU:
		case JOB_BABY_OBORO:            return MAPID_BABY_KAGEROUOBORO;
	//Baby 2-2 Jobs
		case JOB_BABY_CRUSADER:         return MAPID_BABY_CRUSADER;
		case JOB_BABY_SAGE:             return MAPID_BABY_SAGE;
		case JOB_BABY_BARD:
		case JOB_BABY_DANCER:           return MAPID_BABY_BARDDANCER;
		case JOB_BABY_MONK:             return MAPID_BABY_MONK;
		case JOB_BABY_ALCHEMIST:        return MAPID_BABY_ALCHEMIST;
		case JOB_BABY_ROGUE:            return MAPID_BABY_ROGUE;
		case JOB_BABY_SOUL_LINKER:      return MAPID_BABY_SOUL_LINKER;
	//3-1 Jobs
		case JOB_SUPER_NOVICE_E:        return MAPID_SUPER_NOVICE_E;
		case JOB_RUNE_KNIGHT:           return MAPID_RUNE_KNIGHT;
		case JOB_WARLOCK:               return MAPID_WARLOCK;
		case JOB_RANGER:                return MAPID_RANGER;
		case JOB_ARCH_BISHOP:           return MAPID_ARCH_BISHOP;
		case JOB_MECHANIC:              return MAPID_MECHANIC;
		case JOB_GUILLOTINE_CROSS:      return MAPID_GUILLOTINE_CROSS;
		case JOB_STAR_EMPEROR:          return MAPID_STAR_EMPEROR;
	//3-2 Jobs
		case JOB_ROYAL_GUARD:           return MAPID_ROYAL_GUARD;
		case JOB_SORCERER:              return MAPID_SORCERER;
		case JOB_MINSTREL:
		case JOB_WANDERER:              return MAPID_MINSTRELWANDERER;
		case JOB_SURA:                  return MAPID_SURA;
		case JOB_GENETIC:               return MAPID_GENETIC;
		case JOB_SHADOW_CHASER:         return MAPID_SHADOW_CHASER;
		case JOB_SOUL_REAPER:           return MAPID_SOUL_REAPER;
	//Trans 3-1 Jobs
		case JOB_RUNE_KNIGHT_T:         return MAPID_RUNE_KNIGHT_T;
		case JOB_WARLOCK_T:             return MAPID_WARLOCK_T;
		case JOB_RANGER_T:              return MAPID_RANGER_T;
		case JOB_ARCH_BISHOP_T:         return MAPID_ARCH_BISHOP_T;
		case JOB_MECHANIC_T:            return MAPID_MECHANIC_T;
		case JOB_GUILLOTINE_CROSS_T:    return MAPID_GUILLOTINE_CROSS_T;
	//Trans 3-2 Jobs
		case JOB_ROYAL_GUARD_T:         return MAPID_ROYAL_GUARD_T;
		case JOB_SORCERER_T:            return MAPID_SORCERER_T;
		case JOB_MINSTREL_T:
		case JOB_WANDERER_T:            return MAPID_MINSTRELWANDERER_T;
		case JOB_SURA_T:                return MAPID_SURA_T;
		case JOB_GENETIC_T:             return MAPID_GENETIC_T;
		case JOB_SHADOW_CHASER_T:       return MAPID_SHADOW_CHASER_T;
	//Baby 3-1 Jobs
		case JOB_SUPER_BABY_E:          return MAPID_SUPER_BABY_E;
		case JOB_BABY_RUNE:             return MAPID_BABY_RUNE;
		case JOB_BABY_WARLOCK:          return MAPID_BABY_WARLOCK;
		case JOB_BABY_RANGER:           return MAPID_BABY_RANGER;
		case JOB_BABY_BISHOP:           return MAPID_BABY_BISHOP;
		case JOB_BABY_MECHANIC:         return MAPID_BABY_MECHANIC;
		case JOB_BABY_CROSS:            return MAPID_BABY_CROSS;
		case JOB_BABY_STAR_EMPEROR:     return MAPID_BABY_STAR_EMPEROR;
	//Baby 3-2 Jobs
		case JOB_BABY_GUARD:            return MAPID_BABY_GUARD;
		case JOB_BABY_SORCERER:         return MAPID_BABY_SORCERER;
		case JOB_BABY_MINSTREL:
		case JOB_BABY_WANDERER:         return MAPID_BABY_MINSTRELWANDERER;
		case JOB_BABY_SURA:             return MAPID_BABY_SURA;
		case JOB_BABY_GENETIC:          return MAPID_BABY_GENETIC;
		case JOB_BABY_CHASER:           return MAPID_BABY_CHASER;
		case JOB_BABY_SOUL_REAPER:      return MAPID_BABY_SOUL_REAPER;
	//Doram Jobs
		case JOB_SUMMONER:              return MAPID_SUMMONER;
		default:
			return -1;
	}
}

//Reverts the map-style class id to the client-style one.
int pc_mapid2jobid(unsigned short class_, int sex)
{
	switch(class_) {
	//Novice And 1-1 Jobs
		case MAPID_NOVICE:                return JOB_NOVICE;
		case MAPID_SWORDMAN:              return JOB_SWORDMAN;
		case MAPID_MAGE:                  return JOB_MAGE;
		case MAPID_ARCHER:                return JOB_ARCHER;
		case MAPID_ACOLYTE:               return JOB_ACOLYTE;
		case MAPID_MERCHANT:              return JOB_MERCHANT;
		case MAPID_THIEF:                 return JOB_THIEF;
		case MAPID_TAEKWON:               return JOB_TAEKWON;
		case MAPID_WEDDING:               return JOB_WEDDING;
		case MAPID_GUNSLINGER:            return JOB_GUNSLINGER;
		case MAPID_NINJA:                 return JOB_NINJA;
		case MAPID_XMAS:                  return JOB_XMAS;
		case MAPID_SUMMER:                return JOB_SUMMER;
		case MAPID_HANBOK:                return JOB_HANBOK;
		case MAPID_GANGSI:                return JOB_GANGSI;
		case MAPID_OKTOBERFEST:           return JOB_OKTOBERFEST;
		case MAPID_SUMMER2:               return JOB_SUMMER2;
	//2-1 Jobs
		case MAPID_SUPER_NOVICE:          return JOB_SUPER_NOVICE;
		case MAPID_KNIGHT:                return JOB_KNIGHT;
		case MAPID_WIZARD:                return JOB_WIZARD;
		case MAPID_HUNTER:                return JOB_HUNTER;
		case MAPID_PRIEST:                return JOB_PRIEST;
		case MAPID_BLACKSMITH:            return JOB_BLACKSMITH;
		case MAPID_ASSASSIN:              return JOB_ASSASSIN;
		case MAPID_STAR_GLADIATOR:        return JOB_STAR_GLADIATOR;
		case MAPID_KAGEROUOBORO:          return sex?JOB_KAGEROU:JOB_OBORO;
		case MAPID_REBELLION:             return JOB_REBELLION;
		case MAPID_DEATH_KNIGHT:          return JOB_DEATH_KNIGHT;
	//2-2 Jobs
		case MAPID_CRUSADER:              return JOB_CRUSADER;
		case MAPID_SAGE:                  return JOB_SAGE;
		case MAPID_BARDDANCER:            return sex?JOB_BARD:JOB_DANCER;
		case MAPID_MONK:                  return JOB_MONK;
		case MAPID_ALCHEMIST:             return JOB_ALCHEMIST;
		case MAPID_ROGUE:                 return JOB_ROGUE;
		case MAPID_SOUL_LINKER:           return JOB_SOUL_LINKER;
		case MAPID_DARK_COLLECTOR:        return JOB_DARK_COLLECTOR;
	//Trans Novice And Trans 2-1 Jobs
		case MAPID_NOVICE_HIGH:           return JOB_NOVICE_HIGH;
		case MAPID_SWORDMAN_HIGH:         return JOB_SWORDMAN_HIGH;
		case MAPID_MAGE_HIGH:             return JOB_MAGE_HIGH;
		case MAPID_ARCHER_HIGH:           return JOB_ARCHER_HIGH;
		case MAPID_ACOLYTE_HIGH:          return JOB_ACOLYTE_HIGH;
		case MAPID_MERCHANT_HIGH:         return JOB_MERCHANT_HIGH;
		case MAPID_THIEF_HIGH:            return JOB_THIEF_HIGH;
	//Trans 2-1 Jobs
		case MAPID_LORD_KNIGHT:           return JOB_LORD_KNIGHT;
		case MAPID_HIGH_WIZARD:           return JOB_HIGH_WIZARD;
		case MAPID_SNIPER:                return JOB_SNIPER;
		case MAPID_HIGH_PRIEST:           return JOB_HIGH_PRIEST;
		case MAPID_WHITESMITH:            return JOB_WHITESMITH;
		case MAPID_ASSASSIN_CROSS:        return JOB_ASSASSIN_CROSS;
	//Trans 2-2 Jobs
		case MAPID_PALADIN:               return JOB_PALADIN;
		case MAPID_PROFESSOR:             return JOB_PROFESSOR;
		case MAPID_CLOWNGYPSY:            return sex?JOB_CLOWN:JOB_GYPSY;
		case MAPID_CHAMPION:              return JOB_CHAMPION;
		case MAPID_CREATOR:               return JOB_CREATOR;
		case MAPID_STALKER:               return JOB_STALKER;
	//Baby Novice And Baby 1-1 Jobs
		case MAPID_BABY:                  return JOB_BABY;
		case MAPID_BABY_SWORDMAN:         return JOB_BABY_SWORDMAN;
		case MAPID_BABY_MAGE:             return JOB_BABY_MAGE;
		case MAPID_BABY_ARCHER:           return JOB_BABY_ARCHER;
		case MAPID_BABY_ACOLYTE:          return JOB_BABY_ACOLYTE;
		case MAPID_BABY_MERCHANT:         return JOB_BABY_MERCHANT;
		case MAPID_BABY_THIEF:            return JOB_BABY_THIEF;
		case MAPID_BABY_TAEKWON:          return JOB_BABY_TAEKWON;
		case MAPID_BABY_GUNSLINGER:       return JOB_BABY_GUNSLINGER;
		case MAPID_BABY_NINJA:            return JOB_BABY_NINJA;
		case MAPID_BABY_SUMMONER:         return JOB_BABY_SUMMONER;
	//Baby 2-1 Jobs
		case MAPID_SUPER_BABY:            return JOB_SUPER_BABY;
		case MAPID_BABY_KNIGHT:           return JOB_BABY_KNIGHT;
		case MAPID_BABY_WIZARD:           return JOB_BABY_WIZARD;
		case MAPID_BABY_HUNTER:           return JOB_BABY_HUNTER;
		case MAPID_BABY_PRIEST:           return JOB_BABY_PRIEST;
		case MAPID_BABY_BLACKSMITH:       return JOB_BABY_BLACKSMITH;
		case MAPID_BABY_ASSASSIN:         return JOB_BABY_ASSASSIN;
		case MAPID_BABY_STAR_GLADIATOR:   return JOB_BABY_STAR_GLADIATOR;
		case MAPID_BABY_REBELLION:        return JOB_BABY_REBELLION;
		case MAPID_BABY_KAGEROUOBORO:     return sex?JOB_BABY_KAGEROU:JOB_BABY_OBORO;
	//Baby 2-2 Jobs
		case MAPID_BABY_CRUSADER:         return JOB_BABY_CRUSADER;
		case MAPID_BABY_SAGE:             return JOB_BABY_SAGE;
		case MAPID_BABY_BARDDANCER:       return sex?JOB_BABY_BARD:JOB_BABY_DANCER;
		case MAPID_BABY_MONK:             return JOB_BABY_MONK;
		case MAPID_BABY_ALCHEMIST:        return JOB_BABY_ALCHEMIST;
		case MAPID_BABY_ROGUE:            return JOB_BABY_ROGUE;
		case MAPID_BABY_SOUL_LINKER:      return JOB_BABY_SOUL_LINKER;
	//3-1 Jobs
		case MAPID_SUPER_NOVICE_E:        return JOB_SUPER_NOVICE_E;
		case MAPID_RUNE_KNIGHT:           return JOB_RUNE_KNIGHT;
		case MAPID_WARLOCK:               return JOB_WARLOCK;
		case MAPID_RANGER:                return JOB_RANGER;
		case MAPID_ARCH_BISHOP:           return JOB_ARCH_BISHOP;
		case MAPID_MECHANIC:              return JOB_MECHANIC;
		case MAPID_GUILLOTINE_CROSS:      return JOB_GUILLOTINE_CROSS;
		case MAPID_STAR_EMPEROR:          return JOB_STAR_EMPEROR;
	//3-2 Jobs
		case MAPID_ROYAL_GUARD:           return JOB_ROYAL_GUARD;
		case MAPID_SORCERER:              return JOB_SORCERER;
		case MAPID_MINSTRELWANDERER:      return sex?JOB_MINSTREL:JOB_WANDERER;
		case MAPID_SURA:                  return JOB_SURA;
		case MAPID_GENETIC:               return JOB_GENETIC;
		case MAPID_SHADOW_CHASER:         return JOB_SHADOW_CHASER;
		case MAPID_SOUL_REAPER:           return JOB_SOUL_REAPER;
	//Trans 3-1 Jobs
		case MAPID_RUNE_KNIGHT_T:         return JOB_RUNE_KNIGHT_T;
		case MAPID_WARLOCK_T:             return JOB_WARLOCK_T;
		case MAPID_RANGER_T:              return JOB_RANGER_T;
		case MAPID_ARCH_BISHOP_T:         return JOB_ARCH_BISHOP_T;
		case MAPID_MECHANIC_T:            return JOB_MECHANIC_T;
		case MAPID_GUILLOTINE_CROSS_T:    return JOB_GUILLOTINE_CROSS_T;
	//Trans 3-2 Jobs
		case MAPID_ROYAL_GUARD_T:         return JOB_ROYAL_GUARD_T;
		case MAPID_SORCERER_T:            return JOB_SORCERER_T;
		case MAPID_MINSTRELWANDERER_T:    return sex?JOB_MINSTREL_T:JOB_WANDERER_T;
		case MAPID_SURA_T:                return JOB_SURA_T;
		case MAPID_GENETIC_T:             return JOB_GENETIC_T;
		case MAPID_SHADOW_CHASER_T:       return JOB_SHADOW_CHASER_T;
	//Baby 3-1 Jobs
		case MAPID_SUPER_BABY_E:          return JOB_SUPER_BABY_E;
		case MAPID_BABY_RUNE:             return JOB_BABY_RUNE;
		case MAPID_BABY_WARLOCK:          return JOB_BABY_WARLOCK;
		case MAPID_BABY_RANGER:           return JOB_BABY_RANGER;
		case MAPID_BABY_BISHOP:           return JOB_BABY_BISHOP;
		case MAPID_BABY_MECHANIC:         return JOB_BABY_MECHANIC;
		case MAPID_BABY_CROSS:            return JOB_BABY_CROSS;
		case MAPID_BABY_STAR_EMPEROR:     return JOB_BABY_STAR_EMPEROR;
	//Baby 3-2 Jobs
		case MAPID_BABY_GUARD:            return JOB_BABY_GUARD;
		case MAPID_BABY_SORCERER:         return JOB_BABY_SORCERER;
		case MAPID_BABY_MINSTRELWANDERER: return sex?JOB_BABY_MINSTREL:JOB_BABY_WANDERER;
		case MAPID_BABY_SURA:             return JOB_BABY_SURA;
		case MAPID_BABY_GENETIC:          return JOB_BABY_GENETIC;
		case MAPID_BABY_CHASER:           return JOB_BABY_CHASER;
		case MAPID_BABY_SOUL_REAPER:      return JOB_BABY_SOUL_REAPER;
	//Doram Jobs
		case MAPID_SUMMONER:              return JOB_SUMMONER;
		default:
			return -1;
	}
}

/*====================================================
 * This function return the name of the job (by [Yor])
 *----------------------------------------------------*/
const char* job_name(int class_)
{
	switch (class_) {
	case JOB_NOVICE:
	case JOB_SWORDMAN:
	case JOB_MAGE:
	case JOB_ARCHER:
	case JOB_ACOLYTE:
	case JOB_MERCHANT:
	case JOB_THIEF:
		return msg_txt(NULL,550 - JOB_NOVICE+class_);

	case JOB_KNIGHT:
	case JOB_PRIEST:
	case JOB_WIZARD:
	case JOB_BLACKSMITH:
	case JOB_HUNTER:
	case JOB_ASSASSIN:
		return msg_txt(NULL,557 - JOB_KNIGHT+class_);

	case JOB_KNIGHT2:
		return msg_txt(NULL,557);

	case JOB_CRUSADER:
	case JOB_MONK:
	case JOB_SAGE:
	case JOB_ROGUE:
	case JOB_ALCHEMIST:
	case JOB_BARD:
	case JOB_DANCER:
		return msg_txt(NULL,563 - JOB_CRUSADER+class_);

	case JOB_CRUSADER2:
		return msg_txt(NULL,563);

	case JOB_WEDDING:
	case JOB_SUPER_NOVICE:
	case JOB_GUNSLINGER:
	case JOB_NINJA:
	case JOB_XMAS:
		return msg_txt(NULL,570 - JOB_WEDDING+class_);

	case JOB_SUMMER:
	case JOB_SUMMER2:
		return msg_txt(NULL,621);

	case JOB_HANBOK:
		return msg_txt(NULL,694);

	case JOB_OKTOBERFEST:
		return msg_txt(NULL,696);

	case JOB_NOVICE_HIGH:
	case JOB_SWORDMAN_HIGH:
	case JOB_MAGE_HIGH:
	case JOB_ARCHER_HIGH:
	case JOB_ACOLYTE_HIGH:
	case JOB_MERCHANT_HIGH:
	case JOB_THIEF_HIGH:
		return msg_txt(NULL,575 - JOB_NOVICE_HIGH+class_);

	case JOB_LORD_KNIGHT:
	case JOB_HIGH_PRIEST:
	case JOB_HIGH_WIZARD:
	case JOB_WHITESMITH:
	case JOB_SNIPER:
	case JOB_ASSASSIN_CROSS:
		return msg_txt(NULL,582 - JOB_LORD_KNIGHT+class_);

	case JOB_LORD_KNIGHT2:
		return msg_txt(NULL,582);

	case JOB_PALADIN:
	case JOB_CHAMPION:
	case JOB_PROFESSOR:
	case JOB_STALKER:
	case JOB_CREATOR:
	case JOB_CLOWN:
	case JOB_GYPSY:
		return msg_txt(NULL,588 - JOB_PALADIN + class_);

	case JOB_PALADIN2:
		return msg_txt(NULL,588);

	case JOB_BABY:
	case JOB_BABY_SWORDMAN:
	case JOB_BABY_MAGE:
	case JOB_BABY_ARCHER:
	case JOB_BABY_ACOLYTE:
	case JOB_BABY_MERCHANT:
	case JOB_BABY_THIEF:
		return msg_txt(NULL,595 - JOB_BABY + class_);

	case JOB_BABY_KNIGHT:
	case JOB_BABY_PRIEST:
	case JOB_BABY_WIZARD:
	case JOB_BABY_BLACKSMITH:
	case JOB_BABY_HUNTER:
	case JOB_BABY_ASSASSIN:
		return msg_txt(NULL,602 - JOB_BABY_KNIGHT + class_);

	case JOB_BABY_KNIGHT2:
		return msg_txt(NULL,602);

	case JOB_BABY_CRUSADER:
	case JOB_BABY_MONK:
	case JOB_BABY_SAGE:
	case JOB_BABY_ROGUE:
	case JOB_BABY_ALCHEMIST:
	case JOB_BABY_BARD:
	case JOB_BABY_DANCER:
		return msg_txt(NULL,608 - JOB_BABY_CRUSADER + class_);

	case JOB_BABY_CRUSADER2:
		return msg_txt(NULL,608);

	case JOB_SUPER_BABY:
		return msg_txt(NULL,615);

	case JOB_TAEKWON:
		return msg_txt(NULL,616);
	case JOB_STAR_GLADIATOR:
	case JOB_STAR_GLADIATOR2:
		return msg_txt(NULL,617);
	case JOB_SOUL_LINKER:
		return msg_txt(NULL,618);

	case JOB_GANGSI:
	case JOB_DEATH_KNIGHT:
	case JOB_DARK_COLLECTOR:
		return msg_txt(NULL,622 - JOB_GANGSI+class_);

	case JOB_RUNE_KNIGHT:
	case JOB_WARLOCK:
	case JOB_RANGER:
	case JOB_ARCH_BISHOP:
	case JOB_MECHANIC:
	case JOB_GUILLOTINE_CROSS:
		return msg_txt(NULL,625 - JOB_RUNE_KNIGHT+class_);

	case JOB_RUNE_KNIGHT_T:
	case JOB_WARLOCK_T:
	case JOB_RANGER_T:
	case JOB_ARCH_BISHOP_T:
	case JOB_MECHANIC_T:
	case JOB_GUILLOTINE_CROSS_T:
		return msg_txt(NULL,681 - JOB_RUNE_KNIGHT_T+class_);

	case JOB_ROYAL_GUARD:
	case JOB_SORCERER:
	case JOB_MINSTREL:
	case JOB_WANDERER:
	case JOB_SURA:
	case JOB_GENETIC:
	case JOB_SHADOW_CHASER:
		return msg_txt(NULL,631 - JOB_ROYAL_GUARD+class_);

	case JOB_ROYAL_GUARD_T:
	case JOB_SORCERER_T:
	case JOB_MINSTREL_T:
	case JOB_WANDERER_T:
	case JOB_SURA_T:
	case JOB_GENETIC_T:
	case JOB_SHADOW_CHASER_T:
		return msg_txt(NULL,687 - JOB_ROYAL_GUARD_T+class_);

	case JOB_RUNE_KNIGHT2:
	case JOB_RUNE_KNIGHT_T2:
		return msg_txt(NULL,625);

	case JOB_ROYAL_GUARD2:
	case JOB_ROYAL_GUARD_T2:
		return msg_txt(NULL,631);

	case JOB_RANGER2:
	case JOB_RANGER_T2:
		return msg_txt(NULL,627);

	case JOB_MECHANIC2:
	case JOB_MECHANIC_T2:
		return msg_txt(NULL,629);

	case JOB_BABY_RUNE:
	case JOB_BABY_WARLOCK:
	case JOB_BABY_RANGER:
	case JOB_BABY_BISHOP:
	case JOB_BABY_MECHANIC:
	case JOB_BABY_CROSS:
	case JOB_BABY_GUARD:
	case JOB_BABY_SORCERER:
	case JOB_BABY_MINSTREL:
	case JOB_BABY_WANDERER:
	case JOB_BABY_SURA:
	case JOB_BABY_GENETIC:
	case JOB_BABY_CHASER:
		return msg_txt(NULL,638 - JOB_BABY_RUNE+class_);

	case JOB_BABY_RUNE2:
		return msg_txt(NULL,638);

	case JOB_BABY_GUARD2:
		return msg_txt(NULL,644);

	case JOB_BABY_RANGER2:
		return msg_txt(NULL,640);

	case JOB_BABY_MECHANIC2:
		return msg_txt(NULL,642);

	case JOB_SUPER_NOVICE_E:
	case JOB_SUPER_BABY_E:
		return msg_txt(NULL,651 - JOB_SUPER_NOVICE_E+class_);

	case JOB_KAGEROU:
	case JOB_OBORO:
		return msg_txt(NULL,653 - JOB_KAGEROU+class_);

	case JOB_REBELLION:
		return msg_txt(NULL,695);

	case JOB_SUMMONER:
		return msg_txt(NULL,697);
	case JOB_BABY_SUMMONER:
		return msg_txt(NULL,698);
	case JOB_BABY_NINJA:
		return msg_txt(NULL,699);

	case JOB_BABY_KAGEROU:
	case JOB_BABY_OBORO:
	case JOB_BABY_TAEKWON:
	case JOB_BABY_STAR_GLADIATOR:
	case JOB_BABY_SOUL_LINKER:
	case JOB_BABY_GUNSLINGER:
	case JOB_BABY_REBELLION:
		return msg_txt(NULL,753 - JOB_BABY_KAGEROU+class_);

	case JOB_BABY_STAR_GLADIATOR2:
		return msg_txt(NULL,756);

	case JOB_STAR_EMPEROR:
	case JOB_SOUL_REAPER:
	case JOB_BABY_STAR_EMPEROR:
	case JOB_BABY_SOUL_REAPER:
		return msg_txt(NULL,782 - JOB_STAR_EMPEROR + class_);

	case JOB_STAR_EMPEROR2:
		return msg_txt(NULL,782);

	case JOB_BABY_STAR_EMPEROR2:
		return msg_txt(NULL,784);

	default:
		return msg_txt(NULL,655);
	}
}

/*====================================================
 * Timered function to make id follow a target.
 * @id = bl.id (player only atm)
 * target is define in sd->followtarget (bl.id)
 * used by pc_follow
 *----------------------------------------------------*/
TIMER_FUNC(pc_follow_timer){
	struct map_session_data *sd;
	struct block_list *tbl;

	sd = map_id2sd(id);
	nullpo_ret(sd);

	if (sd->followtimer != tid){
		ShowError("pc_follow_timer %d != %d\n",sd->followtimer,tid);
		sd->followtimer = INVALID_TIMER;
		return 0;
	}

	sd->followtimer = INVALID_TIMER;
	tbl = map_id2bl(sd->followtarget);

	if (tbl == NULL || pc_isdead(sd))
	{
		pc_stop_following(sd);
		return 0;
	}

	// either player or target is currently detached from map blocks (could be teleporting),
	// but still connected to this map, so we'll just increment the timer and check back later
	if (sd->bl.prev != NULL && tbl->prev != NULL &&
		sd->ud.skilltimer == INVALID_TIMER && sd->ud.attacktimer == INVALID_TIMER && sd->ud.walktimer == INVALID_TIMER)
	{
		if((sd->bl.m == tbl->m) && unit_can_reach_bl(&sd->bl,tbl, AREA_SIZE, 0, NULL, NULL)) {
			if (!check_distance_bl(&sd->bl, tbl, 5))
				unit_walktobl(&sd->bl, tbl, 5, 0);
		} else
			pc_setpos(sd, map_id2index(tbl->m), tbl->x, tbl->y, CLR_TELEPORT);
	}
	sd->followtimer = add_timer(
		tick + 1000,	// increase time a bit to loosen up map's load
		pc_follow_timer, sd->bl.id, 0);
	return 0;
}

int pc_stop_following (struct map_session_data *sd)
{
	nullpo_ret(sd);

	if (sd->followtimer != INVALID_TIMER) {
		delete_timer(sd->followtimer,pc_follow_timer);
		sd->followtimer = INVALID_TIMER;
	}
	sd->followtarget = -1;
	sd->ud.target_to = 0;

	unit_stop_walking(&sd->bl, 1);

	return 0;
}

int pc_follow(struct map_session_data *sd,int target_id)
{
	struct block_list *bl = map_id2bl(target_id);
	if (bl == NULL /*|| bl->type != BL_PC*/)
		return 1;
	if (sd->followtimer != INVALID_TIMER)
		pc_stop_following(sd);

	sd->followtarget = target_id;
	pc_follow_timer(INVALID_TIMER, gettick(), sd->bl.id, 0);

	return 0;
}

int pc_checkbaselevelup(struct map_session_data *sd) {
	unsigned int next = pc_nextbaseexp(sd);

	if (!next || sd->status.base_exp < next || pc_is_maxbaselv(sd))
		return 0;

	do {
		sd->status.base_exp -= next;
		//Kyoki pointed out that the max overcarry exp is the exp needed for the previous level -1. [Skotlex]
		if( ( !battle_config.multi_level_up || ( battle_config.multi_level_up_base > 0 && sd->status.base_level >= battle_config.multi_level_up_base ) ) && sd->status.base_exp > next-1 )
			sd->status.base_exp = next-1;

		next = pc_gets_status_point(sd->status.base_level);
		sd->status.base_level++;
		sd->status.status_point += next;

		if( pc_is_maxbaselv(sd) ){
			sd->status.base_exp = u32min(sd->status.base_exp,MAX_LEVEL_BASE_EXP);
			break;
		}
	} while ((next=pc_nextbaseexp(sd)) > 0 && sd->status.base_exp >= next);

	if (battle_config.pet_lv_rate && sd->pd)	//<Skotlex> update pet's level
		status_calc_pet(sd->pd,SCO_NONE);

	clif_updatestatus(sd,SP_STATUSPOINT);
	clif_updatestatus(sd,SP_BASELEVEL);
	clif_updatestatus(sd,SP_BASEEXP);
	clif_updatestatus(sd,SP_NEXTBASEEXP);
	status_calc_pc(sd,SCO_FORCE);
	status_percent_heal(&sd->bl,100,100);

	if ((sd->class_&MAPID_UPPERMASK) == MAPID_SUPER_NOVICE) {
		sc_start(&sd->bl,&sd->bl,status_skill2sc(PR_KYRIE),100,1,skill_get_time(PR_KYRIE,1));
		sc_start(&sd->bl,&sd->bl,status_skill2sc(PR_IMPOSITIO),100,1,skill_get_time(PR_IMPOSITIO,1));
		sc_start(&sd->bl,&sd->bl,status_skill2sc(PR_MAGNIFICAT),100,1,skill_get_time(PR_MAGNIFICAT,1));
		sc_start(&sd->bl,&sd->bl,status_skill2sc(PR_GLORIA),100,1,skill_get_time(PR_GLORIA,1));
		sc_start(&sd->bl,&sd->bl,status_skill2sc(PR_SUFFRAGIUM),100,1,skill_get_time(PR_SUFFRAGIUM,1));
		if (sd->state.snovice_dead_flag)
			sd->state.snovice_dead_flag = 0; //Reenable steelbody resurrection on dead.
	} else if( (sd->class_&MAPID_BASEMASK) == MAPID_TAEKWON ) {
		sc_start(&sd->bl,&sd->bl,status_skill2sc(AL_INCAGI),100,10,600000);
		sc_start(&sd->bl,&sd->bl,status_skill2sc(AL_BLESSING),100,10,600000);
	}
	clif_misceffect(&sd->bl,0);
	npc_script_event(sd, NPCE_BASELVUP); //LORDALFA - LVLUPEVENT

	if(sd->status.party_id)
		party_send_levelup(sd);

	pc_baselevelchanged(sd);
	achievement_update_objective(sd, AG_GOAL_LEVEL, 1, sd->status.base_level);
	achievement_update_objective(sd, AG_GOAL_STATUS, 2, sd->status.base_level, sd->status.class_);
	return 1;
}

void pc_baselevelchanged(struct map_session_data *sd) {
	uint8 i;
	for( i = 0; i < EQI_MAX; i++ ) {
		if( sd->equip_index[i] >= 0 ) {
			if( sd->inventory_data[ sd->equip_index[i] ]->elvmax && sd->status.base_level > (unsigned int)sd->inventory_data[ sd->equip_index[i] ]->elvmax )
				pc_unequipitem(sd, sd->equip_index[i], 3);
		}
	}
	pc_show_questinfo(sd);
}

int pc_checkjoblevelup(struct map_session_data *sd)
{
	unsigned int next = pc_nextjobexp(sd);

	nullpo_ret(sd);
	if(!next || sd->status.job_exp < next || pc_is_maxjoblv(sd))
		return 0;

	do {
		sd->status.job_exp -= next;
		//Kyoki pointed out that the max overcarry exp is the exp needed for the previous level -1. [Skotlex]
		if( ( !battle_config.multi_level_up || ( battle_config.multi_level_up_job > 0 && sd->status.job_level >= battle_config.multi_level_up_job ) ) && sd->status.job_exp > next-1 )
			sd->status.job_exp = next-1;

		sd->status.job_level ++;
		sd->status.skill_point ++;

		if( pc_is_maxjoblv(sd) ){
			sd->status.job_exp = u32min(sd->status.job_exp,MAX_LEVEL_JOB_EXP);
			break;
		}
	} while ((next=pc_nextjobexp(sd)) > 0 && sd->status.job_exp >= next);

	clif_updatestatus(sd,SP_JOBLEVEL);
	clif_updatestatus(sd,SP_JOBEXP);
	clif_updatestatus(sd,SP_NEXTJOBEXP);
	clif_updatestatus(sd,SP_SKILLPOINT);
	status_calc_pc(sd,SCO_FORCE);
	clif_misceffect(&sd->bl,1);
	if (pc_checkskill(sd, SG_DEVIL) && pc_is_maxbaselv(sd))
		clif_status_change(&sd->bl, EFST_DEVIL1, 1, 0, 0, 0, 1); //Permanent blind effect from SG_DEVIL.

	npc_script_event(sd, NPCE_JOBLVUP);
	achievement_update_objective(sd, AG_GOAL_LEVEL, 1, sd->status.job_level);
	return 1;
}

/** Alters experiences calculation based on self bonuses that do not get even shared to the party.
* @param sd Player
* @param base_exp Base EXP before peronal bonuses
* @param job_exp Job EXP before peronal bonuses
* @param src Block list that affecting the exp calculation
*/
static void pc_calcexp(struct map_session_data *sd, unsigned int *base_exp, unsigned int *job_exp, struct block_list *src)
{
	int bonus = 0, vip_bonus_base = 0, vip_bonus_job = 0;

	if (src) {
		struct status_data *status = status_get_status_data(src);

		if( sd->expaddrace[status->race] )
			bonus += sd->expaddrace[status->race];
		if( sd->expaddrace[RC_ALL] )
			bonus += sd->expaddrace[RC_ALL];
		if( sd->expaddclass[status->class_] )
			bonus += sd->expaddclass[status->class_];
		if( sd->expaddclass[CLASS_ALL] )
			bonus += sd->expaddclass[CLASS_ALL];

		if (battle_config.pk_mode &&
			(int)(status_get_lv(src) - sd->status.base_level) >= 20)
			bonus += 15; // pk_mode additional exp if monster >20 levels [Valaris]

		if (src && src->type == BL_MOB && pc_isvip(sd)) { // EXP bonus for VIP player
			vip_bonus_base = battle_config.vip_base_exp_increase;
			vip_bonus_job = battle_config.vip_job_exp_increase;
		}
	}

	// Give EXPBOOST for quests even if src is NULL.
	if (sd->sc.data[SC_EXPBOOST]) {
		bonus += sd->sc.data[SC_EXPBOOST]->val1;
		if (battle_config.vip_bm_increase && pc_isvip(sd)) // Increase Battle Manual EXP rate for VIP
			bonus += (sd->sc.data[SC_EXPBOOST]->val1 / battle_config.vip_bm_increase);
	}

	if (*base_exp) {
		unsigned int exp = (unsigned int)(*base_exp + (double)*base_exp * (bonus + vip_bonus_base)/100.);
		*base_exp =  cap_value(exp, 1, UINT_MAX);
	}

	// Give JEXPBOOST for quests even if src is NULL.
	if (sd->sc.data[SC_JEXPBOOST])
		bonus += sd->sc.data[SC_JEXPBOOST]->val1;

	if (*job_exp) {
		unsigned int exp = (unsigned int)(*job_exp + (double)*job_exp * (bonus + vip_bonus_job)/100.);
		*job_exp = cap_value(exp, 1, UINT_MAX);
	}

	return;
}

/**
 * Show EXP gained by player in percentage by @showexp
 * @param sd Player
 * @param base_exp Base EXP gained/loss
 * @param next_base_exp Base EXP needed for next base level
 * @param job_exp Job EXP gained/loss
 * @param next_job_exp Job EXP needed for next job level
 * @param lost True:EXP penalty, lose EXP
 **/
void pc_gainexp_disp(struct map_session_data *sd, unsigned int base_exp, unsigned int next_base_exp, unsigned int job_exp, unsigned int next_job_exp, bool lost) {
	char output[CHAT_SIZE_MAX];

	nullpo_retv(sd);

	sprintf(output, msg_txt(sd,743), // Experience %s Base:%ld (%0.2f%%) Job:%ld (%0.2f%%)
		(lost) ? msg_txt(sd,742) : msg_txt(sd,741),
		(long)base_exp * (lost ? -1 : 1), (base_exp / (float)next_base_exp * 100 * (lost ? -1 : 1)),
		(long)job_exp * (lost ? -1 : 1), (job_exp / (float)next_job_exp * 100 * (lost ? -1 : 1)));
	clif_messagecolor(&sd->bl, color_table[COLOR_LIGHT_GREEN], output, false, SELF);
}

/**
 * Give Base or Job EXP to player, then calculate remaining exp for next lvl
 * @param sd Player
 * @param src EXP source
 * @param base_exp Base EXP gained
 * @param base_exp Job EXP gained
 * @param exp_flag 1: Quest EXP; 2: Param Exp (Ignore Guild EXP tax, EXP adjustments)
 * @return
 **/
void pc_gainexp(struct map_session_data *sd, struct block_list *src, unsigned int base_exp, unsigned int job_exp, uint8 exp_flag)
{
	unsigned int nextb = 0, nextj = 0;
	uint8 flag = 0; ///< 1: Base EXP given, 2: Job EXP given, 4: Max Base level, 8: Max Job Level

	nullpo_retv(sd);

	if(sd->bl.prev == NULL || pc_isdead(sd))
		return;

	if (!(exp_flag&2)) {

		if (!battle_config.pvp_exp && map_getmapflag(sd->bl.m, MF_PVP))  // [MouseJstr]
			return; // no exp on pvp maps
	
		if (sd->status.guild_id>0)
			base_exp -= guild_payexp(sd,base_exp);
	}

	flag = ((base_exp) ? 1 : 0) |
		((job_exp) ? 2 : 0) |
		((pc_is_maxbaselv(sd)) ? 4 : 0) |
		((pc_is_maxjoblv(sd)) ? 8 : 0);

	if (!(exp_flag&2))
		pc_calcexp(sd, &base_exp, &job_exp, src);

	nextb = pc_nextbaseexp(sd);
	nextj = pc_nextjobexp(sd);

	if (flag&4){
		if( sd->status.base_exp >= MAX_LEVEL_BASE_EXP )
			base_exp = 0;
		else if( sd->status.base_exp + base_exp >= MAX_LEVEL_BASE_EXP )
			base_exp = MAX_LEVEL_BASE_EXP - sd->status.base_exp;
	}
	if (flag&8){
		if( sd->status.job_exp >= MAX_LEVEL_JOB_EXP )
			job_exp = 0;
		else if( sd->status.job_exp + job_exp >= MAX_LEVEL_JOB_EXP )
			job_exp = MAX_LEVEL_JOB_EXP - sd->status.job_exp;
	}

	if (!(exp_flag&2) && battle_config.max_exp_gain_rate && (base_exp || job_exp)) {
		//Note that this value should never be greater than the original
		//therefore no overflow checks are needed. [Skotlex]
		if (nextb > 0) {
			float nextbp = (float) base_exp / (float) nextb;
			if (nextbp > battle_config.max_exp_gain_rate/1000.)
				base_exp = (unsigned int)(battle_config.max_exp_gain_rate/1000.*nextb);
		}
		if (nextj > 0) {
			float nextjp = (float) job_exp / (float) nextj;
			if (nextjp > battle_config.max_exp_gain_rate/1000.)
				job_exp = (unsigned int)(battle_config.max_exp_gain_rate/1000.*nextj);
		}
	}

	// Give EXP for Base Level
	if (base_exp) {
		if ((uint64)sd->status.base_exp + base_exp > UINT32_MAX)
			sd->status.base_exp = UINT32_MAX;
		else
			sd->status.base_exp += base_exp;
		if (!pc_checkbaselevelup(sd))
			clif_updatestatus(sd,SP_BASEEXP);
	}

	// Give EXP for Job Level
	if (job_exp) {
		if ((uint64)sd->status.job_exp + job_exp > UINT32_MAX)
			sd->status.job_exp = UINT32_MAX;
		else
			sd->status.job_exp += job_exp;
		if (!pc_checkjoblevelup(sd))
			clif_updatestatus(sd,SP_JOBEXP);
	}

	if (flag&1)
		clif_displayexp(sd, (flag&4) ? 0 : base_exp, SP_BASEEXP, exp_flag&1, false);
	if (flag&2)
		clif_displayexp(sd, (flag&8) ? 0 : job_exp,  SP_JOBEXP, exp_flag&1, false);

	if (sd->state.showexp && (base_exp || job_exp))
		pc_gainexp_disp(sd, base_exp, nextb, job_exp, nextj, false);
}

/**
 * Lost Base/Job EXP from a player
 * @param sd Player
 * @param base_exp Base EXP lost
 * @param job_exp Job EXP lost
 **/
void pc_lostexp(struct map_session_data *sd, unsigned int base_exp, unsigned int job_exp) {

	nullpo_retv(sd);

	if (base_exp) {
		base_exp = u32min(sd->status.base_exp, base_exp);
		sd->status.base_exp -= base_exp;
		clif_displayexp(sd, base_exp, SP_BASEEXP, false, true);
		clif_updatestatus(sd, SP_BASEEXP);
	}

	if (job_exp) {
		job_exp = u32min(sd->status.job_exp, job_exp);
		sd->status.job_exp -= job_exp;
		clif_displayexp(sd, job_exp, SP_JOBEXP, false, true);
		clif_updatestatus(sd, SP_JOBEXP);
	}

	if (sd->state.showexp && (base_exp || job_exp))
		pc_gainexp_disp(sd, base_exp, pc_nextbaseexp(sd), job_exp, pc_nextjobexp(sd), true);
}

/**
 * Returns max base level for this character's class.
 * @param class_: Player's class
 * @return Max Base Level
 */
static unsigned int pc_class_maxbaselv(unsigned short class_) {
	return job_info[pc_class2idx(class_)].max_level[0];
}

/**
 * Returns max base level for this character.
 * @param sd Player
 * @return Max Base Level
 **/
unsigned int pc_maxbaselv(struct map_session_data *sd){
	return pc_class_maxbaselv(sd->status.class_);
}

/**
 * Returns max job level for this character's class.
 * @param class_: Player's class
 * @return Max Job Level
 */
static unsigned int pc_class_maxjoblv(unsigned short class_) {
	return job_info[pc_class2idx(class_)].max_level[1];
}

/**
 * Returns max job level for this character.
 * @param sd Player
 * @return Max Job Level
 **/
unsigned int pc_maxjoblv(struct map_session_data *sd){
	return pc_class_maxjoblv(sd->status.class_);
}

/**
 * Check if player is reached max base level
 * @param sd
 * @return True if reached max level
 **/
bool pc_is_maxbaselv(struct map_session_data *sd) {
	nullpo_retr(false, sd);
	return (sd->status.base_level >= pc_maxbaselv(sd));
}

/**
 * Check if player is reached max base level
 * @param sd
 * @return True if reached max level
 **/
bool pc_is_maxjoblv(struct map_session_data *sd) {
	nullpo_retr(false, sd);
	return (sd->status.job_level >= pc_maxjoblv(sd));
}

/**
 * Base exp needed for player to level up.
 * @param sd
 * @return Base EXP needed for next base level
 **/
unsigned int pc_nextbaseexp(struct map_session_data *sd){
	nullpo_ret(sd);
	if (sd->status.base_level == 0) // Is this something that possible?
		return 0;
	if (pc_is_maxbaselv(sd))
		return MAX_LEVEL_BASE_EXP; // On max level, player's base EXP limit is 99,999,999
	return job_info[pc_class2idx(sd->status.class_)].exp_table[0][sd->status.base_level-1];
}

/**
 * Job exp needed for player to level up.
 * @param sd
 * @return Job EXP needed for next job level
 **/
unsigned int pc_nextjobexp(struct map_session_data *sd){
	nullpo_ret(sd);
	if (sd->status.job_level == 0) // Is this something that possible?
		return 0;
	if (pc_is_maxjoblv(sd))
		return MAX_LEVEL_JOB_EXP; // On max level, player's job EXP limit is 999,999,999
	return job_info[pc_class2idx(sd->status.class_)].exp_table[1][sd->status.job_level-1];
}

/// Returns the value of the specified stat.
static int pc_getstat(struct map_session_data* sd, int type)
{
	nullpo_retr(-1, sd);

	switch( type ) {
	case SP_STR: return sd->status.str;
	case SP_AGI: return sd->status.agi;
	case SP_VIT: return sd->status.vit;
	case SP_INT: return sd->status.int_;
	case SP_DEX: return sd->status.dex;
	case SP_LUK: return sd->status.luk;
	default:
		return -1;
	}
}

/// Sets the specified stat to the specified value.
/// Returns the new value.
static int pc_setstat(struct map_session_data* sd, int type, int val)
{
	nullpo_retr(-1, sd);

	switch( type ) {
	case SP_STR: sd->status.str = val; break;
	case SP_AGI: sd->status.agi = val; break;
	case SP_VIT: sd->status.vit = val; break;
	case SP_INT: sd->status.int_ = val; break;
	case SP_DEX: sd->status.dex = val; break;
	case SP_LUK: sd->status.luk = val; break;
	default:
		return -1;
	}

	return val;
}

// Calculates the number of status points PC gets when leveling up (from level to level+1)
int pc_gets_status_point(int level)
{
	if (battle_config.use_statpoint_table) //Use values from "db/statpoint.txt"
		return (statp[level+1] - statp[level]);
	else //Default increase
		return ((level+15) / 5);
}

#ifdef RENEWAL_STAT
/// Renewal status point cost formula
#define PC_STATUS_POINT_COST(low) (((low) < 100) ? (2 + ((low) - 1) / 10) : (16 + 4 * (((low) - 100) / 5)))
#else
/// Pre-Renewal status point cost formula
#define PC_STATUS_POINT_COST(low) (( 1 + ((low) + 9) / 10 ))
#endif

/// Returns the number of stat points needed to change the specified stat by val.
/// If val is negative, returns the number of stat points that would be needed to
/// raise the specified stat from (current value - val) to current value.
int pc_need_status_point(struct map_session_data* sd, int type, int val)
{
	int low, high, sp = 0, max = 0;

	if ( val == 0 )
		return 0;

	low = pc_getstat(sd,type);
	max = pc_maxparameter(sd,(enum e_params)(type-SP_STR));

	if ( low >= max && val > 0 )
		return 0; // Official servers show '0' when max is reached

	high = low + val;

	if ( val < 0 )
		SWAP(low, high);

	for ( ; low < high; low++ )
		sp += PC_STATUS_POINT_COST(low);

	return sp;
}

/**
 * Returns the value the specified stat can be increased by with the current
 * amount of available status points for the current character's class.
 *
 * @param sd   The target character.
 * @param type Stat to verify.
 * @return Maximum value the stat could grow by.
 */
int pc_maxparameterincrease(struct map_session_data* sd, int type)
{
	int base, final_val, status_points, max_param;

	nullpo_ret(sd);

	base = final_val = pc_getstat(sd, type);
	status_points = sd->status.status_point;
	max_param = pc_maxparameter(sd, (enum e_params)(type-SP_STR));

	while (final_val <= max_param && status_points >= 0) {
		status_points -= PC_STATUS_POINT_COST(final_val);
		final_val++;
	}
	final_val--;

	return (final_val > base ? final_val-base : 0);
}

/**
 * Raises a stat by the specified amount.
 *
 * Obeys max_parameter limits.
 * Subtracts status points according to the cost of the increased stat points.
 *
 * @param sd       The target character.
 * @param type     The stat to change (see enum _sp)
 * @param increase The stat increase (strictly positive) amount.
 * @retval true  if the stat was increased by any amount.
 * @retval false if there were no changes.
 */
bool pc_statusup(struct map_session_data* sd, int type, int increase)
{
	int max_increase = 0, current = 0, needed_points = 0, final_value = 0;

	nullpo_ret(sd);

	// check conditions
	if (type < SP_STR || type > SP_LUK || increase <= 0) {
		clif_statusupack(sd, type, 0, 0);
		return false;
	}

	// check limits
	current = pc_getstat(sd, type);
	max_increase = pc_maxparameterincrease(sd, type);
	increase = cap_value(increase, 0, max_increase); // cap to the maximum status points available
	if (increase <= 0 || current + increase > pc_maxparameter(sd, (enum e_params)(type-SP_STR))) {
		clif_statusupack(sd, type, 0, 0);
		return false;
	}

	// check status points
	needed_points = pc_need_status_point(sd, type, increase);
	if (needed_points < 0 || needed_points > sd->status.status_point) { // Sanity check
		clif_statusupack(sd, type, 0, 0);
		return false;
	}

	// set new values
	final_value = pc_setstat(sd, type, current + increase);
	sd->status.status_point -= needed_points;

	status_calc_pc(sd,SCO_NONE);

	// update increase cost indicator
	clif_updatestatus(sd, SP_USTR + type-SP_STR);

	// update statpoint count
	clif_updatestatus(sd, SP_STATUSPOINT);

	// update stat value
	clif_statusupack(sd, type, 1, final_value); // required
	if( final_value > 255 )
		clif_updatestatus(sd, type); // send after the 'ack' to override the truncated value

	achievement_update_objective(sd, AG_GOAL_STATUS, 1, final_value);

	return true;
}

/**
 * Raises a stat by the specified amount.
 *
 * Obeys max_parameter limits.
 * Does not subtract status points for the cost of the modified stat points.
 *
 * @param sd   The target character.
 * @param type The stat to change (see enum _sp)
 * @param val  The stat increase (or decrease) amount.
 * @return the stat increase amount.
 * @retval 0 if no changes were made.
 */
int pc_statusup2(struct map_session_data* sd, int type, int val)
{
	int max, need;
	nullpo_ret(sd);

	if( type < SP_STR || type > SP_LUK )
	{
		clif_statusupack(sd,type,0,0);
		return 0;
	}

	need = pc_need_status_point(sd,type,1);
	max = pc_maxparameter(sd,(enum e_params)(type-SP_STR)); // set new value

	val = pc_setstat(sd, type, cap_value(pc_getstat(sd,type) + val, 1, max));

	status_calc_pc(sd,SCO_NONE);

	// update increase cost indicator
	if( need != pc_need_status_point(sd,type,1) )
		clif_updatestatus(sd, SP_USTR + type-SP_STR);

	// update stat value
	clif_statusupack(sd,type,1,val); // required
	if( val > 255 )
		clif_updatestatus(sd,type); // send after the 'ack' to override the truncated value

	return val;
}

/*==========================================
 * Update skill_lv for player sd
 * Skill point allocation
 *------------------------------------------*/
void pc_skillup(struct map_session_data *sd,uint16 skill_id)
{
	uint16 idx = skill_get_index(skill_id);

	nullpo_retv(sd);

	if (!idx) {
		if (skill_id)
			ShowError("pc_skillup: Player attempts to level up invalid skill '%d'\n", skill_id);
		return;
	}

	// Level up guild skill
	if (SKILL_CHK_GUILD(skill_id)) {
		guild_skillup(sd, skill_id);
		return;
	}
	// Level up homunculus skill
	else if (sd->hd && SKILL_CHK_HOMUN(skill_id)) {
		hom_skillup(sd->hd, skill_id);
		return;
	}
	else {
		if( sd->status.skill_point > 0 &&
			sd->status.skill[idx].id &&
			sd->status.skill[idx].flag == SKILL_FLAG_PERMANENT && //Don't allow raising while you have granted skills. [Skotlex]
			sd->status.skill[idx].lv < skill_tree_get_max(skill_id, sd->status.class_) )
		{
			int lv, range, upgradable;
			sd->status.skill[idx].lv++;
			sd->status.skill_point--;
			if( !skill_get_inf(skill_id) )
				status_calc_pc(sd,SCO_NONE); // Only recalculate for passive skills.
			else if( sd->status.skill_point == 0 && pc_is_taekwon_ranker(sd) )
				pc_calc_skilltree(sd); // Required to grant all TK Ranker skills.
			else
				pc_check_skilltree(sd); // Check if a new skill can Lvlup

			lv = sd->status.skill[idx].lv;
			range = skill_get_range2(&sd->bl, skill_id, lv, false);
			upgradable = (lv < skill_tree_get_max(sd->status.skill[idx].id, sd->status.class_)) ? 1 : 0;
			clif_skillup(sd,skill_id,lv,range,upgradable);
			clif_updatestatus(sd,SP_SKILLPOINT);
			if( skill_id == GN_REMODELING_CART ) /* cart weight info was updated by status_calc_pc */
				clif_updatestatus(sd,SP_CARTINFO);
			if (!pc_has_permission(sd, PC_PERM_ALL_SKILL)) // may skill everything at any time anyways, and this would cause a huge slowdown
				clif_skillinfoblock(sd);
		}
		//else
		//	ShowDebug("Skill Level up failed. ID:%d idx:%d (CID=%d. AID=%d)\n", skill_id, idx, sd->status.char_id, sd->status.account_id);
	}
}

/*==========================================
 * /allskill
 *------------------------------------------*/
int pc_allskillup(struct map_session_data *sd)
{
	int i;

	nullpo_ret(sd);

	for (i = 0; i < MAX_SKILL; i++) {
		if (sd->status.skill[i].flag != SKILL_FLAG_PERMANENT && sd->status.skill[i].flag != SKILL_FLAG_PERM_GRANTED && sd->status.skill[i].flag != SKILL_FLAG_PLAGIARIZED) {
			sd->status.skill[i].lv = (sd->status.skill[i].flag == SKILL_FLAG_TEMPORARY) ? 0 : sd->status.skill[i].flag - SKILL_FLAG_REPLACED_LV_0;
			sd->status.skill[i].flag = SKILL_FLAG_PERMANENT;
			if (sd->status.skill[i].lv == 0)
				sd->status.skill[i].id = 0;
		}
	}

	if (!pc_grant_allskills(sd, true)) {
		uint16 sk_id;
		for (i = 0; i < MAX_SKILL_TREE && (sk_id = skill_tree[pc_class2idx(sd->status.class_)][i].skill_id) > 0;i++){
			int inf2 = 0;
			uint16 sk_idx = 0;
			if (!sk_id || !(sk_idx = skill_get_index(sk_id)))
				continue;
			inf2 = skill_get_inf2(sk_id);
			if (
				(inf2&INF2_QUEST_SKILL && !battle_config.quest_skill_learn) ||
				(inf2&(INF2_WEDDING_SKILL|INF2_SPIRIT_SKILL)) ||
				sk_id == SG_DEVIL
			)
				continue; //Cannot be learned normally.

			sd->status.skill[sk_idx].id = sk_id;
			sd->status.skill[sk_idx].lv = skill_tree_get_max(sk_id, sd->status.class_);	// celest
		}
	}
	status_calc_pc(sd,SCO_NONE);
	//Required because if you could level up all skills previously,
	//the update will not be sent as only the lv variable changes.
	clif_skillinfoblock(sd);
	return 0;
}

/*==========================================
 * /resetlvl
 *------------------------------------------*/
int pc_resetlvl(struct map_session_data* sd,int type)
{
	int  i;

	nullpo_ret(sd);

	if (type != 3) //Also reset skills
		pc_resetskill(sd, 0);

	if(type == 1){
		sd->status.skill_point=0;
		sd->status.base_level=1;
		sd->status.job_level=1;
		sd->status.base_exp=0;
		sd->status.job_exp=0;
		if(sd->sc.option !=0)
			sd->sc.option = 0;

		sd->status.str=1;
		sd->status.agi=1;
		sd->status.vit=1;
		sd->status.int_=1;
		sd->status.dex=1;
		sd->status.luk=1;
		if(sd->status.class_ == JOB_NOVICE_HIGH) {
			sd->status.status_point=100;	// not 88 [celest]
			// give platinum skills upon changing
			pc_skill(sd,NV_FIRSTAID,1,ADDSKILL_PERMANENT);
			pc_skill(sd,NV_TRICKDEAD,1,ADDSKILL_PERMANENT);
		}
	}

	if(type == 2){
		sd->status.skill_point=0;
		sd->status.base_level=1;
		sd->status.job_level=1;
		sd->status.base_exp=0;
		sd->status.job_exp=0;
	}
	if(type == 3){
		sd->status.base_level=1;
		sd->status.base_exp=0;
	}
	if(type == 4){
		sd->status.job_level=1;
		sd->status.job_exp=0;
	}

	clif_updatestatus(sd,SP_STATUSPOINT);
	clif_updatestatus(sd,SP_STR);
	clif_updatestatus(sd,SP_AGI);
	clif_updatestatus(sd,SP_VIT);
	clif_updatestatus(sd,SP_INT);
	clif_updatestatus(sd,SP_DEX);
	clif_updatestatus(sd,SP_LUK);
	clif_updatestatus(sd,SP_BASELEVEL);
	clif_updatestatus(sd,SP_JOBLEVEL);
	clif_updatestatus(sd,SP_STATUSPOINT);
	clif_updatestatus(sd,SP_BASEEXP);
	clif_updatestatus(sd,SP_JOBEXP);
	clif_updatestatus(sd,SP_NEXTBASEEXP);
	clif_updatestatus(sd,SP_NEXTJOBEXP);
	clif_updatestatus(sd,SP_SKILLPOINT);

	clif_updatestatus(sd,SP_USTR);	// Updates needed stat points - Valaris
	clif_updatestatus(sd,SP_UAGI);
	clif_updatestatus(sd,SP_UVIT);
	clif_updatestatus(sd,SP_UINT);
	clif_updatestatus(sd,SP_UDEX);
	clif_updatestatus(sd,SP_ULUK);	// End Addition

	for(i=0;i<EQI_MAX;i++) { // unequip items that can't be equipped by base 1 [Valaris]
		if(sd->equip_index[i] >= 0)
			if(pc_isequip(sd,sd->equip_index[i]))
				pc_unequipitem(sd,sd->equip_index[i],2);
	}

	if ((type == 1 || type == 2 || type == 3) && sd->status.party_id)
		party_send_levelup(sd);

	status_calc_pc(sd, SCO_FORCE);
	clif_skillinfoblock(sd);

	return 0;
}
/*==========================================
 * /resetstate
 *------------------------------------------*/
int pc_resetstate(struct map_session_data* sd)
{
	nullpo_ret(sd);

	if (battle_config.use_statpoint_table)
	{	// New statpoint table used here - Dexity
		if (sd->status.base_level > MAX_LEVEL)
		{	//statp[] goes out of bounds, can't reset!
			ShowError("pc_resetstate: Can't reset stats of %d:%d, the base level (%d) is greater than the max level supported (%d)\n",
				sd->status.account_id, sd->status.char_id, sd->status.base_level, MAX_LEVEL);
			return 0;
		}

		sd->status.status_point = statp[sd->status.base_level] + ( sd->class_&JOBL_UPPER ? 52 : 0 ); // extra 52+48=100 stat points
	}
	else
	{
		int add=0;
		add += pc_need_status_point(sd, SP_STR, 1-pc_getstat(sd, SP_STR));
		add += pc_need_status_point(sd, SP_AGI, 1-pc_getstat(sd, SP_AGI));
		add += pc_need_status_point(sd, SP_VIT, 1-pc_getstat(sd, SP_VIT));
		add += pc_need_status_point(sd, SP_INT, 1-pc_getstat(sd, SP_INT));
		add += pc_need_status_point(sd, SP_DEX, 1-pc_getstat(sd, SP_DEX));
		add += pc_need_status_point(sd, SP_LUK, 1-pc_getstat(sd, SP_LUK));

		sd->status.status_point+=add;
	}

	pc_setstat(sd, SP_STR, 1);
	pc_setstat(sd, SP_AGI, 1);
	pc_setstat(sd, SP_VIT, 1);
	pc_setstat(sd, SP_INT, 1);
	pc_setstat(sd, SP_DEX, 1);
	pc_setstat(sd, SP_LUK, 1);

	clif_updatestatus(sd,SP_STR);
	clif_updatestatus(sd,SP_AGI);
	clif_updatestatus(sd,SP_VIT);
	clif_updatestatus(sd,SP_INT);
	clif_updatestatus(sd,SP_DEX);
	clif_updatestatus(sd,SP_LUK);

	clif_updatestatus(sd,SP_USTR);	// Updates needed stat points - Valaris
	clif_updatestatus(sd,SP_UAGI);
	clif_updatestatus(sd,SP_UVIT);
	clif_updatestatus(sd,SP_UINT);
	clif_updatestatus(sd,SP_UDEX);
	clif_updatestatus(sd,SP_ULUK);	// End Addition

	clif_updatestatus(sd,SP_STATUSPOINT);

	if( sd->mission_mobid ) { //bugreport:2200
		sd->mission_mobid = 0;
		sd->mission_count = 0;
		pc_setglobalreg(sd, add_str(TKMISSIONID_VAR), 0);
	}

	status_calc_pc(sd, SCO_NONE);

	return 1;
}

/*==========================================
 * /resetskill
 * if flag&1, perform block resync and status_calc call.
 * if flag&2, just count total amount of skill points used by player, do not really reset.
 * if flag&4, just reset the skills if the player class is a bard/dancer type (for changesex.)
 *------------------------------------------*/
int pc_resetskill(struct map_session_data* sd, int flag)
{
	int i, skill_point=0;
	nullpo_ret(sd);

	if( flag&4 && (sd->class_&MAPID_UPPERMASK) != MAPID_BARDDANCER )
		return 0;

	if( !(flag&2) ) { //Remove stuff lost when resetting skills.
		/**
		 * It has been confirmed on official servers that when you reset skills with a ranked Taekwon your skills are not reset (because you have all of them anyway)
		 **/
		if( pc_is_taekwon_ranker(sd) )
			return 0;

		if( pc_checkskill(sd, SG_DEVIL) && pc_is_maxjoblv(sd) )
			clif_status_load(&sd->bl, EFST_DEVIL1, 0); //Remove perma blindness due to skill-reset. [Skotlex]
		i = sd->sc.option;
		if( i&OPTION_RIDING && pc_checkskill(sd, KN_RIDING) )
			i &= ~OPTION_RIDING;
		if( i&OPTION_FALCON && pc_checkskill(sd, HT_FALCON) )
			i &= ~OPTION_FALCON;
		if( i&OPTION_DRAGON && pc_checkskill(sd, RK_DRAGONTRAINING) )
			i &= ~OPTION_DRAGON;
		if( i&OPTION_WUG && pc_checkskill(sd, RA_WUGMASTERY) )
			i &= ~OPTION_WUG;
		if( i&OPTION_WUGRIDER && pc_checkskill(sd, RA_WUGRIDER) )
			i &= ~OPTION_WUGRIDER;
		if( i&OPTION_MADOGEAR && ( sd->class_&MAPID_THIRDMASK ) == MAPID_MECHANIC )
			i &= ~OPTION_MADOGEAR;
#ifndef NEW_CARTS
		if( i&OPTION_CART && pc_checkskill(sd, MC_PUSHCART) )
			i &= ~OPTION_CART;
#else
		if( sd->sc.data[SC_PUSH_CART] )
			pc_setcart(sd, 0);
#endif
		if( i != sd->sc.option )
			pc_setoption(sd, i);

		if( hom_is_active(sd->hd) && pc_checkskill(sd, AM_CALLHOMUN) )
			hom_vaporize(sd, HOM_ST_ACTIVE);

		if (sd->sc.data[SC_SPRITEMABLE] && pc_checkskill(sd, SU_SPRITEMABLE))
			status_change_end(&sd->bl, SC_SPRITEMABLE, INVALID_TIMER);
	}

	for( i = 1; i < MAX_SKILL; i++ )
	{
		uint8 lv = sd->status.skill[i].lv;
		int inf2;
		uint16 skill_id = skill_idx2id(i);
		if (lv == 0 || skill_id == 0)
			continue;

		inf2 = skill_get_inf2(skill_id);

		if( inf2&(INF2_WEDDING_SKILL|INF2_SPIRIT_SKILL) ) //Avoid reseting wedding/linker skills.
			continue;

		// Don't reset trick dead if not a novice/baby
		if( skill_id == NV_TRICKDEAD && (sd->class_&MAPID_UPPERMASK) != MAPID_NOVICE )
		{
			sd->status.skill[i].lv = 0;
			sd->status.skill[i].flag = SKILL_FLAG_PERMANENT;
			continue;
		}

		// do not reset basic skill
		if (skill_id == NV_BASIC && (sd->class_&MAPID_UPPERMASK) != MAPID_NOVICE )
			continue;

		if( sd->status.skill[i].flag == SKILL_FLAG_PERM_GRANTED )
			continue;

		if( flag&4 && !skill_ischangesex(skill_id) )
			continue;

		if( inf2&INF2_QUEST_SKILL && !battle_config.quest_skill_learn )
		{ //Only handle quest skills in a special way when you can't learn them manually
			if( battle_config.quest_skill_reset && !(flag&2) )
			{	//Wipe them
				sd->status.skill[i].lv = 0;
				sd->status.skill[i].flag = SKILL_FLAG_PERMANENT;
			}
			continue;
		}
		if( sd->status.skill[i].flag == SKILL_FLAG_PERMANENT )
			skill_point += lv;
		else
		if( sd->status.skill[i].flag >= SKILL_FLAG_REPLACED_LV_0 )
			skill_point += (sd->status.skill[i].flag - SKILL_FLAG_REPLACED_LV_0);

		if( !(flag&2) )
		{// reset
			sd->status.skill[i].lv = 0;
			sd->status.skill[i].flag = SKILL_FLAG_PERMANENT;
		}
	}

	if( flag&2 || !skill_point ) return skill_point;

	sd->status.skill_point += skill_point;

	if (flag&1) {
		clif_updatestatus(sd,SP_SKILLPOINT);
		clif_skillinfoblock(sd);
		status_calc_pc(sd, SCO_FORCE);
	}

	return skill_point;
}

/*==========================================
 * /resetfeel [Komurka]
 *------------------------------------------*/
int pc_resetfeel(struct map_session_data* sd)
{
	int i;
	nullpo_ret(sd);

	for (i=0; i<MAX_PC_FEELHATE; i++)
	{
		sd->feel_map[i].m = -1;
		sd->feel_map[i].index = 0;
		pc_setglobalreg(sd, add_str(sg_info[i].feel_var), 0);
	}

	return 0;
}

int pc_resethate(struct map_session_data* sd)
{
	int i;
	nullpo_ret(sd);

	for (i=0; i<3; i++)
	{
		sd->hate_mob[i] = -1;
		pc_setglobalreg(sd, add_str(sg_info[i].hate_var), 0);
	}
	return 0;
}

int pc_skillatk_bonus(struct map_session_data *sd, uint16 skill_id)
{
	int bonus = 0;

	nullpo_ret(sd);

	skill_id = skill_dummy2skill_id(skill_id);

	for (auto &it : sd->skillatk) {
		if (it.id == skill_id) {
			bonus += it.val;
			break;
		}
	}

	return bonus;
}

int pc_sub_skillatk_bonus(struct map_session_data *sd, uint16 skill_id)
{
	int bonus = 0;

	nullpo_ret(sd);

	skill_id = skill_dummy2skill_id(skill_id);

	for (auto &it : sd->subskill) {
		if (it.id == skill_id) {
			bonus += it.val;
			break;
		}
	}

	return bonus;
}

int pc_skillheal_bonus(struct map_session_data *sd, uint16 skill_id) {
	int bonus = sd->bonus.add_heal_rate;

	nullpo_ret(sd);

	skill_id = skill_dummy2skill_id(skill_id);

	if( bonus ) {
		switch( skill_id ) {
			case AL_HEAL:           if( !(battle_config.skill_add_heal_rate&1) ) bonus = 0; break;
			case PR_SANCTUARY:      if( !(battle_config.skill_add_heal_rate&2) ) bonus = 0; break;
			case AM_POTIONPITCHER:  if( !(battle_config.skill_add_heal_rate&4) ) bonus = 0; break;
			case CR_SLIMPITCHER:    if( !(battle_config.skill_add_heal_rate&8) ) bonus = 0; break;
			case BA_APPLEIDUN:      if( !(battle_config.skill_add_heal_rate&16)) bonus = 0; break;
		}
	}

	for (auto &it : sd->skillheal) {
		if (it.id == skill_id) {
			bonus += it.val;
			break;
		}
	}

	return bonus;
}

int pc_skillheal2_bonus(struct map_session_data *sd, uint16 skill_id) {
	int bonus = sd->bonus.add_heal2_rate;

	skill_id = skill_dummy2skill_id(skill_id);

	for (auto &it : sd->skillheal2) {
		if (it.id == skill_id) {
			bonus += it.val;
			break;
		}
	}

	return bonus;
}

void pc_respawn(struct map_session_data* sd, clr_type clrtype)
{
	if( !pc_isdead(sd) )
		return; // not applicable
	if( sd->bg_id && bg_member_respawn(sd) )
		return; // member revived by battleground

	pc_setstand(sd, true);
	pc_setrestartvalue(sd,3);
	if( pc_setpos(sd, sd->status.save_point.map, sd->status.save_point.x, sd->status.save_point.y, clrtype) != SETPOS_OK )
		clif_resurrection(&sd->bl, 1); //If warping fails, send a normal stand up packet.
}

static TIMER_FUNC(pc_respawn_timer){
	struct map_session_data *sd = map_id2sd(id);
	if( sd != NULL )
	{
		sd->pvp_point=0;
		pc_respawn(sd,CLR_OUTSIGHT);
	}

	return 0;
}

/*==========================================
 * Invoked when a player has received damage
 *------------------------------------------*/
void pc_damage(struct map_session_data *sd,struct block_list *src,unsigned int hp, unsigned int sp)
{
	if (sp) clif_updatestatus(sd,SP_SP);
	if (hp) clif_updatestatus(sd,SP_HP);
	else return;

	if (!src)
		return;

	if( pc_issit(sd) ) {
		pc_setstand(sd, true);
		skill_sit(sd,0);
	}

	if (sd->progressbar.npc_id)
		clif_progressbar_abort(sd);

	if( sd->status.pet_id > 0 && sd->pd && battle_config.pet_damage_support )
		pet_target_check(sd->pd,src,1);

	if( sd->status.ele_id > 0 )
		elemental_set_target(sd,src);

	if(battle_config.prevent_logout_trigger&PLT_DAMAGE)
		sd->canlog_tick = gettick();
}

TIMER_FUNC(pc_close_npc_timer){
	TBL_PC *sd = map_id2sd(id);
	if(sd) pc_close_npc(sd,data);
	return 0;
}
/**
 * Method to properly close a NPC for player and clear anything related.
 * @param sd: Player attached
 * @param flag: Method of closure
 *   1: Produce a close button and end the NPC
 *   2: End the NPC (best for no dialog windows)
 */
void pc_close_npc(struct map_session_data *sd,int flag)
{
	nullpo_retv(sd);

	if (sd->npc_id || sd->npc_shopid) {
		if (sd->state.using_fake_npc) {
			clif_clearunit_single(sd->npc_id, CLR_OUTSIGHT, sd->fd);
			sd->state.using_fake_npc = 0;
		}

		if (sd->st) {
			if(sd->st->state == RUN){ //wait ending code execution
				add_timer(gettick()+500,pc_close_npc_timer,sd->bl.id,flag);
				return;
			}
			sd->st->state = ((flag==1 && sd->st->mes_active)?CLOSE:END);
			sd->st->mes_active = 0;
		}
		sd->state.menu_or_input = 0;
		sd->npc_menu = 0;
		sd->npc_shopid = 0;
#ifdef SECURE_NPCTIMEOUT
		sd->npc_idle_timer = INVALID_TIMER;
#endif
		if (sd->st) {
			if (sd->st->state == CLOSE) {
				clif_scriptclose(sd, sd->npc_id);
				clif_scriptclear(sd, sd->npc_id); // [Ind/Hercules]
				sd->st->state = END; // Force to end now
			}
			if (sd->st->state == END) { // free attached scripts that are waiting
				script_free_state(sd->st);
				sd->st = NULL;
				sd->npc_id = 0;
			}
		}
	}
}

/*==========================================
 * Invoked when a player has negative current hp
 *------------------------------------------*/
int pc_dead(struct map_session_data *sd,struct block_list *src)
{
	int i=0,k=0;
	t_tick tick = gettick();
	struct map_data *mapdata = map_getmapdata(sd->bl.m);

	// Activate Steel body if a super novice dies at 99+% exp [celest]
	// Super Novices have no kill or die functions attached when saved by their angel
	if (!sd->state.snovice_dead_flag && (sd->class_&MAPID_UPPERMASK) == MAPID_SUPER_NOVICE) {
		unsigned int exp = pc_nextbaseexp(sd);

		if( exp && get_percentage(sd->status.base_exp,exp) >= 99 ) {
			sd->state.snovice_dead_flag = 1;
			pc_setrestartvalue(sd,1);
			status_percent_heal(&sd->bl, 100, 100);
			clif_resurrection(&sd->bl, 1);
			if(battle_config.pc_invincible_time)
				pc_setinvincibletimer(sd, battle_config.pc_invincible_time);
			sc_start(&sd->bl,&sd->bl,status_skill2sc(MO_STEELBODY),100,5,skill_get_time(MO_STEELBODY,5));
			if(mapdata_flag_gvg2(mapdata))
				pc_respawn_timer(INVALID_TIMER, gettick(), sd->bl.id, 0);
			return 0;
		}
	}

	for(k = 0; k < MAX_DEVOTION; k++) {
		if (sd->devotion[k]){
			struct map_session_data *devsd = map_id2sd(sd->devotion[k]);
			if (devsd)
				status_change_end(&devsd->bl, SC_DEVOTION, INVALID_TIMER);
			sd->devotion[k] = 0;
		}
	}
	if(sd->shadowform_id) { //if we were target of shadowform
		status_change_end(map_id2bl(sd->shadowform_id), SC__SHADOWFORM, INVALID_TIMER);
		sd->shadowform_id = 0; //should be remove on status end anyway
	}

	if(sd->status.pet_id > 0 && sd->pd) {
		struct pet_data *pd = sd->pd;
		if( !mapdata->flag[MF_NOEXPPENALTY] ) {
			pet_set_intimate(pd, pd->pet.intimate + pd->get_pet_db()->die);
			if( pd->pet.intimate < 0 )
				pd->pet.intimate = 0;
			clif_send_petdata(sd,sd->pd,1,pd->pet.intimate);
		}
		if( sd->pd->target_id ) // Unlock all targets...
			pet_unlocktarget(sd->pd);
	}

	if (hom_is_active(sd->hd) && battle_config.homunculus_auto_vapor && get_percentage(sd->hd->battle_status.hp, sd->hd->battle_status.max_hp) >= battle_config.homunculus_auto_vapor)
		hom_vaporize(sd, HOM_ST_ACTIVE);

	if( sd->md )
		mercenary_delete(sd->md, 3); // Your mercenary soldier has ran away.

	if( sd->ed )
		elemental_delete(sd->ed);

	// Leave duel if you die [LuzZza]
	if(battle_config.duel_autoleave_when_die) {
		if(sd->duel_group > 0)
			duel_leave(sd->duel_group, sd);
		if(sd->duel_invite > 0)
			duel_reject(sd->duel_invite, sd);
	}

	pc_close_npc(sd,2); //close npc if we were using one

	/* e.g. not killed thru pc_damage */
	if( pc_issit(sd) ) {
		clif_status_load(&sd->bl,EFST_SIT,0);
	}

	pc_setdead(sd);

	clif_party_dead( sd );

	pc_setglobalreg(sd, add_str(PCDIECOUNTER_VAR), sd->die_counter+1);
	pc_setparam(sd, SP_KILLERRID, src?src->id:0);

	//Reset menu skills/item skills
	if ((sd->skillitem) != 0)
		sd->skillitem = sd->skillitemlv = 0;
	if ((sd->menuskill_id) != 0)
		sd->menuskill_id = sd->menuskill_val = 0;
	//Reset ticks.
	sd->hp_loss.tick = sd->sp_loss.tick = sd->hp_regen.tick = sd->sp_regen.tick = 0;

	if ( sd->spiritball !=0 )
		pc_delspiritball(sd,sd->spiritball,0);

	if (sd->spiritcharm_type != CHARM_TYPE_NONE && sd->spiritcharm > 0)
		pc_delspiritcharm(sd,sd->spiritcharm,sd->spiritcharm_type);

	if (src)
	switch (src->type) {
		case BL_MOB:
		{
			struct mob_data *md=(struct mob_data *)src;
			if(md->target_id==sd->bl.id)
				mob_unlocktarget(md,tick);
			if(battle_config.mobs_level_up && md->status.hp &&
				(unsigned int)md->level < pc_maxbaselv(sd) &&
				!md->guardian_data && !md->special_state.ai// Guardians/summons should not level. [Skotlex]
			) { 	// monster level up [Valaris]
				clif_misceffect(&md->bl,0);
				md->level++;
				status_calc_mob(md, SCO_NONE);
				status_percent_heal(src,10,0);

				if( battle_config.show_mob_info&4 )
				{// update name with new level
					clif_name_area(&md->bl);
				}
			}
			src = battle_get_master(src); // Maybe Player Summon
		}
			break;
		case BL_PET: //Pass on to master...
		case BL_HOM:
		case BL_MER:
			src = battle_get_master(src);
			break;
	}

	if (src && src->type == BL_PC) {
		struct map_session_data *ssd = (struct map_session_data *)src;
		pc_setparam(ssd, SP_KILLEDRID, sd->bl.id);
		npc_script_event(ssd, NPCE_KILLPC);

		if (battle_config.pk_mode&2) {
			ssd->status.manner -= 5;
			if(ssd->status.manner < 0)
				sc_start(&sd->bl,src,SC_NOCHAT,100,0,0);
#if 0
			// PK/Karma system code (not enabled yet) [celest]
			// originally from Kade Online, so i don't know if any of these is correct ^^;
			// note: karma is measured REVERSE, so more karma = more 'evil' / less honourable,
			// karma going down = more 'good' / more honourable.
			// The Karma System way...

			if (sd->status.karma > ssd->status.karma) {	// If player killed was more evil
				sd->status.karma--;
				ssd->status.karma--;
			}
			else if (sd->status.karma < ssd->status.karma)	// If player killed was more good
				ssd->status.karma++;


			// or the PK System way...

			if (sd->status.karma > 0)	// player killed is dishonourable?
				ssd->status.karma--; // honour points earned
			sd->status.karma++;	// honour points lost

			// To-do: Receive exp on certain occasions
#endif
		}
	}

	if(battle_config.bone_drop==2
		|| (battle_config.bone_drop==1 && mapdata->flag[MF_PVP]))
	{
		struct item item_tmp;
		memset(&item_tmp,0,sizeof(item_tmp));
		item_tmp.nameid=ITEMID_SKULL_;
		item_tmp.identify=1;
		item_tmp.card[0]=CARD0_CREATE;
		item_tmp.card[1]=0;
		item_tmp.card[2]=GetWord(sd->status.char_id,0); // CharId
		item_tmp.card[3]=GetWord(sd->status.char_id,1);
		map_addflooritem(&item_tmp,1,sd->bl.m,sd->bl.x,sd->bl.y,0,0,0,0,0);
	}

	//Remove bonus_script when dead
	pc_bonus_script_clear(sd,BSF_REM_ON_DEAD);

	// changed penalty options, added death by player if pk_mode [Valaris]
	if(battle_config.death_penalty_type
		&& (sd->class_&MAPID_UPPERMASK) != MAPID_NOVICE	// only novices will receive no penalty
		&& !sd->sc.data[SC_BABY] && !sd->sc.data[SC_LIFEINSURANCE]
		&& !mapdata->flag[MF_NOEXPPENALTY] && !mapdata_flag_gvg2(mapdata))
	{
		uint32 base_penalty = 0;
		uint32 job_penalty = 0;
		uint32 zeny_penalty = 0;

		if (pc_isvip(sd)) { // EXP penalty for VIP
			base_penalty = battle_config.vip_exp_penalty_base;
			job_penalty = battle_config.vip_exp_penalty_job;
			zeny_penalty = battle_config.vip_zeny_penalty;
		} else {
			base_penalty = battle_config.death_penalty_base;
			job_penalty = battle_config.death_penalty_job;
			zeny_penalty = battle_config.zeny_penalty;
		}

		if ((battle_config.death_penalty_maxlv&1 || !pc_is_maxbaselv(sd)) && base_penalty > 0) {
			switch (battle_config.death_penalty_type) {
				case 1: base_penalty = (uint32) ( pc_nextbaseexp(sd) * ( base_penalty / 10000. ) ); break;
				case 2: base_penalty = (uint32) ( sd->status.base_exp * ( base_penalty / 10000. ) ); break;
			}
			if (base_penalty){ //recheck after altering to speedup
				if (battle_config.pk_mode && src && src->type==BL_PC)
					base_penalty *= 2;
				base_penalty = u32min(sd->status.base_exp, base_penalty);
			}
		}
		else 
			base_penalty = 0;

		if ((battle_config.death_penalty_maxlv&2 || !pc_is_maxjoblv(sd)) && job_penalty > 0) {
			switch (battle_config.death_penalty_type) {
				case 1: job_penalty = (uint32) ( pc_nextjobexp(sd) * ( job_penalty / 10000. ) ); break;
				case 2: job_penalty = (uint32) ( sd->status.job_exp * ( job_penalty /10000. ) ); break;
			}
			if (job_penalty) {
				if (battle_config.pk_mode && src && src->type==BL_PC)
					job_penalty *= 2;
				job_penalty = u32min(sd->status.job_exp, job_penalty);
			}
		}
		else
			job_penalty = 0;

		if (base_penalty || job_penalty)
			pc_lostexp(sd, base_penalty, job_penalty);

		if( zeny_penalty > 0 && !mapdata->flag[MF_NOZENYPENALTY]) {
			zeny_penalty = (uint32)( sd->status.zeny * ( zeny_penalty / 10000. ) );
			if(zeny_penalty)
				pc_payzeny(sd, zeny_penalty, LOG_TYPE_PICKDROP_PLAYER, NULL);
		}
	}

	if( mapdata->flag[MF_PVP_NIGHTMAREDROP] ) { // Moved this outside so it works when PVP isn't enabled and during pk mode [Ancyker]
		for (const auto &it : mapdata->drop_list) {
			int id = it.drop_id, per = it.drop_per;
			enum e_nightmare_drop_type type = it.drop_type;

			if(id == 0)
				continue;
			if(id == -1){
				int eq_num=0,eq_n[MAX_INVENTORY];
				memset(eq_n,0,sizeof(eq_n));
				for(i=0;i<MAX_INVENTORY;i++) {
					if( (type&NMDT_INVENTORY && !sd->inventory.u.items_inventory[i].equip)
						|| (type&NMDT_EQUIP && sd->inventory.u.items_inventory[i].equip)
						||  type&NMDT_ALL)
					{
						int l;
						ARR_FIND( 0, MAX_INVENTORY, l, eq_n[l] <= 0 );
						if( l < MAX_INVENTORY )
							eq_n[l] = i;

						eq_num++;
					}
				}
				if(eq_num > 0){
					int n = eq_n[rnd()%eq_num];
					if(rnd()%10000 < per) {
						if(sd->inventory.u.items_inventory[n].equip)
							pc_unequipitem(sd,n,3);
						pc_dropitem(sd,n,1);
					}
				}
			}
			else if(id > 0) {
				for(i=0;i<MAX_INVENTORY;i++){
					if(sd->inventory.u.items_inventory[i].nameid == id
						&& rnd()%10000 < per
						&& ((type&NMDT_INVENTORY && !sd->inventory.u.items_inventory[i].equip)
							|| (type&NMDT_EQUIP && sd->inventory.u.items_inventory[i].equip)
							|| type&NMDT_ALL) ){
						if(sd->inventory.u.items_inventory[i].equip)
							pc_unequipitem(sd,i,3);
						pc_dropitem(sd,i,1);
						break;
					}
				}
			}
		}
	}
	// pvp
	// disable certain pvp functions on pk_mode [Valaris]
	if( !battle_config.pk_mode && mapdata->flag[MF_PVP] && !mapdata->flag[MF_PVP_NOCALCRANK] ) {
		sd->pvp_point -= 5;
		sd->pvp_lost++;
		if( src && src->type == BL_PC ) {
			struct map_session_data *ssd = (struct map_session_data *)src;
			ssd->pvp_point++;
			ssd->pvp_won++;
		}
		if( sd->pvp_point < 0 ) {
			add_timer(tick+1000, pc_respawn_timer,sd->bl.id,0);
			return 1|8;
		}
	}
	//GvG
	if( mapdata_flag_gvg2(mapdata) ) {
		add_timer(tick+1000, pc_respawn_timer, sd->bl.id, 0);
		return 1|8;
	}
	else if( sd->bg_id ) {
		struct battleground_data *bg = bg_team_search(sd->bg_id);
		if( bg && bg->mapindex > 0 ) { // Respawn by BG
			add_timer(tick+1000, pc_respawn_timer, sd->bl.id, 0);
			return 1|8;
		}
	}

	//Reset "can log out" tick.
	if( battle_config.prevent_logout )
		sd->canlog_tick = gettick() - battle_config.prevent_logout;
	return 1;
}

void pc_revive(struct map_session_data *sd,unsigned int hp, unsigned int sp) {
	if(hp) clif_updatestatus(sd,SP_HP);
	if(sp) clif_updatestatus(sd,SP_SP);

	pc_setstand(sd, true);
	if(battle_config.pc_invincible_time > 0)
		pc_setinvincibletimer(sd, battle_config.pc_invincible_time);

	if( sd->state.gmaster_flag ) {
		guild_guildaura_refresh(sd,GD_LEADERSHIP,guild_checkskill(sd->guild,GD_LEADERSHIP));
		guild_guildaura_refresh(sd,GD_GLORYWOUNDS,guild_checkskill(sd->guild,GD_GLORYWOUNDS));
		guild_guildaura_refresh(sd,GD_SOULCOLD,guild_checkskill(sd->guild,GD_SOULCOLD));
		guild_guildaura_refresh(sd,GD_HAWKEYES,guild_checkskill(sd->guild,GD_HAWKEYES));
	}
}
// script
//
/*==========================================
 * script reading pc status registry
 *------------------------------------------*/
int pc_readparam(struct map_session_data* sd,int type)
{
	int val = 0;

	nullpo_ret(sd);

	switch(type) {
		case SP_SKILLPOINT:      val = sd->status.skill_point; break;
		case SP_STATUSPOINT:     val = sd->status.status_point; break;
		case SP_ZENY:            val = sd->status.zeny; break;
		case SP_BASELEVEL:       val = sd->status.base_level; break;
		case SP_JOBLEVEL:        val = sd->status.job_level; break;
		case SP_CLASS:           val = sd->status.class_; break;
		case SP_BASEJOB:         val = pc_mapid2jobid(sd->class_&MAPID_UPPERMASK, sd->status.sex); break; //Base job, extracting upper type.
		case SP_UPPER:           val = sd->class_&JOBL_UPPER?1:(sd->class_&JOBL_BABY?2:0); break;
		case SP_BASECLASS:       val = pc_mapid2jobid(sd->class_&MAPID_BASEMASK, sd->status.sex); break; //Extract base class tree. [Skotlex]
		case SP_SEX:             val = sd->status.sex; break;
		case SP_WEIGHT:          val = sd->weight; break;
		case SP_MAXWEIGHT:       val = sd->max_weight; break;
		case SP_BASEEXP:         val = sd->status.base_exp; break;
		case SP_JOBEXP:          val = sd->status.job_exp; break;
		case SP_NEXTBASEEXP:     val = pc_nextbaseexp(sd); break;
		case SP_NEXTJOBEXP:      val = pc_nextjobexp(sd); break;
		case SP_HP:              val = sd->battle_status.hp; break;
		case SP_MAXHP:           val = sd->battle_status.max_hp; break;
		case SP_SP:              val = sd->battle_status.sp; break;
		case SP_MAXSP:           val = sd->battle_status.max_sp; break;
		case SP_STR:             val = sd->status.str; break;
		case SP_AGI:             val = sd->status.agi; break;
		case SP_VIT:             val = sd->status.vit; break;
		case SP_INT:             val = sd->status.int_; break;
		case SP_DEX:             val = sd->status.dex; break;
		case SP_LUK:             val = sd->status.luk; break;
		case SP_KARMA:           val = sd->status.karma; break;
		case SP_MANNER:          val = sd->status.manner; break;
		case SP_FAME:            val = sd->status.fame; break;
		case SP_KILLERRID:       val = sd->killerrid; break;
		case SP_KILLEDRID:       val = sd->killedrid; break;
		case SP_KILLEDGID:       val = sd->killedgid; break;
		case SP_SITTING:         val = pc_issit(sd)?1:0; break;
		case SP_CHARMOVE:		 val = sd->status.character_moves; break;
		case SP_CHARRENAME:		 val = sd->status.rename; break;
		case SP_CHARFONT:		 val = sd->status.font; break;
		case SP_BANK_VAULT:      val = sd->bank_vault; break;
		case SP_CASHPOINTS:      val = sd->cashPoints; break;
		case SP_KAFRAPOINTS:     val = sd->kafraPoints; break;
		case SP_ROULETTE_BRONZE: val = sd->roulette_point.bronze; break;
		case SP_ROULETTE_SILVER: val = sd->roulette_point.silver; break;
		case SP_ROULETTE_GOLD:   val = sd->roulette_point.gold; break;
		case SP_PCDIECOUNTER:    val = sd->die_counter; break;
		case SP_COOKMASTERY:     val = sd->cook_mastery; break;
		case SP_CRITICAL:        val = sd->battle_status.cri/10; break;
		case SP_ASPD:            val = (2000-sd->battle_status.amotion)/10; break;
		case SP_BASE_ATK:
#ifdef RENEWAL
			val = sd->bonus.eatk;
#else
			val = sd->battle_status.batk;
#endif
			break;
		case SP_DEF1:		     val = sd->battle_status.def; break;
		case SP_DEF2:		     val = sd->battle_status.def2; break;
		case SP_MDEF1:		     val = sd->battle_status.mdef; break;
		case SP_MDEF2:		     val = sd->battle_status.mdef2; break;
		case SP_HIT:		     val = sd->battle_status.hit; break;
		case SP_FLEE1:		     val = sd->battle_status.flee; break;
		case SP_FLEE2:		     val = sd->battle_status.flee2; break;
		case SP_DEFELE:		     val = sd->battle_status.def_ele; break;
		case SP_MAXHPRATE:	     val = sd->hprate; break;
		case SP_MAXSPRATE:	     val = sd->sprate; break;
		case SP_SPRATE:		     val = sd->dsprate; break;
		case SP_SPEED_RATE:	     val = sd->bonus.speed_rate; break;
		case SP_SPEED_ADDRATE:   val = sd->bonus.speed_add_rate; break;
		case SP_ASPD_RATE:
#ifndef RENEWAL_ASPD
			val = sd->battle_status.aspd_rate;
#else
			val = sd->battle_status.aspd_rate2;
#endif
			break;
		case SP_HP_RECOV_RATE:   val = sd->hprecov_rate; break;
		case SP_SP_RECOV_RATE:   val = sd->sprecov_rate; break;
		case SP_CRITICAL_DEF:    val = sd->bonus.critical_def; break;
		case SP_NEAR_ATK_DEF:    val = sd->bonus.near_attack_def_rate; break;
		case SP_LONG_ATK_DEF:    val = sd->bonus.long_attack_def_rate; break;
		case SP_DOUBLE_RATE:     val = sd->bonus.double_rate; break;
		case SP_DOUBLE_ADD_RATE: val = sd->bonus.double_add_rate; break;
		case SP_MATK_RATE:       val = sd->matk_rate; break;
		case SP_ATK_RATE:        val = sd->bonus.atk_rate; break;
		case SP_MAGIC_ATK_DEF:   val = sd->bonus.magic_def_rate; break;
		case SP_MISC_ATK_DEF:    val = sd->bonus.misc_def_rate; break;
		case SP_PERFECT_HIT_RATE:val = sd->bonus.perfect_hit; break;
		case SP_PERFECT_HIT_ADD_RATE: val = sd->bonus.perfect_hit_add; break;
		case SP_CRITICAL_RATE:   val = sd->critical_rate; break;
		case SP_HIT_RATE:        val = sd->hit_rate; break;
		case SP_FLEE_RATE:       val = sd->flee_rate; break;
		case SP_FLEE2_RATE:      val = sd->flee2_rate; break;
		case SP_DEF_RATE:        val = sd->def_rate; break;
		case SP_DEF2_RATE:       val = sd->def2_rate; break;
		case SP_MDEF_RATE:       val = sd->mdef_rate; break;
		case SP_MDEF2_RATE:      val = sd->mdef2_rate; break;
		case SP_RESTART_FULL_RECOVER: val = sd->special_state.restart_full_recover?1:0; break;
		case SP_NO_CASTCANCEL:   val = sd->special_state.no_castcancel?1:0; break;
		case SP_NO_CASTCANCEL2:  val = sd->special_state.no_castcancel2?1:0; break;
		case SP_NO_SIZEFIX:      val = sd->special_state.no_sizefix?1:0; break;
		case SP_NO_MAGIC_DAMAGE: val = sd->special_state.no_magic_damage; break;
		case SP_NO_WEAPON_DAMAGE:val = sd->special_state.no_weapon_damage; break;
		case SP_NO_MISC_DAMAGE:  val = sd->special_state.no_misc_damage; break;
		case SP_NO_GEMSTONE:     val = sd->special_state.no_gemstone?1:0; break;
		case SP_INTRAVISION:     val = sd->special_state.intravision?1:0; break;
		case SP_NO_KNOCKBACK:    val = sd->special_state.no_knockback?1:0; break;
		case SP_NO_MADO_FUEL:    val = sd->special_state.no_mado_fuel?1:0; break;
		case SP_NO_WALK_DELAY:   val = sd->special_state.no_walk_delay?1:0; break;
		case SP_SPLASH_RANGE:    val = sd->bonus.splash_range; break;
		case SP_SPLASH_ADD_RANGE:val = sd->bonus.splash_add_range; break;
		case SP_SHORT_WEAPON_DAMAGE_RETURN: val = sd->bonus.short_weapon_damage_return; break;
		case SP_LONG_WEAPON_DAMAGE_RETURN: val = sd->bonus.long_weapon_damage_return; break;
		case SP_MAGIC_DAMAGE_RETURN: val = sd->bonus.magic_damage_return; break;
		case SP_PERFECT_HIDE:    val = sd->special_state.perfect_hiding?1:0; break;
		case SP_UNBREAKABLE:     val = sd->bonus.unbreakable; break;
		case SP_UNBREAKABLE_WEAPON: val = (sd->bonus.unbreakable_equip&EQP_WEAPON)?1:0; break;
		case SP_UNBREAKABLE_ARMOR: val = (sd->bonus.unbreakable_equip&EQP_ARMOR)?1:0; break;
		case SP_UNBREAKABLE_HELM: val = (sd->bonus.unbreakable_equip&EQP_HELM)?1:0; break;
		case SP_UNBREAKABLE_SHIELD: val = (sd->bonus.unbreakable_equip&EQP_SHIELD)?1:0; break;
		case SP_UNBREAKABLE_GARMENT: val = (sd->bonus.unbreakable_equip&EQP_GARMENT)?1:0; break;
		case SP_UNBREAKABLE_SHOES: val = (sd->bonus.unbreakable_equip&EQP_SHOES)?1:0; break;
		case SP_CLASSCHANGE:     val = sd->bonus.classchange; break;
		case SP_LONG_ATK_RATE:   val = sd->bonus.long_attack_atk_rate; break;
		case SP_BREAK_WEAPON_RATE: val = sd->bonus.break_weapon_rate; break;
		case SP_BREAK_ARMOR_RATE: val = sd->bonus.break_armor_rate; break;
		case SP_ADD_STEAL_RATE:  val = sd->bonus.add_steal_rate; break;
		case SP_DELAYRATE:       val = sd->delayrate; break;
		case SP_CRIT_ATK_RATE:   val = sd->bonus.crit_atk_rate; break;
		case SP_UNSTRIPABLE_WEAPON: val = (sd->bonus.unstripable_equip&EQP_WEAPON)?1:0; break;
		case SP_UNSTRIPABLE:
		case SP_UNSTRIPABLE_ARMOR:
			val = (sd->bonus.unstripable_equip&EQP_ARMOR)?1:0;
			break;
		case SP_UNSTRIPABLE_HELM: val = (sd->bonus.unstripable_equip&EQP_HELM)?1:0; break;
		case SP_UNSTRIPABLE_SHIELD: val = (sd->bonus.unstripable_equip&EQP_SHIELD)?1:0; break;
		case SP_SP_GAIN_VALUE:   val = sd->bonus.sp_gain_value; break;
		case SP_HP_GAIN_VALUE:   val = sd->bonus.hp_gain_value; break;
		case SP_MAGIC_SP_GAIN_VALUE: val = sd->bonus.magic_sp_gain_value; break;
		case SP_MAGIC_HP_GAIN_VALUE: val = sd->bonus.magic_hp_gain_value; break;
		case SP_ADD_HEAL_RATE:   val = sd->bonus.add_heal_rate; break;
		case SP_ADD_HEAL2_RATE:  val = sd->bonus.add_heal2_rate; break;
		case SP_ADD_ITEM_HEAL_RATE: val = sd->bonus.itemhealrate2; break;
		case SP_EMATK:           val = sd->bonus.ematk; break;
		case SP_FIXCASTRATE:     val = sd->bonus.fixcastrate; break;
		case SP_ADD_FIXEDCAST:   val = sd->bonus.add_fixcast; break;
		case SP_ADD_VARIABLECAST:  val = sd->bonus.add_varcast; break;
		case SP_CASTRATE:
		case SP_VARCASTRATE:
#ifdef RENEWAL_CAST
			val = sd->bonus.varcastrate; break;
#else
			val = sd->castrate; break;
#endif
		default:
			ShowError("pc_readparam: Attempt to read unknown parameter '%d'.\n", type);
			return -1;
	}

	return val;
}

/*==========================================
 * script set pc status registry
 *------------------------------------------*/
bool pc_setparam(struct map_session_data *sd,int type,int val)
{
	nullpo_retr(false,sd);

	switch(type){
	case SP_BASELEVEL:
		if ((unsigned int)val > pc_maxbaselv(sd)) //Capping to max
			val = pc_maxbaselv(sd);
		if ((unsigned int)val > sd->status.base_level) {
			int i = 0;
			int stat=0;
			for (i = 0; i < (int)((unsigned int)val - sd->status.base_level); i++)
				stat += pc_gets_status_point(sd->status.base_level + i);
			sd->status.status_point += stat;
		}
		sd->status.base_level = (unsigned int)val;
		sd->status.base_exp = 0;
		// clif_updatestatus(sd, SP_BASELEVEL);  // Gets updated at the bottom
		clif_updatestatus(sd, SP_NEXTBASEEXP);
		clif_updatestatus(sd, SP_STATUSPOINT);
		clif_updatestatus(sd, SP_BASEEXP);
		status_calc_pc(sd, SCO_FORCE);
		if(sd->status.party_id)
			party_send_levelup(sd);
		break;
	case SP_JOBLEVEL:
		if ((unsigned int)val >= sd->status.job_level) {
			if ((unsigned int)val > pc_maxjoblv(sd)) val = pc_maxjoblv(sd);
			sd->status.skill_point += val - sd->status.job_level;
			clif_updatestatus(sd, SP_SKILLPOINT);
		}
		sd->status.job_level = (unsigned int)val;
		sd->status.job_exp = 0;
		// clif_updatestatus(sd, SP_JOBLEVEL);  // Gets updated at the bottom
		clif_updatestatus(sd, SP_NEXTJOBEXP);
		clif_updatestatus(sd, SP_JOBEXP);
		status_calc_pc(sd, SCO_FORCE);
		break;
	case SP_SKILLPOINT:
		sd->status.skill_point = val;
		break;
	case SP_STATUSPOINT:
		sd->status.status_point = val;
		break;
	case SP_ZENY:
		if( val < 0 )
			return false;// can't set negative zeny
		log_zeny(sd, LOG_TYPE_SCRIPT, sd, -(sd->status.zeny - cap_value(val, 0, MAX_ZENY)));
		sd->status.zeny = cap_value(val, 0, MAX_ZENY);
		break;
	case SP_BASEEXP:
		{
			val = cap_value(val, 0, INT_MAX);
			if ((unsigned int)val < sd->status.base_exp) // Lost
				pc_lostexp(sd, sd->status.base_exp - val, 0);
			else // Gained
				pc_gainexp(sd, NULL, val - sd->status.base_exp, 0, 2);
		}
		return true;
	case SP_JOBEXP:
		{
			val = cap_value(val, 0, INT_MAX);
			if ((unsigned int)val < sd->status.job_exp) // Lost
				pc_lostexp(sd, 0, sd->status.job_exp - val);
			else // Gained
				pc_gainexp(sd, NULL, 0, val - sd->status.job_exp, 2);
		}
		return true;
	case SP_SEX:
		sd->status.sex = val ? SEX_MALE : SEX_FEMALE;
		break;
	case SP_WEIGHT:
		sd->weight = val;
		break;
	case SP_MAXWEIGHT:
		sd->max_weight = val;
		break;
	case SP_HP:
		sd->battle_status.hp = cap_value(val, 1, (int)sd->battle_status.max_hp);
		break;
	case SP_MAXHP:
		if (sd->status.base_level < 100)
			sd->battle_status.max_hp = cap_value(val, 1, battle_config.max_hp_lv99);
		else if (sd->status.base_level < 151)
			sd->battle_status.max_hp = cap_value(val, 1, battle_config.max_hp_lv150);
		else
			sd->battle_status.max_hp = cap_value(val, 1, battle_config.max_hp);

		if( sd->battle_status.max_hp < sd->battle_status.hp )
		{
			sd->battle_status.hp = sd->battle_status.max_hp;
			clif_updatestatus(sd, SP_HP);
		}
		break;
	case SP_SP:
		sd->battle_status.sp = cap_value(val, 0, (int)sd->battle_status.max_sp);
		break;
	case SP_MAXSP:
		sd->battle_status.max_sp = cap_value(val, 1, battle_config.max_sp);

		if( sd->battle_status.max_sp < sd->battle_status.sp )
		{
			sd->battle_status.sp = sd->battle_status.max_sp;
			clif_updatestatus(sd, SP_SP);
		}
		break;
	case SP_STR:
		sd->status.str = cap_value(val, 1, pc_maxparameter(sd,PARAM_STR));
		break;
	case SP_AGI:
		sd->status.agi = cap_value(val, 1, pc_maxparameter(sd,PARAM_AGI));
		break;
	case SP_VIT:
		sd->status.vit = cap_value(val, 1, pc_maxparameter(sd,PARAM_VIT));
		break;
	case SP_INT:
		sd->status.int_ = cap_value(val, 1, pc_maxparameter(sd,PARAM_INT));
		break;
	case SP_DEX:
		sd->status.dex = cap_value(val, 1, pc_maxparameter(sd,PARAM_DEX));
		break;
	case SP_LUK:
		sd->status.luk = cap_value(val, 1, pc_maxparameter(sd,PARAM_LUK));
		break;
	case SP_KARMA:
		sd->status.karma = val;
		break;
	case SP_MANNER:
		sd->status.manner = val;
		if( val < 0 )
			sc_start(NULL, &sd->bl, SC_NOCHAT, 100, 0, 0);
		else {
			status_change_end(&sd->bl, SC_NOCHAT, INVALID_TIMER);
			clif_manner_message(sd, 5);
		}
		return true; // status_change_start/status_change_end already sends packets warning the client
	case SP_FAME:
		sd->status.fame = val;
		break;
	case SP_KILLERRID:
		sd->killerrid = val;
		return true;
	case SP_KILLEDRID:
		sd->killedrid = val;
		return true;
	case SP_KILLEDGID:
		sd->killedgid = val;
		return true;
	case SP_CHARMOVE:
		sd->status.character_moves = val;
		return true;
	case SP_CHARRENAME:	
		sd->status.rename = val;
		return true;
	case SP_CHARFONT:
		sd->status.font = val;
		clif_font(sd);
		return true;
	case SP_BANK_VAULT:
		if (val < 0)
			return false;
		log_zeny(sd, LOG_TYPE_BANK, sd, -(sd->bank_vault - cap_value(val, 0, MAX_BANK_ZENY)));
		sd->bank_vault = cap_value(val, 0, MAX_BANK_ZENY);
		pc_setreg2(sd, BANK_VAULT_VAR, sd->bank_vault);
		return true;
	case SP_ROULETTE_BRONZE:
		sd->roulette_point.bronze = val;
		pc_setreg2(sd, ROULETTE_BRONZE_VAR, sd->roulette_point.bronze);
		return true;
	case SP_ROULETTE_SILVER:
		sd->roulette_point.silver = val;
		pc_setreg2(sd, ROULETTE_SILVER_VAR, sd->roulette_point.silver);
		return true;
	case SP_ROULETTE_GOLD:
		sd->roulette_point.gold = val;
		pc_setreg2(sd, ROULETTE_GOLD_VAR, sd->roulette_point.gold);
		return true;
	case SP_CASHPOINTS:
		if (val < 0)
			return false;
		if (!sd->state.connect_new)
			log_cash(sd, LOG_TYPE_SCRIPT, LOG_CASH_TYPE_CASH, -(sd->cashPoints - cap_value(val, 0, MAX_ZENY)));
		sd->cashPoints = cap_value(val, 0, MAX_ZENY);
		pc_setaccountreg(sd, add_str(CASHPOINT_VAR), sd->cashPoints);
		return true;
	case SP_KAFRAPOINTS:
		if (val < 0)
			return false;
		if (!sd->state.connect_new)
			log_cash(sd, LOG_TYPE_SCRIPT, LOG_CASH_TYPE_KAFRA, -(sd->kafraPoints - cap_value(val, 0, MAX_ZENY)));
		sd->kafraPoints = cap_value(val, 0, MAX_ZENY);
		pc_setaccountreg(sd, add_str(KAFRAPOINT_VAR), sd->kafraPoints);
		return true;
	case SP_PCDIECOUNTER:
		if (val < 0)
			return false;
		if (sd->die_counter == val)
			return true;
		sd->die_counter = val;
		if (!sd->die_counter && (sd->class_&MAPID_UPPERMASK) == MAPID_SUPER_NOVICE)
			status_calc_pc(sd, SCO_NONE); // Lost the bonus.
		pc_setglobalreg(sd, add_str(PCDIECOUNTER_VAR), sd->die_counter);
		return true;
	case SP_COOKMASTERY:
		if (val < 0)
			return false;
		if (sd->cook_mastery == val)
			return true;
		val = cap_value(val, 0, 1999);
		sd->cook_mastery = val;
		pc_setglobalreg(sd, add_str(COOKMASTERY_VAR), sd->cook_mastery);
		return true;
	default:
		ShowError("pc_setparam: Attempted to set unknown parameter '%d'.\n", type);
		return false;
	}
	clif_updatestatus(sd,type);

	return true;
}

/*==========================================
 * HP/SP Healing. If flag is passed, the heal type is through clif_heal, otherwise update status.
 *------------------------------------------*/
void pc_heal(struct map_session_data *sd,unsigned int hp,unsigned int sp, int type)
{
	if (type&2) {
		if (hp || type&4)
			clif_heal(sd->fd,SP_HP,hp);
		if (sp)
			clif_heal(sd->fd,SP_SP,sp);
	} else {
		if(hp)
			clif_updatestatus(sd,SP_HP);
		if(sp)
			clif_updatestatus(sd,SP_SP);
	}
	return;
}

/**
 * Heal player HP and/or SP linearly. Calculate any bonus based on active statuses.
 * @param sd: Player data
 * @param itemid: Item ID
 * @param hp: HP to heal
 * @param sp: SP to heal
 * @return Amount healed to an object
 */
int pc_itemheal(struct map_session_data *sd, int itemid, int hp, int sp)
{
	int bonus, tmp, penalty = 0;

	if (hp) {
		bonus = 100 + (sd->battle_status.vit << 1) + pc_checkskill(sd, SM_RECOVERY) * 10 + pc_checkskill(sd, AM_LEARNINGPOTION) * 5;
		// A potion produced by an Alchemist in the Fame Top 10 gets +50% effect [DracoRPG]
		if (potion_flag == 2) {
			bonus += 50;
			if (sd->sc.data[SC_SPIRIT] && sd->sc.data[SC_SPIRIT]->val2 == SL_ROGUE)
				bonus += 100; // Receive an additional +100% effect from ranked potions to HP only
		}
		//All item bonuses.
		bonus += sd->bonus.itemhealrate2;
		//Item Group bonuses
		bonus += pc_get_itemgroup_bonus(sd, itemid);
		//Individual item bonuses.
		for(const auto &it : sd->itemhealrate) {
			if (it.id == itemid) {
				bonus += it.val;
				break;
			}
		}

		// Recovery Potion
		if (sd->sc.data[SC_INCHEALRATE])
			bonus += sd->sc.data[SC_INCHEALRATE]->val1;
		// 2014 Halloween Event : Pumpkin Bonus
		if (sd->sc.data[SC_MTF_PUMPKIN] && itemid == ITEMID_PUMPKIN)
			bonus += sd->sc.data[SC_MTF_PUMPKIN]->val1;

		tmp = hp * bonus / 100; // Overflow check
		if (bonus != 100 && tmp > hp)
			hp = tmp;
	}
	if (sp) {
		bonus = 100 + (sd->battle_status.int_ << 1) + pc_checkskill(sd, MG_SRECOVERY) * 10 + pc_checkskill(sd, AM_LEARNINGPOTION) * 5;
		// A potion produced by an Alchemist in the Fame Top 10 gets +50% effect [DracoRPG]
		if (potion_flag == 2)
			bonus += 50;

		tmp = sp * bonus / 100; // Overflow check
		if (bonus != 100 && tmp > sp)
			sp = tmp;
	}
	if (sd->sc.count) {
		// Critical Wound and Death Hurt stack
		if (sd->sc.data[SC_CRITICALWOUND])
			penalty += sd->sc.data[SC_CRITICALWOUND]->val2;

		if (sd->sc.data[SC_DEATHHURT])
			penalty += 20;

		if (sd->sc.data[SC_NORECOVER_STATE])
			penalty = 100;

		if (sd->sc.data[SC_VITALITYACTIVATION]) {
			hp += hp / 2; // 1.5 times
			sp -= sp / 2;
		}

		if (sd->sc.data[SC_WATER_INSIGNIA] && sd->sc.data[SC_WATER_INSIGNIA]->val1 == 2) {
			hp += hp / 10;
			sp += sp / 10;
		}

		if (penalty > 0) {
			hp -= hp * penalty / 100;
			sp -= sp * penalty / 100;
		}

#ifdef RENEWAL
		if (sd->sc.data[SC_EXTREMITYFIST2])
			sp = 0;
#endif
		if (sd->sc.data[SC_BITESCAR])
			hp = 0;
	}

	return status_heal(&sd->bl, hp, sp, 1);
}

/*==========================================
 * HP/SP Recovery
 * Heal player hp nad/or sp by rate
 *------------------------------------------*/
int pc_percentheal(struct map_session_data *sd,int hp,int sp)
{
	nullpo_ret(sd);

	if (hp > 100) hp = 100;
	else if (hp <-100) hp = -100;

	if (sp > 100) sp = 100;
	else if (sp <-100) sp = -100;

	if(hp >= 0 && sp >= 0) //Heal
		return status_percent_heal(&sd->bl, hp, sp);

	if(hp <= 0 && sp <= 0) //Damage (negative rates indicate % of max rather than current), and only kill target IF the specified amount is 100%
		return status_percent_damage(NULL, &sd->bl, hp, sp, hp==-100);

	//Crossed signs
	if(hp) {
		if(hp > 0)
			status_percent_heal(&sd->bl, hp, 0);
		else
			status_percent_damage(NULL, &sd->bl, hp, 0, hp==-100);
	}

	if(sp) {
		if(sp > 0)
			status_percent_heal(&sd->bl, 0, sp);
		else
			status_percent_damage(NULL, &sd->bl, 0, sp, false);
	}
	return 0;
}

static int jobchange_killclone(struct block_list *bl, va_list ap)
{
	struct mob_data *md;
		int flag;
	md = (struct mob_data *)bl;
	nullpo_ret(md);
	flag = va_arg(ap, int);

	if (md->master_id && md->special_state.clone && md->master_id == flag)
		status_kill(&md->bl);
	return 1;
}

/**
 * Called when player changes job
 * Rewrote to make it tidider [Celest]
 * @param sd
 * @param job JOB ID. See enum e_job
 * @param upper 1 - JOBL_UPPER; 2 - JOBL_BABY
 * @return True if success, false if failed
 **/
bool pc_jobchange(struct map_session_data *sd,int job, char upper)
{
	int i, fame_flag = 0;
	int b_class;

	nullpo_retr(false,sd);

	if (job < 0)
		return false;

	//Normalize job.
	b_class = pc_jobid2mapid(job);
	if (b_class == -1)
		return false;
	switch (upper) {
		case 1:
			b_class|= JOBL_UPPER;
			break;
		case 2:
			b_class|= JOBL_BABY;
			break;
	}
	//This will automatically adjust bard/dancer classes to the correct gender
	//That is, if you try to jobchange into dancer, it will turn you to bard.
	job = pc_mapid2jobid(b_class, sd->status.sex);
	if (job == -1)
		return false;

	if ((unsigned short)b_class == sd->class_)
		return false; //Nothing to change.

	// changing from 1st to 2nd job
	if ((b_class&JOBL_2) && !(sd->class_&JOBL_2) && (sd->class_&MAPID_UPPERMASK) != MAPID_SUPER_NOVICE) {
		sd->change_level_2nd = sd->status.job_level;
		pc_setglobalreg(sd, add_str(JOBCHANGE2ND_VAR), sd->change_level_2nd);
	}
	// changing from 2nd to 3rd job
	else if((b_class&JOBL_THIRD) && !(sd->class_&JOBL_THIRD)) {
		sd->change_level_3rd = sd->status.job_level;
		pc_setglobalreg(sd, add_str(JOBCHANGE3RD_VAR), sd->change_level_3rd);
	}

	if(sd->cloneskill_idx > 0) {
		if( sd->status.skill[sd->cloneskill_idx].flag == SKILL_FLAG_PLAGIARIZED ) {
			sd->status.skill[sd->cloneskill_idx].id = 0;
			sd->status.skill[sd->cloneskill_idx].lv = 0;
			sd->status.skill[sd->cloneskill_idx].flag = SKILL_FLAG_PERMANENT;
			clif_deleteskill(sd,pc_readglobalreg(sd, add_str(SKILL_VAR_PLAGIARISM)));
		}
		sd->cloneskill_idx = 0;
		pc_setglobalreg(sd, add_str(SKILL_VAR_PLAGIARISM), 0);
		pc_setglobalreg(sd, add_str(SKILL_VAR_PLAGIARISM_LV), 0);
	}

	if(sd->reproduceskill_idx > 0) {
		if( sd->status.skill[sd->reproduceskill_idx].flag == SKILL_FLAG_PLAGIARIZED ) {
			sd->status.skill[sd->reproduceskill_idx].id = 0;
			sd->status.skill[sd->reproduceskill_idx].lv = 0;
			sd->status.skill[sd->reproduceskill_idx].flag = SKILL_FLAG_PERMANENT;
			clif_deleteskill(sd,pc_readglobalreg(sd, add_str(SKILL_VAR_REPRODUCE)));
		}
		sd->reproduceskill_idx = 0;
		pc_setglobalreg(sd, add_str(SKILL_VAR_REPRODUCE), 0);
		pc_setglobalreg(sd, add_str(SKILL_VAR_REPRODUCE_LV), 0);
	}

	// Give or reduce transcendent status points
	if( (b_class&JOBL_UPPER) && !(sd->class_&JOBL_UPPER) ){ // Change from a non t class to a t class -> give points
		sd->status.status_point += battle_config.transcendent_status_points;
		clif_updatestatus(sd,SP_STATUSPOINT);
	}else if( !(b_class&JOBL_UPPER) && (sd->class_&JOBL_UPPER) ){ // Change from a t class to a non t class -> remove points
		if( sd->status.status_point < battle_config.transcendent_status_points ){
			// The player already used his bonus points, so we have to reset his status points
			pc_resetstate(sd);
		}
		sd->status.status_point -= battle_config.transcendent_status_points;
		clif_updatestatus(sd,SP_STATUSPOINT);
	}

	if ( (b_class&MAPID_UPPERMASK) != (sd->class_&MAPID_UPPERMASK) ) { //Things to remove when changing class tree.
		const int class_ = pc_class2idx(sd->status.class_);
		uint16 skill_id;
		for(i = 0; i < MAX_SKILL_TREE && (skill_id = skill_tree[class_][i].skill_id) > 0; i++) {
			//Remove status specific to your current tree skills.
			enum sc_type sc = status_skill2sc(skill_id);
			if (sc > SC_COMMON_MAX && sd->sc.data[sc])
				status_change_end(&sd->bl, sc, INVALID_TIMER);
		}
	}

	if( (sd->class_&MAPID_UPPERMASK) == MAPID_STAR_GLADIATOR && (b_class&MAPID_UPPERMASK) != MAPID_STAR_GLADIATOR) {
		/* going off star glad lineage, reset feel to not store no-longer-used vars in the database */
		pc_resetfeel(sd);
	}

	// Reset body style to 0 before changing job to avoid
	// errors since not every job has a alternate outfit.
	sd->status.body = 0;
	clif_changelook(&sd->bl,LOOK_BODY2,0);

	sd->status.class_ = job;
	fame_flag = pc_famerank(sd->status.char_id,sd->class_&MAPID_UPPERMASK);
	sd->class_ = (unsigned short)b_class;
	sd->status.job_level=1;
	sd->status.job_exp=0;

	if (sd->status.base_level > pc_maxbaselv(sd)) {
		sd->status.base_level = pc_maxbaselv(sd);
		sd->status.base_exp=0;
		pc_resetstate(sd);
		clif_updatestatus(sd,SP_STATUSPOINT);
		clif_updatestatus(sd,SP_BASELEVEL);
		clif_updatestatus(sd,SP_BASEEXP);
		clif_updatestatus(sd,SP_NEXTBASEEXP);
	}

	clif_updatestatus(sd,SP_JOBLEVEL);
	clif_updatestatus(sd,SP_JOBEXP);
	clif_updatestatus(sd,SP_NEXTJOBEXP);

	for(i=0;i<EQI_MAX;i++) {
		if(sd->equip_index[i] >= 0)
			if(pc_isequip(sd,sd->equip_index[i]))
				pc_unequipitem(sd,sd->equip_index[i],2);	// unequip invalid item for class
	}

	//Change look, if disguised, you need to undisguise
	//to correctly calculate new job sprite without
	if (sd->disguise)
		pc_disguise(sd, 0);

	status_set_viewdata(&sd->bl, job);
	clif_changelook(&sd->bl,LOOK_BASE,sd->vd.class_); // move sprite update to prevent client crashes with incompatible equipment [Valaris]
#if PACKETVER >= 20151001
	clif_changelook(&sd->bl, LOOK_HAIR, sd->vd.hair_style); // Update player's head (only matters when switching to or from Doram)
#endif
	if(sd->vd.cloth_color)
		clif_changelook(&sd->bl,LOOK_CLOTHES_COLOR,sd->vd.cloth_color);
	/*
	if(sd->vd.body_style)
		clif_changelook(&sd->bl,LOOK_BODY2,sd->vd.body_style);
	*/
	//Update skill tree.
	pc_calc_skilltree(sd);
	clif_skillinfoblock(sd);

	if (sd->ed)
		elemental_delete(sd->ed);
	if (sd->state.vending)
		vending_closevending(sd);
	if (sd->state.buyingstore)
		buyingstore_close(sd);

	map_foreachinmap(jobchange_killclone, sd->bl.m, BL_MOB, sd->bl.id);

	//Remove peco/cart/falcon
	i = sd->sc.option;
	if( i&OPTION_RIDING && !pc_checkskill(sd, KN_RIDING) )
		i&=~OPTION_RIDING;
	if( i&OPTION_FALCON && !pc_checkskill(sd, HT_FALCON) )
		i&=~OPTION_FALCON;
	if( i&OPTION_DRAGON && !pc_checkskill(sd,RK_DRAGONTRAINING) )
		i&=~OPTION_DRAGON;
	if( i&OPTION_WUGRIDER && !pc_checkskill(sd,RA_WUGMASTERY) )
		i&=~OPTION_WUGRIDER;
	if( i&OPTION_WUG && !pc_checkskill(sd,RA_WUGMASTERY) )
		i&=~OPTION_WUG;
	if( i&OPTION_MADOGEAR ) //You do not need a skill for this.
		i&=~OPTION_MADOGEAR;
#ifndef NEW_CARTS
	if( i&OPTION_CART && !pc_checkskill(sd, MC_PUSHCART) )
		i&=~OPTION_CART;
#else
	if( sd->sc.data[SC_PUSH_CART] && !pc_checkskill(sd, MC_PUSHCART) )
		pc_setcart(sd, 0);
#endif
	if(i != sd->sc.option)
		pc_setoption(sd, i);

	if(hom_is_active(sd->hd) && !pc_checkskill(sd, AM_CALLHOMUN))
		hom_vaporize(sd, HOM_ST_ACTIVE);

	if (sd->sc.data[SC_SPRITEMABLE] && !pc_checkskill(sd, SU_SPRITEMABLE))
		status_change_end(&sd->bl, SC_SPRITEMABLE, INVALID_TIMER);

	if(sd->status.manner < 0)
		clif_changestatus(sd,SP_MANNER,sd->status.manner);

	status_calc_pc(sd,SCO_FORCE);
	pc_checkallowskill(sd);
	pc_equiplookall(sd);
	pc_show_questinfo(sd);
	achievement_update_objective(sd, AG_JOB_CHANGE, 2, sd->status.base_level, job);
	if( sd->status.party_id ){
		struct party_data* p;
		
		if( ( p = party_search( sd->status.party_id ) ) != NULL ){
			ARR_FIND(0, MAX_PARTY, i, p->party.member[i].char_id == sd->status.char_id);

			if( i < MAX_PARTY ){
				p->party.member[i].class_ = sd->status.class_;
				clif_party_job_and_level(sd);
			}
		}
	}

	chrif_save(sd, CSAVE_NORMAL);
	//if you were previously famous, not anymore.
	if (fame_flag)
		chrif_buildfamelist();
	else if (sd->status.fame > 0) {
		//It may be that now they are famous?
 		switch (sd->class_&MAPID_UPPERMASK) {
			case MAPID_BLACKSMITH:
			case MAPID_ALCHEMIST:
			case MAPID_TAEKWON:
				chrif_buildfamelist();
			break;
		}
	}

	return true;
}

/*==========================================
 * Tell client player sd has change equipement
 *------------------------------------------*/
void pc_equiplookall(struct map_session_data *sd)
{
	nullpo_retv(sd);

	clif_changelook(&sd->bl,LOOK_WEAPON,0);
	clif_changelook(&sd->bl,LOOK_SHOES,0);
	clif_changelook(&sd->bl,LOOK_HEAD_BOTTOM,sd->status.head_bottom);
	clif_changelook(&sd->bl,LOOK_HEAD_TOP,sd->status.head_top);
	clif_changelook(&sd->bl,LOOK_HEAD_MID,sd->status.head_mid);
	clif_changelook(&sd->bl,LOOK_ROBE, sd->status.robe);
}

/*==========================================
 * Tell client player sd has change look (hair,equip...)
 *------------------------------------------*/
void pc_changelook(struct map_session_data *sd,int type,int val) {
	nullpo_retv(sd);

	switch(type) {
	case LOOK_HAIR:	//Use the battle_config limits! [Skotlex]
		val = cap_value(val, MIN_HAIR_STYLE, MAX_HAIR_STYLE);

		if (sd->status.hair != val) {
			sd->status.hair = val;
			if (sd->status.guild_id) //Update Guild Window. [Skotlex]
				intif_guild_change_memberinfo(sd->status.guild_id, sd->status.account_id, sd->status.char_id,
				GMI_HAIR, &sd->status.hair, sizeof(sd->status.hair));
		}
		break;
	case LOOK_WEAPON:
		sd->status.weapon = val;
		break;
	case LOOK_HEAD_BOTTOM:
		sd->status.head_bottom = val;
		sd->setlook_head_bottom = val;
		break;
	case LOOK_HEAD_TOP:
		sd->status.head_top = val;
		sd->setlook_head_top = val;
		break;
	case LOOK_HEAD_MID:
		sd->status.head_mid = val;
		sd->setlook_head_mid = val;
		break;
	case LOOK_HAIR_COLOR:	//Use the battle_config limits! [Skotlex]
		val = cap_value(val, MIN_HAIR_COLOR, MAX_HAIR_COLOR);

		if (sd->status.hair_color != val) {
			sd->status.hair_color = val;
			if (sd->status.guild_id) //Update Guild Window. [Skotlex]
				intif_guild_change_memberinfo(sd->status.guild_id, sd->status.account_id, sd->status.char_id,
				GMI_HAIR_COLOR, &sd->status.hair_color, sizeof(sd->status.hair_color));
		}
		break;
	case LOOK_CLOTHES_COLOR:	//Use the battle_config limits! [Skotlex]
		val = cap_value(val, MIN_CLOTH_COLOR, MAX_CLOTH_COLOR);

		sd->status.clothes_color = val;
		break;
	case LOOK_SHIELD:
		sd->status.shield = val;
		break;
	case LOOK_SHOES:
		break;
	case LOOK_ROBE:
		sd->status.robe = val;
		sd->setlook_robe = val;
		break;
	case LOOK_BODY2:
		val = cap_value(val, MIN_BODY_STYLE, MAX_BODY_STYLE);

		sd->status.body = val;
		break;
	}
	clif_changelook(&sd->bl, type, val);
}

/*==========================================
 * Give an option (type) to player (sd) and display it to client
 *------------------------------------------*/
void pc_setoption(struct map_session_data *sd,int type)
{
	int p_type, new_look=0;
	nullpo_retv(sd);
	p_type = sd->sc.option;

	//Option has to be changed client-side before the class sprite or it won't always work (eg: Wedding sprite) [Skotlex]
	sd->sc.option=type;
	clif_changeoption(&sd->bl);

	if( (type&OPTION_RIDING && !(p_type&OPTION_RIDING)) || (type&OPTION_DRAGON && !(p_type&OPTION_DRAGON) && pc_checkskill(sd,RK_DRAGONTRAINING) > 0) )
	{ // Mounting
		clif_status_load(&sd->bl,EFST_RIDING,1);
		status_calc_pc(sd,SCO_NONE);
	}
	else if( (!(type&OPTION_RIDING) && p_type&OPTION_RIDING) || (!(type&OPTION_DRAGON) && p_type&OPTION_DRAGON && pc_checkskill(sd,RK_DRAGONTRAINING) > 0) )
	{ // Dismount
		clif_status_load(&sd->bl,EFST_RIDING,0);
		status_calc_pc(sd,SCO_NONE);
	}

#ifndef NEW_CARTS
	if( type&OPTION_CART && !( p_type&OPTION_CART ) ) { //Cart On
		clif_cartlist(sd);
		clif_updatestatus(sd, SP_CARTINFO);
		if(pc_checkskill(sd, MC_PUSHCART) < 10)
			status_calc_pc(sd,SCO_NONE); //Apply speed penalty.
	} else if( !( type&OPTION_CART ) && p_type&OPTION_CART ){ //Cart Off
		clif_clearcart(sd->fd);
		if(pc_checkskill(sd, MC_PUSHCART) < 10)
			status_calc_pc(sd,SCO_NONE); //Remove speed penalty.
	}
#endif

	if (type&OPTION_FALCON && !(p_type&OPTION_FALCON)) //Falcon ON
		clif_status_load(&sd->bl,EFST_FALCON,1);
	else if (!(type&OPTION_FALCON) && p_type&OPTION_FALCON) //Falcon OFF
		clif_status_load(&sd->bl,EFST_FALCON,0);

	if( (sd->class_&MAPID_THIRDMASK) == MAPID_RANGER ) {
		if( type&OPTION_WUGRIDER && !(p_type&OPTION_WUGRIDER) ) { // Mounting
			clif_status_load(&sd->bl,EFST_WUGRIDER,1);
			status_calc_pc(sd,SCO_NONE);
		} else if( !(type&OPTION_WUGRIDER) && p_type&OPTION_WUGRIDER ) { // Dismount
			clif_status_load(&sd->bl,EFST_WUGRIDER,0);
			status_calc_pc(sd,SCO_NONE);
		}
	}
	if( (sd->class_&MAPID_THIRDMASK) == MAPID_MECHANIC ) {
		if( type&OPTION_MADOGEAR && !(p_type&OPTION_MADOGEAR) ) {
			static const sc_type statuses [] = { SC_MAXIMIZEPOWER, SC_OVERTHRUST, SC_WEAPONPERFECTION, SC_ADRENALINE, SC_CARTBOOST, SC_MELTDOWN, SC_MAXOVERTHRUST };

			status_calc_pc(sd,SCO_NONE);
			for (uint8 i = 0; i < ARRAYLENGTH(statuses); i++) {
				int skill_id = status_sc2skill(statuses[i]);

				if (skill_id >= 0 && !(skill_get_inf3(skill_id)&INF3_USABLE_MADO))
					status_change_end(&sd->bl,statuses[i],INVALID_TIMER);
			}
			pc_bonus_script_clear(sd,BSF_REM_ON_MADOGEAR);
		} else if( !(type&OPTION_MADOGEAR) && p_type&OPTION_MADOGEAR ) {
			status_calc_pc(sd,SCO_NONE);
			status_change_end(&sd->bl,SC_SHAPESHIFT,INVALID_TIMER);
			status_change_end(&sd->bl,SC_HOVERING,INVALID_TIMER);
			status_change_end(&sd->bl,SC_ACCELERATION,INVALID_TIMER);
			status_change_end(&sd->bl,SC_OVERHEAT_LIMITPOINT,INVALID_TIMER);
			status_change_end(&sd->bl,SC_OVERHEAT,INVALID_TIMER);
			status_change_end(&sd->bl,SC_MAGNETICFIELD,INVALID_TIMER);
			status_change_end(&sd->bl,SC_NEUTRALBARRIER_MASTER,INVALID_TIMER);
			status_change_end(&sd->bl,SC_STEALTHFIELD_MASTER,INVALID_TIMER);
			pc_bonus_script_clear(sd,BSF_REM_ON_MADOGEAR);
		}
	}

	if (type&OPTION_FLYING && !(p_type&OPTION_FLYING))
		new_look = JOB_STAR_GLADIATOR2;
	else if (!(type&OPTION_FLYING) && p_type&OPTION_FLYING)
		new_look = -1;

	if (sd->disguise || !new_look)
		return; //Disguises break sprite changes

	if (new_look < 0) { //Restore normal look.
		status_set_viewdata(&sd->bl, sd->status.class_);
		new_look = sd->vd.class_;
	}

	pc_stop_attack(sd); //Stop attacking on new view change (to prevent wedding/santa attacks.
	clif_changelook(&sd->bl,LOOK_BASE,new_look);
	if (sd->vd.cloth_color)
		clif_changelook(&sd->bl,LOOK_CLOTHES_COLOR,sd->vd.cloth_color);
	if( sd->vd.body_style )
		clif_changelook(&sd->bl,LOOK_BODY2,sd->vd.body_style);
	clif_skillinfoblock(sd); // Skill list needs to be updated after base change.
}

/**
 * Give player a cart
 * @param sd Player
 * @param type 0:Remove cart, 1 ~ MAX_CARTS: Cart type
 **/
bool pc_setcart(struct map_session_data *sd,int type) {
#ifndef NEW_CARTS
	int cart[6] = {0x0000,OPTION_CART1,OPTION_CART2,OPTION_CART3,OPTION_CART4,OPTION_CART5};
	int option;
#endif
	nullpo_retr(false,sd);

	if( type < 0 || type > MAX_CARTS )
		return false;// Never trust the values sent by the client! [Skotlex]

	if( pc_checkskill(sd,MC_PUSHCART) <= 0 && type != 0 )
		return false;// Push cart is required

#ifdef NEW_CARTS

	switch( type ) {
		case 0:
			if( !sd->sc.data[SC_PUSH_CART] )
				return 0;
			status_change_end(&sd->bl,SC_PUSH_CART,INVALID_TIMER);
			clif_clearcart(sd->fd);
			break;
		default:/* everything else is an allowed ID so we can move on */
			if( !sd->sc.data[SC_PUSH_CART] ) { /* first time, so fill cart data */
				clif_cartlist(sd);
				status_calc_cart_weight(sd, (e_status_calc_weight_opt)(CALCWT_ITEM|CALCWT_MAXBONUS|CALCWT_CARTSTATE));
			}
			clif_updatestatus(sd, SP_CARTINFO);
			sc_start(&sd->bl, &sd->bl, SC_PUSH_CART, 100, type, 0);
			break;
	}

	if(pc_checkskill(sd, MC_PUSHCART) < 10)
		status_calc_pc(sd,SCO_NONE); //Recalc speed penalty.
#else
	// Update option
	option = sd->sc.option;
	option &= ~OPTION_CART;// clear cart bits
	option |= cart[type]; // set cart
	pc_setoption(sd, option);
#endif

	return true;
}

/*==========================================
 * Give player a falcon
 *------------------------------------------*/
void pc_setfalcon(struct map_session_data* sd, int flag)
{
	if( flag ){
		if( pc_checkskill(sd,HT_FALCON)>0 )	// add falcon if he have the skill
			pc_setoption(sd,sd->sc.option|OPTION_FALCON);
	} else if( pc_isfalcon(sd) ){
		pc_setoption(sd,sd->sc.option&~OPTION_FALCON); // remove falcon
	}
}

/*==========================================
 *  Set player riding
 *------------------------------------------*/
void pc_setriding(struct map_session_data* sd, int flag)
{
	if( sd->sc.data[SC_ALL_RIDING] )
		return;

	if( flag ){
		if( pc_checkskill(sd,KN_RIDING) > 0 ) // add peco
			pc_setoption(sd, sd->sc.option|OPTION_RIDING);
	} else if( pc_isriding(sd) ){
			pc_setoption(sd, sd->sc.option&~OPTION_RIDING);
	}
}

/*==========================================
 * Give player a mado
 *------------------------------------------*/
void pc_setmadogear(struct map_session_data* sd, int flag)
{
	if( flag ){
		if( pc_checkskill(sd,NC_MADOLICENCE) > 0 )
			pc_setoption(sd, sd->sc.option|OPTION_MADOGEAR);
	} else if( pc_ismadogear(sd) ){
			pc_setoption(sd, sd->sc.option&~OPTION_MADOGEAR);
	}
}

/*==========================================
 * Check if player can drop an item
 *------------------------------------------*/
bool pc_candrop(struct map_session_data *sd, struct item *item)
{
	if( item && (item->expire_time || (item->bound && !pc_can_give_bounded_items(sd))) )
		return false;
	if( !pc_can_give_items(sd) || sd->sc.cant.drop) //check if this GM level can drop items
		return false;
	return (itemdb_isdropable(item, pc_get_group_level(sd)));
}

/**
 * Determines whether a player can attack based on status changes
 *  Why not use status_check_skilluse?
 *  "src MAY be null to indicate we shouldn't check it, this is a ground-based skill attack."
 *  Even ground-based attacks should be blocked by these statuses
 * Called from unit_attack and unit_attack_timer_sub
 * @retval true Can attack
 **/
bool pc_can_attack( struct map_session_data *sd, int target_id ) {
	nullpo_retr(false, sd);

	if( pc_is90overweight(sd) || pc_isridingwug(sd) )
		return false;

	if (sd->state.block_action & PCBLOCK_ATTACK)
		return false;

	if( sd->sc.data[SC_BASILICA] ||
		sd->sc.data[SC__SHADOWFORM] ||
		sd->sc.data[SC_CURSEDCIRCLE_ATKER] ||
		sd->sc.data[SC_CURSEDCIRCLE_TARGET] ||
		sd->sc.data[SC_CRYSTALIZE] ||
		sd->sc.data[SC_ALL_RIDING] || // The client doesn't let you, this is to make cheat-safe
		sd->sc.data[SC_TRICKDEAD] ||
		(sd->sc.data[SC_VOICEOFSIREN] && sd->sc.data[SC_VOICEOFSIREN]->val2 == target_id) ||
		sd->sc.data[SC_BLADESTOP] ||
		sd->sc.data[SC_DEEPSLEEP] ||
		(sd->sc.data[SC_GRAVITATION] && sd->sc.data[SC_GRAVITATION]->val3 == BCT_SELF) ||
		sd->sc.data[SC_KINGS_GRACE] )
			return false;

	return true;
}

/*==========================================
 * Read '@type' variables (temporary numeric char reg)
 *------------------------------------------*/
int pc_readreg(struct map_session_data* sd, int64 reg)
{
	return i64db_iget(sd->regs.vars, reg);
}

/*==========================================
 * Set '@type' variables (temporary numeric char reg)
 *------------------------------------------*/
bool pc_setreg(struct map_session_data* sd, int64 reg, int val)
{
	unsigned int index = script_getvaridx(reg);

	nullpo_retr(false, sd);

	if( val ) {
		i64db_iput(sd->regs.vars, reg, val);
		if( index )
			script_array_update(&sd->regs, reg, false);
	} else {
		i64db_remove(sd->regs.vars, reg);
		if( index )
			script_array_update(&sd->regs, reg, true);
	}

	return true;
}

/*==========================================
 * Read '@type$' variables (temporary string char reg)
 *------------------------------------------*/
char* pc_readregstr(struct map_session_data* sd, int64 reg)
{
	struct script_reg_str *p = NULL;

	p = (struct script_reg_str *)i64db_get(sd->regs.vars, reg);

	return p ? p->value : NULL;
}

/*==========================================
 * Set '@type$' variables (temporary string char reg)
 *------------------------------------------*/
bool pc_setregstr(struct map_session_data* sd, int64 reg, const char* str)
{
	struct script_reg_str *p = NULL;
	unsigned int index = script_getvaridx(reg);
	DBData prev;

	nullpo_retr(false, sd);

	if( str[0] ) {
		p = ers_alloc(str_reg_ers, struct script_reg_str);

		p->value = aStrdup(str);
		p->flag.type = 1;

		if (sd->regs.vars->put(sd->regs.vars, db_i642key(reg), db_ptr2data(p), &prev)) {
			p = (struct script_reg_str *)db_data2ptr(&prev);
			if( p->value )
				aFree(p->value);
			ers_free(str_reg_ers, p);
		} else {
			if( index )
				script_array_update(&sd->regs, reg, false);
		}
	} else {
		if (sd->regs.vars->remove(sd->regs.vars, db_i642key(reg), &prev)) {
			p = (struct script_reg_str *)db_data2ptr(&prev);
			if( p->value )
				aFree(p->value);
			ers_free(str_reg_ers, p);
			if( index )
				script_array_update(&sd->regs, reg, true);
		}
	}

	return true;
}

/**
 * Serves the following variable types:
 * - 'type' (permanent numeric char reg)
 * - '#type' (permanent numeric account reg)
 * - '##type' (permanent numeric account reg2)
 **/
int pc_readregistry(struct map_session_data *sd, int64 reg)
{
	struct script_reg_num *p = NULL;

	if (!sd->vars_ok) {
		ShowError("pc_readregistry: Trying to read reg %s before it's been loaded!\n", get_str(script_getvarid(reg)));
		//This really shouldn't happen, so it's possible the data was lost somewhere, we should request it again.
		//intif->request_registry(sd,type==3?4:type);
		set_eof(sd->fd);
		return 0;
	}

	p = (struct script_reg_num *)i64db_get(sd->regs.vars, reg);

	return p ? p->value : 0;
}

/**
 * Serves the following variable types:
 * - 'type$' (permanent str char reg)
 * - '#type$' (permanent str account reg)
 * - '##type$' (permanent str account reg2)
 **/
char* pc_readregistry_str(struct map_session_data *sd, int64 reg)
{
	struct script_reg_str *p = NULL;

	if (!sd->vars_ok) {
		ShowError("pc_readregistry_str: Trying to read reg %s before it's been loaded!\n", get_str(script_getvarid(reg)));
		//This really shouldn't happen, so it's possible the data was lost somewhere, we should request it again.
		//intif->request_registry(sd,type==3?4:type);
		set_eof(sd->fd);
		return NULL;
	}

	p = (struct script_reg_str *)i64db_get(sd->regs.vars, reg);

	return p ? p->value : NULL;
}

/**
 * Serves the following variable types:
 * - 'type' (permanent numeric char reg)
 * - '#type' (permanent numeric account reg)
 * - '##type' (permanent numeric account reg2)
 **/
int pc_setregistry(struct map_session_data *sd, int64 reg, int val)
{
	struct script_reg_num *p = NULL;
	const char *regname = get_str(script_getvarid(reg));
	unsigned int index = script_getvaridx(reg);
	
	if ( !reg_load && !sd->vars_ok ) {
		ShowError("pc_setregistry : refusing to set %s until vars are received.\n", regname);
		return 0;
	}

	if ((p = (struct script_reg_num *)i64db_get(sd->regs.vars, reg))) {
		if( val ) {
			if( !p->value && index ) /* its a entry that was deleted, so we reset array */
				script_array_update(&sd->regs, reg, false);
			p->value = val;
		} else {
			p->value = 0;
			if( index )
				script_array_update(&sd->regs, reg, true);
		}
		if (!reg_load)
			p->flag.update = 1;/* either way, it will require either delete or replace */
	} else if( val ) {
		DBData prev;

		if( index )
			script_array_update(&sd->regs, reg, false);

		p = ers_alloc(num_reg_ers, struct script_reg_num);

		p->value = val;
		if (!reg_load)
			p->flag.update = 1;

		if (sd->regs.vars->put(sd->regs.vars, db_i642key(reg), db_ptr2data(p), &prev)) {
			p = (struct script_reg_num *)db_data2ptr(&prev);
			ers_free(num_reg_ers, p);
		}
	}

	if (!reg_load && p)
		sd->vars_dirty = true;

	return 1;
}

/**
 * Serves the following variable types:
 * - 'type$' (permanent str char reg)
 * - '#type$' (permanent str account reg)
 * - '##type$' (permanent str account reg2)
 **/
int pc_setregistry_str(struct map_session_data *sd, int64 reg, const char *val)
{
	struct script_reg_str *p = NULL;
	const char *regname = get_str(script_getvarid(reg));
	unsigned int index = script_getvaridx(reg);
	size_t vlen = 0;

	if (!reg_load && !sd->vars_ok) {
		ShowError("pc_setregistry_str : refusing to set %s until vars are received.\n", regname);
		return 0;
	}

	if ( !script_check_RegistryVariableLength(1, val, &vlen ) )
	{
		ShowError("pc_check_RegistryVariableLength: Variable value length is too long (aid: %d, cid: %d): '%s' sz=%zu\n", sd->status.account_id, sd->status.char_id, val, vlen);
		return 0;
	}

	if( (p = (struct script_reg_str *)i64db_get(sd->regs.vars, reg) ) ) {
		if( val[0] ) {
			if( p->value )
				aFree(p->value);
			else if ( index ) // an entry that was deleted, so we reset
				script_array_update(&sd->regs, reg, false);
			p->value = aStrdup(val);
		} else {
			if (p->value)
				aFree(p->value);
			p->value = NULL;
			if( index )
				script_array_update(&sd->regs, reg, true);
		}
		if( !reg_load )
			p->flag.update = 1; // either way, it will require either delete or replace
	} else if( val[0] ) {
		DBData prev;

		if( index )
			script_array_update(&sd->regs, reg, false);

		p = ers_alloc(str_reg_ers, struct script_reg_str);

		p->value = aStrdup(val);
		if( !reg_load )
			p->flag.update = 1;
		p->flag.type = 1;

		if( sd->regs.vars->put(sd->regs.vars, db_i642key(reg), db_ptr2data(p), &prev) ) {
			p = (struct script_reg_str *)db_data2ptr(&prev);
			if( p->value )
				aFree(p->value);
			ers_free(str_reg_ers, p);
		}
	}

	if( !reg_load && p )
		sd->vars_dirty = true;

	return 1;
}

/**
 * Set value of player variable
 * @param sd Player
 * @param reg Variable name
 * @param value
 * @return True if success, false if failed.
 **/
bool pc_setreg2(struct map_session_data *sd, const char *reg, int val) {
	char prefix = reg[0];

	nullpo_retr(false, sd);

	if (reg[strlen(reg)-1] == '$') {
		ShowError("pc_setreg2: Invalid variable scope '%s'\n", reg);
		return false;
	}

	val = cap_value(val, INT_MIN, INT_MAX);

	switch (prefix) {
		case '.':
		case '\'':
		case '$':
			ShowError("pc_setreg2: Invalid variable scope '%s'\n", reg);
			return false;
		case '@':
			return pc_setreg(sd, add_str(reg), val);
		case '#':
			return (reg[1] == '#') ? pc_setaccountreg2(sd, add_str(reg), val) > 0 : pc_setaccountreg(sd, add_str(reg), val) > 0;
		default:
			return pc_setglobalreg(sd, add_str(reg), val) > 0;
	}

	return false;
}

/**
 * Get value of player variable
 * @param sd Player
 * @param reg Variable name
 * @return Variable value or 0 if failed.
 **/
int pc_readreg2(struct map_session_data *sd, const char *reg) {
	char prefix = reg[0];

	nullpo_ret(sd);

	if (reg[strlen(reg)-1] == '$') {
		ShowError("pc_readreg2: Invalid variable scope '%s'\n", reg);
		return 0;
	}

	switch (prefix) {
		case '.':
		case '\'':
		case '$':
			ShowError("pc_readreg2: Invalid variable scope '%s'\n", reg);
			return 0;
		case '@':
			return pc_readreg(sd, add_str(reg));
		case '#':
			return (reg[1] == '#') ? pc_readaccountreg2(sd, add_str(reg)) : pc_readaccountreg(sd, add_str(reg));
		default:
			return pc_readglobalreg(sd, add_str(reg));
	}

	return 0;
}

/*==========================================
 * Exec eventtimer for player sd (retrieved from map_session (id))
 *------------------------------------------*/
static TIMER_FUNC(pc_eventtimer){
	struct map_session_data *sd=map_id2sd(id);
	char *p = (char *)data;
	int i;
	if(sd==NULL)
		return 0;

	ARR_FIND( 0, MAX_EVENTTIMER, i, sd->eventtimer[i] == tid );
	if( i < MAX_EVENTTIMER )
	{
		sd->eventtimer[i] = INVALID_TIMER;
		sd->eventcount--;
		npc_event(sd,p,0);
	}
	else
		ShowError("pc_eventtimer: no such event timer\n");

	if (p) aFree(p);
	return 0;
}

/*==========================================
 * Add eventtimer for player sd ?
 *------------------------------------------*/
bool pc_addeventtimer(struct map_session_data *sd,int tick,const char *name)
{
	int i;
	nullpo_retr(false,sd);

	ARR_FIND( 0, MAX_EVENTTIMER, i, sd->eventtimer[i] == INVALID_TIMER );
	if( i == MAX_EVENTTIMER )
		return false;

	sd->eventtimer[i] = add_timer(gettick()+tick, pc_eventtimer, sd->bl.id, (intptr_t)aStrdup(name));
	sd->eventcount++;

	return true;
}

/*==========================================
 * Del eventtimer for player sd ?
 *------------------------------------------*/
bool pc_deleventtimer(struct map_session_data *sd,const char *name)
{
	char* p = NULL;
	int i;

	nullpo_retr(false,sd);
	if (sd->eventcount == 0)
		return false;

	// find the named event timer
	ARR_FIND( 0, MAX_EVENTTIMER, i,
		sd->eventtimer[i] != INVALID_TIMER &&
		(p = (char *)(get_timer(sd->eventtimer[i])->data)) != NULL &&
		strcmp(p, name) == 0
	);
	if( i == MAX_EVENTTIMER )
		return false; // not found

	delete_timer(sd->eventtimer[i],pc_eventtimer);
	sd->eventtimer[i] = INVALID_TIMER;
	if(sd->eventcount > 0)
		sd->eventcount--;
	aFree(p);

	return true;
}

/*==========================================
 * Update eventtimer count for player sd
 *------------------------------------------*/
void pc_addeventtimercount(struct map_session_data *sd,const char *name,int tick)
{
	int i;

	nullpo_retv(sd);

	for(i=0;i<MAX_EVENTTIMER;i++)
		if( sd->eventtimer[i] != INVALID_TIMER && strcmp(
			(char *)(get_timer(sd->eventtimer[i])->data), name)==0 ){
				addt_tickimer(sd->eventtimer[i],tick);
				break;
		}
}

/*==========================================
 * Remove all eventtimer for player sd
 *------------------------------------------*/
void pc_cleareventtimer(struct map_session_data *sd)
{
	int i;

	nullpo_retv(sd);

	if (sd->eventcount == 0)
		return;

	for(i=0;i<MAX_EVENTTIMER;i++){
		if( sd->eventtimer[i] != INVALID_TIMER ){
			char *p = (char *)(get_timer(sd->eventtimer[i])->data);
			delete_timer(sd->eventtimer[i],pc_eventtimer);
			sd->eventtimer[i] = INVALID_TIMER;
			if(sd->eventcount > 0) //avoid looping to max val
				sd->eventcount--;
			if (p) aFree(p);
		}
	}
}

/**
* Called when an item with combo is worn
* @param *sd
* @param *data struct item_data
* @return success numbers of succeed combo
*/
static int pc_checkcombo(struct map_session_data *sd, struct item_data *data) {
	uint16 i;
	int success = 0;
	for( i = 0; i < data->combos_count; i++ ) {
		struct itemchk {
			int idx;
			unsigned short nameid;
			short card[MAX_SLOTS];
		} *combo_idx;
		int idx, j;
		int nb_itemCombo;
		unsigned int pos = 0;
		/* ensure this isn't a duplicate combo */
		if( sd->combos.bonus != NULL ) {
			int x;
			ARR_FIND( 0, sd->combos.count, x, sd->combos.id[x] == data->combos[i]->id );
			/* found a match, skip this combo */
			if( x < sd->combos.count )
				continue;
		}

		nb_itemCombo = data->combos[i]->count;
		if(nb_itemCombo<2) //a combo with less then 2 item ?? how that possible
			continue;
		CREATE(combo_idx,struct itemchk,nb_itemCombo);
		for(j=0; j < nb_itemCombo; j++){
			combo_idx[j].idx=-1;
			combo_idx[j].nameid=-1;
			memset(combo_idx[j].card,-1,MAX_SLOTS);
		}
			
		for( j = 0; j < nb_itemCombo; j++ ) {
			uint16 id = data->combos[i]->nameid[j], k;
			bool found = false;
			
			for( k = 0; k < EQI_MAX; k++ ) {
				short index = sd->equip_index[k];
				if( index < 0 )
					continue;
				if( pc_is_same_equip_index((enum equip_index)k, sd->equip_index, index) )
					continue;
				if (!sd->inventory_data[index] )
					continue;
				
				if ( itemdb_type(id) != IT_CARD ) {
					if ( sd->inventory_data[index]->nameid != id )
						continue;
					if(j>0){ //check if this item not already used
						bool do_continue = false; //used to continue that specific loop with some check that also use some loop
						uint8 z;
						for (z = 0; z < nb_itemCombo-1; z++)
							if(combo_idx[z].idx == index && combo_idx[z].nameid == id) //we already have that index recorded
								do_continue=true;
						if(do_continue)
							continue;
					}
					combo_idx[j].nameid = id;
					combo_idx[j].idx = index;
					pos |= sd->inventory.u.items_inventory[index].equip;
					found = true;
					break;
				} else { //Cards and enchants
					uint16 z;
					if ( itemdb_isspecial(sd->inventory.u.items_inventory[index].card[0]) )
						continue;
					for (z = 0; z < MAX_SLOTS; z++) {
						bool do_continue=false;			
						if (sd->inventory.u.items_inventory[index].card[z] != id)
							continue;
						if(j>0){
							int c1, c2;
							for (c1 = 0; c1 < nb_itemCombo-1; c1++){
								if(combo_idx[c1].idx == index && combo_idx[c1].nameid == id){
									for (c2 = 0; c2 < MAX_SLOTS; c2++){
										if(combo_idx[c1].card[c2] == id){ //we already have that card recorded (at this same idx)
											do_continue = true;
											break;
										}
									}
								}
							}
						}
						if(do_continue)
							continue;
						combo_idx[j].nameid = id;
						combo_idx[j].idx = index;
						combo_idx[j].card[z] = id;
						pos |= sd->inventory.u.items_inventory[index].equip;
						found = true;
 						break;
 					}
				}
			}
			if( !found )
				break;/* we haven't found all the ids for this combo, so we can return */
		}
		aFree(combo_idx);
		/* means we broke out of the count loop w/o finding all ids, we can move to the next combo */
		if( j < nb_itemCombo )
			continue;
		/* we got here, means all items in the combo are matching */
		idx = sd->combos.count;
		if( sd->combos.bonus == NULL ) {
			CREATE(sd->combos.bonus, struct script_code *, 1);
			CREATE(sd->combos.id, unsigned short, 1);
			CREATE(sd->combos.pos, unsigned int, 1);
			sd->combos.count = 1;
		} else {
			RECREATE(sd->combos.bonus, struct script_code *, ++sd->combos.count);
			RECREATE(sd->combos.id, unsigned short, sd->combos.count);
			RECREATE(sd->combos.pos, unsigned int, sd->combos.count);
		}
		/* we simply copy the pointer */
		sd->combos.bonus[idx] = data->combos[i]->script;
		/* save this combo's id */
		sd->combos.id[idx] = data->combos[i]->id;
		/* save pos of combo*/
		sd->combos.pos[idx] = pos;
		success++;
	}
	return success;
}

/**
* Called when an item with combo is removed
* @param *sd
* @param *data struct item_data
* @return retval numbers of removed combo
*/
static int pc_removecombo(struct map_session_data *sd, struct item_data *data ) {
	int i, retval = 0;

	if( sd->combos.bonus == NULL )
		return 0;/* nothing to do here, player has no combos */
	for( i = 0; i < data->combos_count; i++ ) {
		/* check if this combo exists in this user */
		int x = 0, cursor = 0, j;
		ARR_FIND( 0, sd->combos.count, x, sd->combos.id[x] == data->combos[i]->id );
		/* no match, skip this combo */
		if(x >= sd->combos.count)
			continue;

		sd->combos.bonus[x] = NULL;
		sd->combos.id[x] = 0;
		sd->combos.pos[x] = 0;
		retval++;

		/* check if combo requirements still fit */
		if( pc_checkcombo( sd, data ) )
			continue;

		/* move next value to empty slot */
		for( j = 0, cursor = 0; j < sd->combos.count; j++ ) {
			if( sd->combos.bonus[j] == NULL )
				continue;

			if( cursor != j ) {
				sd->combos.bonus[cursor] = sd->combos.bonus[j];
				sd->combos.id[cursor]    = sd->combos.id[j];
				sd->combos.pos[cursor]   = sd->combos.pos[j];
			}
			cursor++;
		}

		/* it's empty, we can clear all the memory */
		if( (sd->combos.count = cursor) == 0 ) {
			aFree(sd->combos.bonus);
			aFree(sd->combos.id);
			aFree(sd->combos.pos);
			sd->combos.bonus = NULL;
			sd->combos.id = NULL;
			sd->combos.pos = NULL;
			return retval; /* we also can return at this point for we have no more combos to check */
		}
	}

	return retval;
}

/**
* Load combo data(s) of player
* @param *sd
* @return ret numbers of succeed combo
*/
int pc_load_combo(struct map_session_data *sd) {
	int i, ret = 0;
	for( i = 0; i < EQI_MAX; i++ ) {
		struct item_data *id = NULL;
		short idx = sd->equip_index[i];
		if( idx < 0 || !(id = sd->inventory_data[idx] ) )
			continue;
		if( id->combos_count )
			ret += pc_checkcombo(sd,id);
		if(!itemdb_isspecial(sd->inventory.u.items_inventory[idx].card[0])) {
			struct item_data *data;
			int j;
			for( j = 0; j < MAX_SLOTS; j++ ) {
				if (!sd->inventory.u.items_inventory[idx].card[j])
					continue;
				if ( ( data = itemdb_exists(sd->inventory.u.items_inventory[idx].card[j]) ) != NULL ) {
					if( data->combos_count )
						ret += pc_checkcombo(sd,data);
				}
			}
		}
	}
	return ret;
}
/*==========================================
 * Equip item on player sd at req_pos from inventory index n
 * return: false - fail; true - success
 *------------------------------------------*/
bool pc_equipitem(struct map_session_data *sd,short n,int req_pos,bool equipswitch)
{
	int i, pos, flag = 0, iflag;
	struct item_data *id;
	uint8 res = ITEM_EQUIP_ACK_OK;
	short* equip_index;

	nullpo_retr(false,sd);

	if( n < 0 || n >= MAX_INVENTORY ) {
		if( equipswitch ){
			clif_equipswitch_add( sd, n, req_pos, true );
		}else{
			clif_equipitemack(sd,0,0,ITEM_EQUIP_ACK_FAIL);
		}
		return false;
	}
	if( DIFF_TICK(sd->canequip_tick,gettick()) > 0 ) {
		if( equipswitch ){
			clif_equipswitch_add( sd, n, req_pos, true );
		}else{
			clif_equipitemack(sd,n,0,ITEM_EQUIP_ACK_FAIL);
		}
		return false;
	}

	if (!(id = sd->inventory_data[n]))
		return false;
	pos = pc_equippoint(sd,n); //With a few exceptions, item should go in all specified slots.

	if(battle_config.battle_log && !equipswitch)
		ShowInfo("equip %hu (%d) %x:%x\n",sd->inventory.u.items_inventory[n].nameid,n,id?id->equip:0,req_pos);

	if((res = pc_isequip(sd,n))) {
		if( equipswitch ){
			clif_equipswitch_add( sd, n, req_pos, true );
		}else{
			clif_equipitemack(sd,n,0,res);	// fail
		}
		return false;
	}

	if( equipswitch && id->type == IT_AMMO ){
		clif_equipswitch_add( sd, n, req_pos, true );
		return false;
	}

	if (!(pos&req_pos) || sd->inventory.u.items_inventory[n].equip != 0 || sd->inventory.u.items_inventory[n].attribute==1 ) { // [Valaris]
		if( equipswitch ){
			clif_equipswitch_add( sd, n, req_pos, true );
		}else{
			clif_equipitemack(sd,n,0,ITEM_EQUIP_ACK_FAIL);	// fail
		}
		return false;
	}
	if( sd->sc.count && (sd->sc.data[SC_BERSERK] || sd->sc.data[SC_SATURDAYNIGHTFEVER] ||
<<<<<<< HEAD
		sd->sc.data[SC_KYOUGAKU] || (sd->sc.data[SC_PYROCLASTIC] && sd->inventory_data[n]->type == IT_WEAPON)) ) {
		if( equipswitch ){
			clif_equipswitch_add( sd, n, req_pos, true );
		}else{
			clif_equipitemack(sd,n,0,ITEM_EQUIP_ACK_FAIL); //Fail
		}
=======
		sd->sc.data[SC_KYOUGAKU] || (sd->sc.data[SC_PYROCLASTIC] && sd->inventory_data[n]->type == IT_WEAPON)) ||
		sd->sc.data[SC_BLOCKING_PLAY]) {
		clif_equipitemack(sd,n,0,ITEM_EQUIP_ACK_FAIL); //Fail
>>>>>>> 063d8503
		return false;
	}

	equip_index = equipswitch ? sd->equip_switch_index : sd->equip_index;

	if ( !equipswitch && id->flag.bindOnEquip && !sd->inventory.u.items_inventory[n].bound) {
		sd->inventory.u.items_inventory[n].bound = (char)battle_config.default_bind_on_equip;
		clif_notify_bindOnEquip(sd,n);
	}

	if(pos == EQP_ACC) { //Accessories should only go in one of the two.
		pos = req_pos&EQP_ACC;
		if (pos == EQP_ACC) //User specified both slots.
			pos = equip_index[EQI_ACC_R] >= 0 ? EQP_ACC_L : EQP_ACC_R;

		for (i = 0; i < sd->inventory_data[n]->slot; i++) { // Accessories that have cards that force equip location
			if (!sd->inventory.u.items_inventory[n].card[i])
				continue;

			struct item_data *card_data = itemdb_exists(sd->inventory.u.items_inventory[n].card[i]);

			if (card_data) {
				int card_pos = card_data->equip;

				if (card_pos == EQP_ACC_L || card_pos == EQP_ACC_R) {
					pos = card_pos; // Use the card's equip position
					break;
				}
			}
		}
	} else if(pos == EQP_ARMS && id->equip == EQP_HAND_R) { //Dual wield capable weapon.
		pos = (req_pos&EQP_ARMS);
		if (pos == EQP_ARMS) //User specified both slots, pick one for them.
			pos = equip_index[EQI_HAND_R] >= 0 ? EQP_HAND_L : EQP_HAND_R;
	} else if(pos == EQP_SHADOW_ACC) { // Shadow System
		pos = req_pos&EQP_SHADOW_ACC;
		if (pos == EQP_SHADOW_ACC)
			pos = equip_index[EQI_SHADOW_ACC_L] >= 0 ? EQP_SHADOW_ACC_R : EQP_SHADOW_ACC_L;
	} else if(pos == EQP_SHADOW_ARMS && id->equip == EQP_SHADOW_WEAPON) {
		pos = (req_pos&EQP_SHADOW_ARMS);
		if( pos == EQP_SHADOW_ARMS )
			pos = (equip_index[EQI_SHADOW_WEAPON] >= 0 ? EQP_SHADOW_SHIELD : EQP_SHADOW_WEAPON);
	}

	if (pos&EQP_HAND_R && battle_config.use_weapon_skill_range&BL_PC) {
		//Update skill-block range database when weapon range changes. [Skotlex]
		i = equip_index[EQI_HAND_R];
		if (i < 0 || !sd->inventory_data[i]) //No data, or no weapon equipped
			flag = 1;
		else
			flag = id->range != sd->inventory_data[i]->range;
	}

	if( equipswitch ){
		for( i = 0; i < EQI_MAX; i++ ){
			if( pos&equip_bitmask[i] ){
				// If there was already an item assigned to this slot
				if( sd->equip_switch_index[i] >= 0 ){
					pc_equipswitch_remove( sd, sd->equip_switch_index[i] );
				}

				// Assign the new index to it
				sd->equip_switch_index[i] = n;
			}
		}

		sd->inventory.u.items_inventory[n].equipSwitch = pos;
		clif_equipswitch_add( sd, n, pos, false );
		return true;
	}else{
		for(i=0;i<EQI_MAX;i++) {
			if(pos & equip_bitmask[i]) {
				if(sd->equip_index[i] >= 0) //Slot taken, remove item from there.
					pc_unequipitem(sd,sd->equip_index[i],2 | 4);

				sd->equip_index[i] = n;
			}
		}

		pc_equipswitch_remove(sd, n);

		if(pos==EQP_AMMO) {
			clif_arrowequip(sd,n);
			clif_arrow_fail(sd,3);
		}
		else
			clif_equipitemack(sd,n,pos,ITEM_EQUIP_ACK_OK);

		sd->inventory.u.items_inventory[n].equip = pos;
	}

	if(pos & EQP_HAND_R) {
		if(id)
			sd->weapontype1 = id->look;
		else
			sd->weapontype1 = 0;
		pc_calcweapontype(sd);
		clif_changelook(&sd->bl,LOOK_WEAPON,sd->status.weapon);
	}
	if(pos & EQP_HAND_L) {
		if(id) {
			if(id->type == IT_WEAPON) {
				sd->status.shield = 0;
				sd->weapontype2 = id->look;
			}
			else
			if(id->type == IT_ARMOR) {
				sd->status.shield = id->look;
				sd->weapontype2 = 0;
			}
		}
		else
			sd->status.shield = sd->weapontype2 = 0;
		pc_calcweapontype(sd);
		clif_changelook(&sd->bl,LOOK_SHIELD,sd->status.shield);
	}
	if(pos & EQP_SHOES)
		clif_changelook(&sd->bl,LOOK_SHOES,0);

	if (battle_config.ammo_unequip && (pos&EQP_ARMS) && id->type == IT_WEAPON) {
		short idx = sd->equip_index[EQI_AMMO];

		if (idx >= 0) {
			switch (sd->inventory_data[idx]->look) {
				case AMMO_ARROW:
					if (id->look != W_BOW && id->look != W_MUSICAL && id->look != W_WHIP)
						pc_unequipitem(sd, idx, 2 | 4);
					break;
				case AMMO_BULLET:
				case AMMO_SHELL:
					if (id->look != W_REVOLVER && id->look != W_RIFLE && id->look != W_GATLING && id->look != W_SHOTGUN
#ifdef RENEWAL
						&& id->look != W_GRENADE
#endif
						)
						pc_unequipitem(sd, idx, 2 | 4);
					break;
#ifndef RENEWAL
				case AMMO_GRENADE:
					if (id->look != W_GRENADE)
						pc_unequipitem(sd, idx, 2 | 4);
					break;
#endif
			}
		}
	}

	pc_set_costume_view(sd);

	pc_checkallowskill(sd); //Check if status changes should be halted.
	iflag = sd->npc_item_flag;

	/* check for combos (MUST be before status_calc_pc) */
	if( id->combos_count )
		pc_checkcombo(sd,id);
	if(itemdb_isspecial(sd->inventory.u.items_inventory[n].card[0]))
		; //No cards
	else {
		for( i = 0; i < MAX_SLOTS; i++ ) {
			struct item_data *data;
			if (!sd->inventory.u.items_inventory[n].card[i])
				continue;
			if ( ( data = itemdb_exists(sd->inventory.u.items_inventory[n].card[i]) ) != NULL ) {
				if( data->combos_count )
					pc_checkcombo(sd,data);
			}
		}
	}

	status_calc_pc(sd,SCO_NONE);
	if (flag) //Update skill data
		clif_skillinfoblock(sd);

	//OnEquip script [Skotlex]
	if (id) {
		//only run the script if item isn't restricted
		if (id->equip_script && (pc_has_permission(sd,PC_PERM_USE_ALL_EQUIPMENT) || !itemdb_isNoEquip(id,sd->bl.m)))
			run_script(id->equip_script,0,sd->bl.id,fake_nd->bl.id);
		if(itemdb_isspecial(sd->inventory.u.items_inventory[n].card[0]))
			; //No cards
		else {
			for( i = 0; i < MAX_SLOTS; i++ ) {
				struct item_data *data;
				if (!sd->inventory.u.items_inventory[n].card[i])
					continue;
				if ( ( data = itemdb_exists(sd->inventory.u.items_inventory[n].card[i]) ) != NULL ) {
					if (data->equip_script && (pc_has_permission(sd,PC_PERM_USE_ALL_EQUIPMENT) || !itemdb_isNoEquip(data,sd->bl.m)))
						run_script(data->equip_script,0,sd->bl.id,fake_nd->bl.id);
				}
			}
		}
	}
	sd->npc_item_flag = iflag;

	return true;
}

/**
 * Recalculate player status on unequip
 * @param sd: Player data
 * @param n: Item inventory index
 * @param flag: Whether to recalculate a player's status or not
 * @return True on success or false on failure
 */
static void pc_unequipitem_sub(struct map_session_data *sd, int n, int flag) {
	int i, iflag;
	bool status_calc = false;

	if (sd->state.autobonus&sd->inventory.u.items_inventory[n].equip)
		sd->state.autobonus &= ~sd->inventory.u.items_inventory[n].equip; //Check for activated autobonus [Inkfish]

	sd->inventory.u.items_inventory[n].equip = 0;
	pc_checkallowskill(sd);
	iflag = sd->npc_item_flag;

	/* check for combos (MUST be before status_calc_pc) */
	if (sd->inventory_data[n]) {
		if (sd->inventory_data[n]->combos_count) {
			if (pc_removecombo(sd, sd->inventory_data[n]))
				status_calc = true;
		}
		if (itemdb_isspecial(sd->inventory.u.items_inventory[n].card[0]))
			; //No cards
		else {
			for (i = 0; i < MAX_SLOTS; i++) {
				struct item_data *data;

				if (!sd->inventory.u.items_inventory[n].card[i])
					continue;
				if ((data = itemdb_exists(sd->inventory.u.items_inventory[n].card[i])) != NULL) {
					if (data->combos_count) {
						if (pc_removecombo(sd, data))
							status_calc = true;
					}
				}
			}
		}
	}

	if (status_calc)
		status_calc_pc(sd, SCO_NONE);

	if (sd->sc.data[SC_SIGNUMCRUCIS] && !battle_check_undead(sd->battle_status.race, sd->battle_status.def_ele))
		status_change_end(&sd->bl, SC_SIGNUMCRUCIS, INVALID_TIMER);

	//OnUnEquip script [Skotlex]
	if (sd->inventory_data[n]) {
		if (sd->inventory_data[n]->unequip_script)
			run_script(sd->inventory_data[n]->unequip_script, 0, sd->bl.id, fake_nd->bl.id);
		if (itemdb_isspecial(sd->inventory.u.items_inventory[n].card[0]))
			; //No cards
		else {
			for (i = 0; i < MAX_SLOTS; i++) {
				struct item_data *data;
				if (!sd->inventory.u.items_inventory[n].card[i])
					continue;

				if ((data = itemdb_exists(sd->inventory.u.items_inventory[n].card[i])) != NULL) {
					if (data->unequip_script)
						run_script(data->unequip_script, 0, sd->bl.id, fake_nd->bl.id);
				}

			}
		}
	}

	if (flag & 1)
		status_calc_pc(sd, SCO_FORCE);
	sd->npc_item_flag = iflag;
}

/**
 * Called when attempting to unequip an item from a player
 * @param sd: Player data
 * @param n: Item inventory index
 * @param flag: Type of unequip
 *  0 - only unequip
 *  1 - calculate status after unequipping
 *  2 - force unequip
 *  4 - unequip by switching equipment
 * @return True on success or false on failure
 */
bool pc_unequipitem(struct map_session_data *sd, int n, int flag) {
	int i, pos;

	nullpo_retr(false,sd);

	if (n < 0 || n >= MAX_INVENTORY) {
		clif_unequipitemack(sd,0,0,0);
		return false;
	}
	if (!(pos = sd->inventory.u.items_inventory[n].equip)) {
		clif_unequipitemack(sd,n,0,0);
		return false; //Nothing to unequip
	}
	// status change that makes player cannot unequip equipment
	if (!(flag&2) && sd->sc.count &&
		(sd->sc.data[SC_BERSERK] ||
		sd->sc.data[SC_SATURDAYNIGHTFEVER] ||
		sd->sc.data[SC__BLOODYLUST] ||
		sd->sc.data[SC_KYOUGAKU] ||
		(sd->sc.data[SC_PYROCLASTIC] && sd->inventory_data[n]->type == IT_WEAPON) ||
		sd->sc.data[SC_BLOCKING_PLAY]))	// can't switch weapon
	{
		clif_unequipitemack(sd,n,0,0);
		return false;
	}

	if (battle_config.battle_log)
		ShowInfo("unequip %d %x:%x\n",n,pc_equippoint(sd,n),pos);

	for(i = 0; i < EQI_MAX; i++) {
		if (pos & equip_bitmask[i])
			sd->equip_index[i] = -1;
	}

	if(pos & EQP_HAND_R) {
		sd->weapontype1 = 0;
		sd->status.weapon = sd->weapontype2;
		pc_calcweapontype(sd);
		clif_changelook(&sd->bl,LOOK_WEAPON,sd->status.weapon);
		if( !battle_config.dancing_weaponswitch_fix )
			status_change_end(&sd->bl, SC_DANCING, INVALID_TIMER); // Unequipping => stop dancing.
#ifdef RENEWAL
		if (battle_config.switch_remove_edp&2) {
#else
		if (battle_config.switch_remove_edp&1) {
#endif
			status_change_end(&sd->bl, SC_EDP, INVALID_TIMER);
		}
	}
	if(pos & EQP_HAND_L) {
		if (sd->status.shield && battle_getcurrentskill(&sd->bl) == LG_SHIELDSPELL)
			unit_skillcastcancel(&sd->bl, 0); // Cancel Shield Spell if player swaps shields.

		sd->status.shield = sd->weapontype2 = 0;
		pc_calcweapontype(sd);
		clif_changelook(&sd->bl,LOOK_SHIELD,sd->status.shield);
	}

	if(pos & EQP_SHOES)
		clif_changelook(&sd->bl,LOOK_SHOES,0);

	clif_unequipitemack(sd,n,pos,1);
	pc_set_costume_view(sd);

	status_change_end(&sd->bl,SC_HEAT_BARREL,INVALID_TIMER);
	// On weapon change (right and left hand)
	if ((pos & EQP_ARMS) && sd->inventory_data[n]->type == IT_WEAPON) {
		if (battle_config.ammo_unequip && !(flag & 4)) {
			switch (sd->inventory_data[n]->look) {
				case W_BOW:
				case W_MUSICAL:
				case W_WHIP:
				case W_REVOLVER:
				case W_RIFLE:
				case W_GATLING:
				case W_SHOTGUN:
				case W_GRENADE: {
					short idx = sd->equip_index[EQI_AMMO];

					if (idx >= 0) {
						sd->equip_index[EQI_AMMO] = -1;
						clif_unequipitemack(sd, idx, sd->inventory.u.items_inventory[idx].equip, 1);
						pc_unequipitem_sub(sd, idx, 0);
					}
				}
				break;
			}
		}
		if (!sd->sc.data[SC_SEVENWIND] || sd->sc.data[SC_ASPERSIO]) //Check for seven wind (but not level seven!)
			skill_enchant_elemental_end(&sd->bl, SC_NONE);
		status_change_end(&sd->bl, SC_FEARBREEZE, INVALID_TIMER);
		status_change_end(&sd->bl, SC_EXEEDBREAK, INVALID_TIMER);
	}

	// On armor change
	if (pos & EQP_ARMOR) {
		if (sd->sc.data[SC_HOVERING] && sd->inventory_data[n]->nameid == ITEMID_HOVERING_BOOSTER)
			status_change_end(&sd->bl, SC_HOVERING, INVALID_TIMER);
		//status_change_end(&sd->bl, SC_BENEDICTIO, INVALID_TIMER); // No longer is removed? Need confirmation
		status_change_end(&sd->bl, SC_ARMOR_RESIST, INVALID_TIMER);
	}

	// On ammo change
	if (sd->inventory_data[n]->type == IT_AMMO && (sd->inventory_data[n]->nameid != ITEMID_SILVER_BULLET || sd->inventory_data[n]->nameid != ITEMID_PURIFICATION_BULLET || sd->inventory_data[n]->nameid != ITEMID_SILVER_BULLET_))
		status_change_end(&sd->bl, SC_P_ALTER, INVALID_TIMER);

	pc_unequipitem_sub(sd, n, flag);

	return true;
}

int pc_equipswitch( struct map_session_data* sd, int index ){
	// Get the target equip mask
	int position = sd->inventory.u.items_inventory[index].equipSwitch;

	// Get the currently equipped item
	short equippedItem = pc_checkequip( sd, position, true );

	// No item equipped at the target
	if( equippedItem == -1 ){
		// Remove it from the equip switch
		pc_equipswitch_remove( sd, index );

		pc_equipitem( sd, index, position );

		return position;
	}else{
		std::map<int, int> unequipped;
		int unequipped_position = 0;

		// Unequip all items that interfere
		for( int i = 0; i < EQI_MAX; i++ ){
			int unequip_index = sd->equip_index[i];

			if( unequip_index >= 0 && position & equip_bitmask[i] ){
				struct item* unequip_item = &sd->inventory.u.items_inventory[unequip_index];

				// Store the unequipped index and position mask for later
				unequipped[unequip_index] = unequip_item->equip;

				// Keep the position for later
				unequipped_position |= unequip_item->equip;

				// Unequip the item
				pc_unequipitem( sd, unequip_index, 0 );
			}
		}

		int all_position = position | unequipped_position;

		// Equip everything that is hit by the mask
		for( int i = 0; i < EQI_MAX; i++ ){
			int exchange_index = sd->equip_switch_index[i];

			if( exchange_index >= 0 && all_position & equip_bitmask[i] ){
				struct item* exchange_item = &sd->inventory.u.items_inventory[exchange_index];

				// Store the target position
				int exchange_position = exchange_item->equipSwitch;

				// Remove the item from equip switch
				pc_equipswitch_remove( sd, exchange_index );

				// Equip the item at the destinated position
				pc_equipitem( sd, exchange_index, exchange_position );
			}
		}

		// Place all unequipped items into the equip switch window
		for( std::pair<int, int> pair : unequipped ){
			int unequipped_index = pair.first;
			int unequipped_position = pair.second;

			// Rebuild the index cache
			for( int i = 0; i < EQI_MAX; i++ ){
				if( unequipped_position & equip_bitmask[i] ){
					sd->equip_switch_index[i] = unequipped_index;
				}
			}

			// Set the correct position mask
			sd->inventory.u.items_inventory[unequipped_index].equipSwitch = unequipped_position;

			// Notify the client
			clif_equipswitch_add( sd, unequipped_index, unequipped_position, false );
		}

		return all_position;
	}
}

void pc_equipswitch_remove( struct map_session_data* sd, int index ){
	struct item* item = &sd->inventory.u.items_inventory[index];

	if( !item->equipSwitch ){
		return;
	}

	for( int i = 0; i < EQI_MAX; i++ ){
		// If a match is found
		if( sd->equip_switch_index[i] == index ){
			// Remove it from the slot
			sd->equip_switch_index[i] = -1;
		}
	}

	// Send out one packet for all slots using the current item's mask
	clif_equipswitch_remove( sd, index, item->equipSwitch, false );

	item->equipSwitch = 0;
}

/*==========================================
 * Checking if player (sd) has an invalid item
 * and is unequiped on map load (item_noequip)
 *------------------------------------------*/
void pc_checkitem(struct map_session_data *sd) {
	int i, calc_flag = 0;
	struct item* it;

	nullpo_retv(sd);

	if( sd->state.vending ) //Avoid reorganizing items when we are vending, as that leads to exploits (pointed out by End of Exam)
		return;

	pc_check_available_item(sd, ITMCHK_NONE); // Check for invalid(ated) items.

	for( i = 0; i < MAX_INVENTORY; i++ ) {
		it = &sd->inventory.u.items_inventory[i];

		if( it->nameid == 0 )
			continue;
		if( !it->equip )
			continue;
		if( it->equip&~pc_equippoint(sd,i) ) {
			pc_unequipitem(sd, i, 2);
			calc_flag = 1;
			continue;
		}

		if( !pc_has_permission(sd, PC_PERM_USE_ALL_EQUIPMENT) && !battle_config.allow_equip_restricted_item && itemdb_isNoEquip(sd->inventory_data[i], sd->bl.m) ) {
			pc_unequipitem(sd, i, 2);
			calc_flag = 1;
			continue;
		}
	}

	for( i = 0; i < MAX_INVENTORY; i++ ) {
		it = &sd->inventory.u.items_inventory[i];

		if( it->nameid == 0 )
			continue;
		if( !it->equipSwitch )
			continue;
		if( it->equipSwitch&~pc_equippoint(sd,i) ||
			( !pc_has_permission(sd, PC_PERM_USE_ALL_EQUIPMENT) && !battle_config.allow_equip_restricted_item && itemdb_isNoEquip(sd->inventory_data[i], sd->bl.m) ) ){
			
			for( int j = 0; j < EQI_MAX; j++ ){
				if( sd->equip_switch_index[j] == i ){
					sd->equip_switch_index[j] = -1;
				}
			}

			sd->inventory.u.items_inventory[i].equipSwitch = 0;

			continue;
		}
	}

	if( calc_flag && sd->state.active ) {
		pc_checkallowskill(sd);
		status_calc_pc(sd,SCO_NONE);
	}
}

/*==========================================
 * Checks for unavailable items and removes them.
 * @param sd: Player data
 * @param type Forced check:
 *   1 - Inventory
 *   2 - Cart
 *   4 - Storage
 *------------------------------------------*/
void pc_check_available_item(struct map_session_data *sd, uint8 type)
{
	int i;
	unsigned short nameid;
	char output[256];

	nullpo_retv(sd);

	if (battle_config.item_check&ITMCHK_INVENTORY && type&ITMCHK_INVENTORY) { // Check for invalid(ated) items in inventory.
		for(i = 0; i < MAX_INVENTORY; i++) {
			nameid = sd->inventory.u.items_inventory[i].nameid;

			if (!nameid)
				continue;
			if (!itemdb_available(nameid)) {
				sprintf(output, msg_txt(sd, 709), nameid); // Item %hu has been removed from your inventory.
				clif_displaymessage(sd->fd, output);
				ShowWarning("Removed invalid/disabled item (ID: %hu, amount: %d) from inventory (char_id: %d).\n", nameid, sd->inventory.u.items_inventory[i].amount, sd->status.char_id);
				pc_delitem(sd, i, sd->inventory.u.items_inventory[i].amount, 4, 0, LOG_TYPE_OTHER);
				continue;
			}
			if (!sd->inventory.u.items_inventory[i].unique_id && !itemdb_isstackable(nameid))
				sd->inventory.u.items_inventory[i].unique_id = pc_generate_unique_id(sd);
		}
	}

	if (battle_config.item_check&ITMCHK_CART && type&ITMCHK_CART) { // Check for invalid(ated) items in cart.
		for(i = 0; i < MAX_CART; i++) {
			nameid = sd->cart.u.items_cart[i].nameid;

			if (!nameid)
				continue;
			if (!itemdb_available(nameid)) {
				sprintf(output, msg_txt(sd, 710), nameid); // Item %hu has been removed from your cart.
				clif_displaymessage(sd->fd, output);
				ShowWarning("Removed invalid/disabled item (ID: %hu, amount: %d) from cart (char_id: %d).\n", nameid, sd->cart.u.items_cart[i].amount, sd->status.char_id);
				pc_cart_delitem(sd, i, sd->cart.u.items_cart[i].amount, 0, LOG_TYPE_OTHER);
				continue;
			}
			if (!sd->cart.u.items_cart[i].unique_id && !itemdb_isstackable(nameid))
				sd->cart.u.items_cart[i].unique_id = pc_generate_unique_id(sd);
		}
	}

	if (battle_config.item_check&ITMCHK_STORAGE && type&ITMCHK_STORAGE) { // Check for invalid(ated) items in storage.
		for(i = 0; i < sd->storage.max_amount; i++) {
			nameid = sd->storage.u.items_storage[i].nameid;

			if (!nameid)
				continue;
			if (!itemdb_available(nameid)) {
				sprintf(output, msg_txt(sd, 711), nameid); // Item %hu has been removed from your storage.
				clif_displaymessage(sd->fd, output);
				ShowWarning("Removed invalid/disabled item (ID: %hu, amount: %d) from storage (char_id: %d).\n", nameid, sd->storage.u.items_storage[i].amount, sd->status.char_id);
				storage_delitem(sd, &sd->storage, i, sd->storage.u.items_storage[i].amount);
				continue;
			}
			if (!sd->storage.u.items_storage[i].unique_id && !itemdb_isstackable(nameid))
				sd->storage.u.items_storage[i].unique_id = pc_generate_unique_id(sd);
 		}
	}
}

/*==========================================
 * Update PVP rank for sd1 in cmp to sd2
 *------------------------------------------*/
static int pc_calc_pvprank_sub(struct block_list *bl,va_list ap)
{
	struct map_session_data *sd1,*sd2;

	sd1=(struct map_session_data *)bl;
	sd2=va_arg(ap,struct map_session_data *);

	if( pc_isinvisible(sd1) || pc_isinvisible(sd2) )
	{// cannot register pvp rank for hidden GMs
		return 0;
	}

	if( sd1->pvp_point > sd2->pvp_point )
		sd2->pvp_rank++;
	return 0;
}
/*==========================================
 * Calculate new rank beetween all present players (map_foreachinallarea)
 * and display result
 *------------------------------------------*/
int pc_calc_pvprank(struct map_session_data *sd)
{
	int old = sd->pvp_rank;
	struct map_data *mapdata = map_getmapdata(sd->bl.m);

	sd->pvp_rank=1;
	map_foreachinmap(pc_calc_pvprank_sub,sd->bl.m,BL_PC,sd);
	if(old!=sd->pvp_rank || sd->pvp_lastusers!=mapdata->users_pvp)
		clif_pvpset(sd,sd->pvp_rank,sd->pvp_lastusers=mapdata->users_pvp,0);
	return sd->pvp_rank;
}
/*==========================================
 * Calculate next sd ranking calculation from config
 *------------------------------------------*/
TIMER_FUNC(pc_calc_pvprank_timer){
	struct map_session_data *sd;

	sd=map_id2sd(id);
	if(sd==NULL)
		return 0;
	sd->pvp_timer = INVALID_TIMER;

	if( pc_isinvisible(sd) )
	{// do not calculate the pvp rank for a hidden GM
		return 0;
	}

	if( pc_calc_pvprank(sd) > 0 )
		sd->pvp_timer = add_timer(gettick()+PVP_CALCRANK_INTERVAL,pc_calc_pvprank_timer,id,data);
	return 0;
}

/*==========================================
 * Checking if sd is married
 * Return:
 *	partner_id = yes
 *	0 = no
 *------------------------------------------*/
int pc_ismarried(struct map_session_data *sd)
{
	if(sd == NULL)
		return -1;
	if(sd->status.partner_id > 0)
		return sd->status.partner_id;
	else
		return 0;
}
/*==========================================
 * Marry player sd to player dstsd
 * Return:
 *	false = fail
 *	true = success
 *------------------------------------------*/
bool pc_marriage(struct map_session_data *sd,struct map_session_data *dstsd)
{
	if(sd == NULL || dstsd == NULL ||
		sd->status.partner_id > 0 || dstsd->status.partner_id > 0 ||
		(sd->class_&JOBL_BABY) || (dstsd->class_&JOBL_BABY))
		return false;
	sd->status.partner_id = dstsd->status.char_id;
	dstsd->status.partner_id = sd->status.char_id;

	achievement_update_objective(sd, AG_MARRY, 1, 1);
	achievement_update_objective(dstsd, AG_MARRY, 1, 1);

	return true;
}

/*==========================================
 * Divorce sd from its partner
 * Return:
 *	false = fail
 *	true  = success
 *------------------------------------------*/
bool pc_divorce(struct map_session_data *sd)
{
	struct map_session_data *p_sd;
	int i;

	if( sd == NULL || !pc_ismarried(sd) )
		return false;

	if( !sd->status.partner_id )
		return false; // Char is not married

	if( (p_sd = map_charid2sd(sd->status.partner_id)) == NULL )
	{ // Lets char server do the divorce
		if( chrif_divorce(sd->status.char_id, sd->status.partner_id) )
			return false; // No char server connected

		return true;
	}

	// Both players online, lets do the divorce manually
	sd->status.partner_id = 0;
	p_sd->status.partner_id = 0;
	for( i = 0; i < MAX_INVENTORY; i++ )
	{
		if( sd->inventory.u.items_inventory[i].nameid == WEDDING_RING_M || sd->inventory.u.items_inventory[i].nameid == WEDDING_RING_F )
			pc_delitem(sd, i, 1, 0, 0, LOG_TYPE_OTHER);
		if( p_sd->inventory.u.items_inventory[i].nameid == WEDDING_RING_M || p_sd->inventory.u.items_inventory[i].nameid == WEDDING_RING_F )
			pc_delitem(p_sd, i, 1, 0, 0, LOG_TYPE_OTHER);
	}

	clif_divorced(sd, p_sd->status.name);
	clif_divorced(p_sd, sd->status.name);

	return true;
}

/**
 * Get the partner map_session_data of a player
 * @param sd : the husband|wife session
 * @return partner session or NULL
 */
struct map_session_data *pc_get_partner(struct map_session_data *sd){
	if (!sd || !pc_ismarried(sd))
		return NULL;
	return map_charid2sd(sd->status.partner_id);
}

/**
 * Get the father map_session_data of a player
 * @param sd : the baby session
 * @return father session or NULL
 */
struct map_session_data *pc_get_father (struct map_session_data *sd){
	if (!sd || !(sd->class_&JOBL_BABY) || !sd->status.father)
		return NULL;
	return map_charid2sd(sd->status.father);
}

/**
 * Get the mother map_session_data of a player
 * @param sd : the baby session
 * @return mother session or NULL
 */
struct map_session_data *pc_get_mother (struct map_session_data *sd){
	if (!sd || !(sd->class_&JOBL_BABY) || !sd->status.mother)
		return NULL;
	return map_charid2sd(sd->status.mother);
}

/*==========================================
 * Get sd children charid. (Need to be married)
 *------------------------------------------*/
struct map_session_data *pc_get_child (struct map_session_data *sd)
{
	if (!sd || !pc_ismarried(sd) || !sd->status.child)
		// charid2sd returns NULL if not found
		return NULL;
	return map_charid2sd(sd->status.child);
}

/*==========================================
 * Set player sd to bleed. (losing hp and/or sp each diff_tick)
 *------------------------------------------*/
void pc_bleeding (struct map_session_data *sd, t_tick diff_tick)
{
	int hp = 0, sp = 0;

	if( pc_isdead(sd) )
		return;

	if (sd->hp_loss.value) {
		sd->hp_loss.tick += diff_tick;
		while (sd->hp_loss.tick >= sd->hp_loss.rate) {
			hp += sd->hp_loss.value;
			sd->hp_loss.tick -= sd->hp_loss.rate;
		}
		if(hp >= sd->battle_status.hp)
			hp = sd->battle_status.hp-1; //Script drains cannot kill you.
	}

	if (sd->sp_loss.value) {
		sd->sp_loss.tick += diff_tick;
		while (sd->sp_loss.tick >= sd->sp_loss.rate) {
			sp += sd->sp_loss.value;
			sd->sp_loss.tick -= sd->sp_loss.rate;
		}
	}

	if (hp > 0 || sp > 0)
		status_zap(&sd->bl, hp, sp);
}

//Character regen. Flag is used to know which types of regen can take place.
//&1: HP regen
//&2: SP regen
void pc_regen (struct map_session_data *sd, t_tick diff_tick)
{
	int hp = 0, sp = 0;

	if (sd->hp_regen.value) {
		sd->hp_regen.tick += diff_tick;
		while (sd->hp_regen.tick >= sd->hp_regen.rate) {
			hp += sd->hp_regen.value;
			sd->hp_regen.tick -= sd->hp_regen.rate;
		}
	}

	if (sd->sp_regen.value) {
		sd->sp_regen.tick += diff_tick;
		while (sd->sp_regen.tick >= sd->sp_regen.rate) {
			sp += sd->sp_regen.value;
			sd->sp_regen.tick -= sd->sp_regen.rate;
		}
	}

	if (sd->percent_hp_regen.value) {
		sd->percent_hp_regen.tick += diff_tick;
		while (sd->percent_hp_regen.tick >= sd->percent_hp_regen.rate) {
			hp += (sd->percent_hp_regen.value * sd->status.max_hp);
			sd->percent_hp_regen.tick -= sd->percent_hp_regen.rate;
		}
	}

	if (sd->percent_sp_regen.value) {
		sd->percent_sp_regen.tick += diff_tick;
		while (sd->percent_sp_regen.tick >= sd->percent_sp_regen.rate) {
			sp += (sd->percent_sp_regen.value * sd->status.max_sp);
			sd->percent_sp_regen.tick -= sd->percent_sp_regen.rate;
		}
	}

	if (hp > 0 || sp > 0)
		status_heal(&sd->bl, hp, sp, 0);
}

/*==========================================
 * Memo player sd savepoint. (map,x,y)
 *------------------------------------------*/
void pc_setsavepoint(struct map_session_data *sd, short mapindex,int x,int y)
{
	nullpo_retv(sd);

	sd->status.save_point.map = mapindex;
	sd->status.save_point.x = x;
	sd->status.save_point.y = y;
}

/*==========================================
 * Save 1 player data at autosave interval
 *------------------------------------------*/
static TIMER_FUNC(pc_autosave){
	int interval;
	struct s_mapiterator* iter;
	struct map_session_data* sd;
	static int last_save_id = 0, save_flag = 0;

	if(save_flag == 2) //Someone was saved on last call, normal cycle
		save_flag = 0;
	else
		save_flag = 1; //Noone was saved, so save first found char.

	iter = mapit_getallusers();
	for( sd = (TBL_PC*)mapit_first(iter); mapit_exists(iter); sd = (TBL_PC*)mapit_next(iter) )
	{
		if (!sd->state.pc_loaded) // Player data hasn't fully loaded
			continue;
		if(sd->bl.id == last_save_id && save_flag != 1) {
			save_flag = 1;
			continue;
		}

		if(save_flag != 1) //Not our turn to save yet.
			continue;

		//Save char.
		last_save_id = sd->bl.id;
		save_flag = 2;
		if (pc_isvip(sd)) // Check if we're still VIP
			chrif_req_login_operation(1, sd->status.name, CHRIF_OP_LOGIN_VIP, 0, 1, 0);
		chrif_save(sd, CSAVE_INVENTORY|CSAVE_CART);
		break;
	}
	mapit_free(iter);

	interval = autosave_interval/(map_usercount()+1);
	if(interval < minsave_interval)
		interval = minsave_interval;
	add_timer(gettick()+interval,pc_autosave,0,0);

	return 0;
}

static int pc_daynight_timer_sub(struct map_session_data *sd,va_list ap)
{
	if (sd->state.night != night_flag && map_getmapflag(sd->bl.m, MF_NIGHTENABLED))
	{	//Night/day state does not match.
		clif_status_load(&sd->bl, EFST_SKE, night_flag); //New night effect by dynamix [Skotlex]
		sd->state.night = night_flag;
		return 1;
	}
	return 0;
}
/*================================================
 * timer to do the day [Yor]
 * data: 0 = called by timer, 1 = gmcommand/script
 *------------------------------------------------*/
TIMER_FUNC(map_day_timer){
	char tmp_soutput[1024];

	if (data == 0 && battle_config.day_duration <= 0)	// if we want a day
		return 0;

	if (!night_flag)
		return 0; //Already day.

	night_flag = 0; // 0=day, 1=night [Yor]
	map_foreachpc(pc_daynight_timer_sub);
	strcpy(tmp_soutput, (data == 0) ? msg_txt(NULL,502) : msg_txt(NULL,60)); // The day has arrived!
	intif_broadcast(tmp_soutput, strlen(tmp_soutput) + 1, BC_DEFAULT);
	return 0;
}

/*================================================
 * timer to do the night [Yor]
 * data: 0 = called by timer, 1 = gmcommand/script
 *------------------------------------------------*/
TIMER_FUNC(map_night_timer){
	char tmp_soutput[1024];

	if (data == 0 && battle_config.night_duration <= 0)	// if we want a night
		return 0;

	if (night_flag)
		return 0; //Already nigth.

	night_flag = 1; // 0=day, 1=night [Yor]
	map_foreachpc(pc_daynight_timer_sub);
	strcpy(tmp_soutput, (data == 0) ? msg_txt(NULL,503) : msg_txt(NULL,59)); // The night has fallen...
	intif_broadcast(tmp_soutput, strlen(tmp_soutput) + 1, BC_DEFAULT);
	return 0;
}

/**
* Attempt to stand up a player
* @param sd
* @param force Ignore the check, ask player to stand up. Used in some cases like pc_damage(), pc_revive(), etc
* @return True if success, Fals if failed
*/
bool pc_setstand(struct map_session_data *sd, bool force){
	nullpo_ret(sd);

	// Cannot stand yet
	// TODO: Move to SCS_NOSTAND [Cydh]
	if (!force && (sd->sc.data[SC_SITDOWN_FORCE] || sd->sc.data[SC_BANANA_BOMB_SITDOWN]))
		return false;

	status_change_end(&sd->bl, SC_TENSIONRELAX, INVALID_TIMER);
	clif_status_load(&sd->bl,EFST_SIT,0);
	clif_standing(&sd->bl); //Inform area PC is standing
	//Reset sitting tick.
	sd->ssregen.tick.hp = sd->ssregen.tick.sp = 0;
	if( pc_isdead( sd ) ){
		sd->state.dead_sit = sd->vd.dead_sit = 0;
		clif_party_dead( sd );
	}else{
		sd->state.dead_sit = sd->vd.dead_sit = 0;
	}
	return true;
}

/**
 * Calculate Overheat value
 * @param sd: Player data
 * @param heat: Amount of Heat to adjust
 **/
void pc_overheat(struct map_session_data *sd, int16 heat) {
	struct status_change_entry *sce = NULL;
	int16 limit[] = { 150, 200, 280, 360, 450 };
	uint16 skill_lv;

	nullpo_retv(sd);

	skill_lv = cap_value(pc_checkskill(sd, NC_MAINFRAME), 0, 4);
	if ((sce = sd->sc.data[SC_OVERHEAT_LIMITPOINT])) {
		sce->val1 += heat;
		sce->val1 = cap_value(sce->val1, 0, 1000);
		if (sd->sc.data[SC_OVERHEAT])
			status_change_end(&sd->bl, SC_OVERHEAT, INVALID_TIMER);
		if (sce->val1 > limit[skill_lv])
			sc_start(&sd->bl, &sd->bl, SC_OVERHEAT, 100, sce->val1, 1000);
	} else if (heat > 0)
		sc_start(&sd->bl, &sd->bl, SC_OVERHEAT_LIMITPOINT, 100, heat, 1000);
}

/**
 * Check if player is autolooting given itemID.
 */
bool pc_isautolooting(struct map_session_data *sd, unsigned short nameid)
{
	uint8 i = 0;

	if (sd->state.autoloottype && sd->state.autoloottype&(1<<itemdb_type(nameid)))
		return true;

	if (!sd->state.autolooting)
		return false;

	if (sd->state.autolooting)
		ARR_FIND(0, AUTOLOOTITEM_SIZE, i, sd->state.autolootid[i] == nameid);

	return (i != AUTOLOOTITEM_SIZE);
}

/**
 * Checks if player can use @/#command
 * @param sd Player map session data
 * @param command Command name without @/# and params
 * @param type is it atcommand or charcommand
 */
bool pc_can_use_command(struct map_session_data *sd, const char *command, AtCommandType type)
{
	return pc_group_can_use_command(pc_get_group_id(sd), command, type);
}

/**
 * Checks if commands used by a player should be logged
 * according to their group setting.
 * @param sd Player map session data
 */
bool pc_should_log_commands(struct map_session_data *sd)
{
	return pc_group_should_log_commands(pc_get_group_id(sd));
}

/**
 * Spirit Charm expiration timer.
 * @see TimerFunc
 */
static TIMER_FUNC(pc_spiritcharm_timer){
	struct map_session_data *sd;
	int i;

	if ((sd = (struct map_session_data *)map_id2sd(id)) == NULL || sd->bl.type != BL_PC)
		return 1;

	if (sd->spiritcharm <= 0) {
		ShowError("pc_spiritcharm_timer: %d spiritcharm's available. (aid=%d cid=%d tid=%d)\n", sd->spiritcharm, sd->status.account_id, sd->status.char_id, tid);
		sd->spiritcharm = 0;
		sd->spiritcharm_type = CHARM_TYPE_NONE;
		return 0;
	}

	ARR_FIND(0, sd->spiritcharm, i, sd->spiritcharm_timer[i] == tid);

	if (i == sd->spiritcharm) {
		ShowError("pc_spiritcharm_timer: timer not found (aid=%d cid=%d tid=%d)\n", sd->status.account_id, sd->status.char_id, tid);
		return 0;
	}

	sd->spiritcharm--;

	if (i != sd->spiritcharm)
		memmove(sd->spiritcharm_timer + i, sd->spiritcharm_timer + i + 1, (sd->spiritcharm - i) * sizeof(int));

	sd->spiritcharm_timer[sd->spiritcharm] = INVALID_TIMER;

	if (sd->spiritcharm <= 0)
		sd->spiritcharm_type = CHARM_TYPE_NONE;

	clif_spiritcharm(sd);

	return 0;
}

/**
 * Adds a spirit charm.
 * @param sd: Target character
 * @param interval: Duration
 * @param max: Maximum amount of charms to add
 * @param type: Charm type (@see spirit_charm_types)
 */
void pc_addspiritcharm(struct map_session_data *sd, int interval, int max, int type)
{
	int tid, i;

	nullpo_retv(sd);

	if (sd->spiritcharm_type != CHARM_TYPE_NONE && type != sd->spiritcharm_type)
		pc_delspiritcharm(sd, sd->spiritcharm, sd->spiritcharm_type);

	if (max > MAX_SPIRITCHARM)
		max = MAX_SPIRITCHARM;

	if (sd->spiritcharm < 0)
		sd->spiritcharm = 0;

	if (sd->spiritcharm && sd->spiritcharm >= max) {
		if (sd->spiritcharm_timer[0] != INVALID_TIMER)
			delete_timer(sd->spiritcharm_timer[0], pc_spiritcharm_timer);
		sd->spiritcharm--;
		if (sd->spiritcharm != 0)
			memmove(sd->spiritcharm_timer + 0, sd->spiritcharm_timer + 1, (sd->spiritcharm) * sizeof(int));
		sd->spiritcharm_timer[sd->spiritcharm] = INVALID_TIMER;
	}

	tid = add_timer(gettick() + interval, pc_spiritcharm_timer, sd->bl.id, 0);
	ARR_FIND(0, sd->spiritcharm, i, sd->spiritcharm_timer[i] == INVALID_TIMER || DIFF_TICK(get_timer(tid)->tick, get_timer(sd->spiritcharm_timer[i])->tick) < 0);

	if (i != sd->spiritcharm)
		memmove(sd->spiritcharm_timer + i + 1, sd->spiritcharm_timer + i, (sd->spiritcharm - i) * sizeof(int));

	sd->spiritcharm_timer[i] = tid;
	sd->spiritcharm++;
	sd->spiritcharm_type = type;

	clif_spiritcharm(sd);
}

/**
 * Removes one or more spirit charms.
 * @param sd: The target character
 * @param count: Amount of charms to remove
 * @param type: Type of charm to remove
 */
void pc_delspiritcharm(struct map_session_data *sd, int count, int type)
{
	int i;

	nullpo_retv(sd);

	if (sd->spiritcharm_type != type)
		return;

	if (sd->spiritcharm <= 0) {
		sd->spiritcharm = 0;
		return;
	}

	if (count <= 0)
		return;

	if (count > sd->spiritcharm)
		count = sd->spiritcharm;

	sd->spiritcharm -= count;

	if (count > MAX_SPIRITCHARM)
		count = MAX_SPIRITCHARM;

	for (i = 0; i < count; i++) {
		if (sd->spiritcharm_timer[i] != INVALID_TIMER) {
			delete_timer(sd->spiritcharm_timer[i], pc_spiritcharm_timer);
			sd->spiritcharm_timer[i] = INVALID_TIMER;
		}
	}

	for (i = count; i < MAX_SPIRITCHARM; i++) {
		sd->spiritcharm_timer[i - count] = sd->spiritcharm_timer[i];
		sd->spiritcharm_timer[i] = INVALID_TIMER;
	}

	if (sd->spiritcharm <= 0)
		sd->spiritcharm_type = CHARM_TYPE_NONE;

	clif_spiritcharm(sd);
}

#if defined(RENEWAL_DROP) || defined(RENEWAL_EXP)
/**
 * Renewal EXP/Item Drop rate modifier based on level penalty
 * @param level_diff: Monster and Player level difference
 * @param mob_class: Monster class
 * @param mode: Monster mode
 * @param type: 1 - EXP, 2 - Item Drop
 * @return Penalty rate
 */
int pc_level_penalty_mod(int level_diff, uint32 mob_class, enum e_mode mode, int type)
{
	int rate = 100;

	if (type == 2 && (mode&MD_FIXED_ITEMDROP))
		return rate;

	if (level_diff < 0)
		level_diff = MAX_LEVEL + (~level_diff + 1);

	if ((rate = level_penalty[type][mob_class][level_diff]) > 0) // Monster class found, return rate
		return rate;

	return 100; // Penalty not found, return default
}
#endif

int pc_split_str(char *str,char **val,int num)
{
	int i;

	for (i=0; i<num && str; i++){
		val[i] = str;
		str = strchr(str,',');
		if (str && i<num-1) //Do not remove a trailing comma.
			*str++=0;
	}
	return i;
}

int pc_split_atoi(char* str, int* val, char sep, int max)
{
	int i,j;
	for (i=0; i<max; i++) {
		if (!str) break;
		val[i] = atoi(str);
		str = strchr(str,sep);
		if (str)
			*str++=0;
	}
	//Zero up the remaining.
	for(j=i; j < max; j++)
		val[j] = 0;
	return i;
}

int pc_split_atoui(char* str, unsigned int* val, char sep, int max)
{
	static int warning=0;
	int i,j;
	for (i=0; i<max; i++) {
		double f;
		if (!str) break;
		f = atof(str);
		if (f < 0)
			val[i] = 0;
		else if (f > UINT_MAX) {
			val[i] = UINT_MAX;
			if (!warning) {
				warning = 1;
				ShowWarning("pc_readdb (exp.txt): Required exp per level is capped to %u\n", UINT_MAX);
			}
		} else
			val[i] = (unsigned int)f;
		str = strchr(str,sep);
		if (str)
			*str++=0;
	}
	//Zero up the remaining.
	for(j=i; j < max; j++)
		val[j] = 0;
	return i;
}

/*==========================================
 * sub DB reading.
 * Function used to read skill_tree.txt
 *------------------------------------------*/
static bool pc_readdb_skilltree(char* fields[], int columns, int current)
{
	uint32 baselv, joblv, baselv_max, joblv_max;
	uint16 skill_id, skill_lv, skill_lv_max;
	int idx, class_;
	unsigned int i, offset, skill_idx;

	class_  = atoi(fields[0]);
	skill_id = (uint16)atoi(fields[1]);
	skill_lv = (uint16)atoi(fields[2]);

	if (columns == 5 + MAX_PC_SKILL_REQUIRE * 2) { // Base/Job level requirement extra columns
		baselv = (uint32)atoi(fields[3]);
		joblv = (uint32)atoi(fields[4]);
		offset = 5;
	}
	else if (columns == 3 + MAX_PC_SKILL_REQUIRE * 2) {
		baselv = joblv = 0;
		offset = 3;
	}
	else {
		ShowWarning("pc_readdb_skilltree: Invalid number of colums in skill %hu of job %d's tree.\n", skill_id, class_);
		return false;
	}

	if(!pcdb_checkid(class_))
	{
		ShowWarning("pc_readdb_skilltree: Invalid job class %d specified.\n", class_);
		return false;
	}
	idx = pc_class2idx(class_);

	if (!skill_get_index(skill_id)) {
		ShowWarning("pc_readdb_skilltree: Unable to load skill %hu into job %d's tree.", skill_id, class_);
		return false;
	}
	if (skill_lv > (skill_lv_max = skill_get_max(skill_id))) {
		ShowWarning("pc_readdb_skilltree: Skill %hu's level %hu exceeds job %d's max level %hu. Capping skill level.\n", skill_id, skill_lv, class_, skill_lv_max);
		skill_lv = skill_lv_max;
	}
	if (baselv > (baselv_max = pc_class_maxbaselv(class_))) {
		ShowWarning("pc_readdb_skilltree: Skill %hu's base level requirement %d exceeds job %d's max base level %d. Capping skill base level.\n", skill_id, baselv, class_, baselv_max);
		baselv = baselv_max;
	}
	if (joblv > (joblv_max = pc_class_maxjoblv(class_))) {
		ShowWarning("pc_readdb_skilltree: Skill %hu's job level requirement %d exceeds job %d's max job level %d. Capping skill job level.\n", skill_id, joblv, class_, joblv_max);
		joblv = joblv_max;
	}

	//This is to avoid adding two lines for the same skill. [Skotlex]
	ARR_FIND( 0, MAX_SKILL_TREE, skill_idx, skill_tree[idx][skill_idx].skill_id == 0 || skill_tree[idx][skill_idx].skill_id == skill_id );
	if( skill_idx == MAX_SKILL_TREE )
	{
		ShowWarning("pc_readdb_skilltree: Unable to load skill %hu into job %d's tree. Maximum number of skills per job has been reached.\n", skill_id, class_);
		return false;
	}
	else if(skill_tree[idx][skill_idx].skill_id)
	{
		ShowNotice("pc_readdb_skilltree: Overwriting skill %hu for job %d.\n", skill_id, class_);
	}

	skill_tree[idx][skill_idx].skill_id = skill_id;
	skill_tree[idx][skill_idx].skill_lv = skill_lv;
	skill_tree[idx][skill_idx].baselv	= baselv;
	skill_tree[idx][skill_idx].joblv	= joblv;

	for(i = 0; i < MAX_PC_SKILL_REQUIRE; i++)
	{
		skill_id = (uint16)atoi(fields[i * 2 + offset]);
		skill_lv = (uint16)atoi(fields[i * 2 + offset + 1]);

		if (skill_id == 0) {
			if (skill_tree[idx][skill_idx].need[i].skill_id > 0) { // Remove pre-requisite
				skill_tree[idx][skill_idx].need[i].skill_id = 0;
				skill_tree[idx][skill_idx].need[i].skill_lv = 0;
			}
			continue;
		}
		if (skill_id > MAX_SKILL_ID || !skill_get_index(skill_id)) {
			ShowWarning("pc_readdb_skilltree: Unable to load requirement skill %hu into job %d's tree.", skill_id, class_);
			return false;
		}
		if (skill_lv > (skill_lv_max = skill_get_max(skill_id))) {
			ShowWarning("pc_readdb_skilltree: Skill %hu's level %hu exceeds job %d's max level %hu. Capping skill level.\n", skill_id, skill_lv, class_, skill_lv_max);
			skill_lv = skill_lv_max;
		}

		skill_tree[idx][skill_idx].need[i].skill_id = skill_id;
		skill_tree[idx][skill_idx].need[i].skill_lv = skill_lv;
	}
	return true;
}
#if defined(RENEWAL_DROP) || defined(RENEWAL_EXP)
static bool pc_readdb_levelpenalty(char* fields[], int columns, int current)
{
	int type, class_, diff;

	type = atoi(fields[0]); //1=experience, 2=item drop
	class_ = atoi(fields[1]);
	diff = atoi(fields[2]);

	if( type != 1 && type != 2 ){
		ShowWarning("pc_readdb_levelpenalty: Invalid type %d specified.\n", type);
		return false;
	}

	if( !CHK_CLASS(class_) ){
		ShowWarning("pc_readdb_levelpenalty: Invalid class %d specified.\n", class_);
		return false;
	}

	diff = min(diff, MAX_LEVEL);

	if( diff < 0 )
		diff = min(MAX_LEVEL + ( ~(diff) + 1 ), MAX_LEVEL*2);

	level_penalty[type][class_][diff] = atoi(fields[3]);

	return true;
}
#endif

/** [Cydh]
* Calculates base hp of player. Reference: http://irowiki.org/wiki/Max_HP
* @param level Base level of player
* @param class_ Job ID @see enum e_job
* @return base_hp
*/
static unsigned int pc_calc_basehp(uint16 level, uint16 class_) {
	double base_hp;
	uint16 i, idx = pc_class2idx(class_);

	base_hp = 35 + level * (job_info[idx].hp_multiplicator/100.);
#ifndef RENEWAL
	if(level >= 10 && (class_ == JOB_NINJA || class_ == JOB_GUNSLINGER)) base_hp += 90;
#endif
	for (i = 2; i <= level; i++)
		base_hp += floor(((job_info[idx].hp_factor/100.) * i) + 0.5); //Don't have round()
	if (class_ == JOB_SUMMONER)
		base_hp += floor((base_hp / 2) + 0.5);
	return (unsigned int)base_hp;
}

/** [Playtester]
* Calculates base sp of player.
* @param level Base level of player
* @param class_ Job ID @see enum e_job
* @return base_sp
*/
static unsigned int pc_calc_basesp(uint16 level, uint16 class_) {
	double base_sp;
	uint16 idx = pc_class2idx(class_);

	base_sp = 10 + floor(level * (job_info[idx].sp_factor / 100.));

	switch (class_) {
		case JOB_NINJA:
			if (level >= 10)
				base_sp -= 22;
			else
				base_sp = 11 + 3*level;
			break;
		case JOB_GUNSLINGER:
			if (level > 10)
				base_sp -= 18;
			else
				base_sp = 9 + 3*level;
			break;
		case JOB_SUMMONER:
			base_sp -= floor(base_sp / 2);
			break;
	}

	return (unsigned int)base_sp;
}

//Reading job_db1.txt line, (class,weight,HPFactor,HPMultiplicator,SPFactor,aspd/lvl...)
static bool pc_readdb_job1(char* fields[], int columns, int current){
	int idx, class_;
	unsigned int i;

	class_ = atoi(fields[0]);

	if (!pcdb_checkid(class_)) {
		ShowWarning("status_readdb_job1: Invalid job class %d specified.\n", class_);
		return false;
	}
	idx = pc_class2idx(class_);

	job_info[idx].max_weight_base = atoi(fields[1]);
	job_info[idx].hp_factor  = atoi(fields[2]);
	job_info[idx].hp_multiplicator = atoi(fields[3]);
	job_info[idx].sp_factor  = atoi(fields[4]);

#ifdef RENEWAL_ASPD
	for(i = 0; i <= MAX_WEAPON_TYPE; i++)
#else
	for(i = 0; i < MAX_WEAPON_TYPE; i++)
#endif
	{
		job_info[idx].aspd_base[i] = atoi(fields[i+5]);
	}

	return true;
}

//Reading job_db2.txt line (class,JobLv1,JobLv2,JobLv3,...)
static bool pc_readdb_job2(char* fields[], int columns, int current)
{
	int idx, class_, i;

	class_ = atoi(fields[0]);

	if(!pcdb_checkid(class_))
	{
		ShowWarning("status_readdb_job2: Invalid job class %d specified.\n", class_);
		return false;
	}
	idx = pc_class2idx(class_);

	for(i = 1; i < columns; i++)
	{
		job_info[idx].job_bonus[i-1] = atoi(fields[i]);
	}
	return true;
}

//Reading job_exp.txt line
//Max Level,Class list,Type (0 - Base Exp; 1 - Job Exp),Exp/lvl...
static bool pc_readdb_job_exp(char* fields[], int columns, int current)
{
	int idx, i, type;
	int job_id,job_count,jobs[CLASS_COUNT];
	unsigned int ui, maxlvl;

	maxlvl = atoi(fields[0]);
	if(maxlvl > MAX_LEVEL || maxlvl<1){
		ShowError("pc_readdb_job_exp: Invalid maxlevel %d specified.\n", maxlvl);
		return false;
	}
	if((maxlvl+3) > columns){ //nb values = (maxlvl-startlvl)+1-index1stvalue
		ShowError("pc_readdb_job_exp: Number of columns %d defined is too low for max level %d.\n",columns,maxlvl);
		return false;
	}
	type = atoi(fields[2]);
	if(type < 0 || type > 1){
		ShowError("pc_readdb_job_exp: Invalid type %d specified.\n", type);
		return false;
	}
	job_count = pc_split_atoi(fields[1],jobs,':',CLASS_COUNT);
	if (job_count < 1)
		return false;
	job_id = jobs[0];
	if(!pcdb_checkid(job_id)){
		ShowError("pc_readdb_job_exp: Invalid job class %d specified.\n", job_id);
		return false;
	}
	idx = pc_class2idx(job_id);

	job_info[idx].max_level[type] = maxlvl;
	for(i=0; i<maxlvl; i++)
		job_info[idx].exp_table[type][i] = ((uint32) atoi(fields[3+i]));
	//Reverse check in case the array has a bunch of trailing zeros... [Skotlex]
	//The reasoning behind the -2 is this... if the max level is 5, then the array
	//should look like this:
	//0: x, 1: x, 2: x: 3: x 4: 0 <- last valid value is at 3.
	while ((ui = job_info[idx].max_level[type]) >= 2 && job_info[idx].exp_table[type][ui-2] <= 0)
		job_info[idx].max_level[type]--;
	if (job_info[idx].max_level[type] < maxlvl) {
		ShowWarning("pc_readdb_job_exp: Specified max %u for job %d, but that job's exp table only goes up to level %u.\n", maxlvl, job_id, job_info[idx].max_level[type]);
		ShowInfo("Filling the missing values with the last exp entry.\n");
		//Fill the requested values with the last entry.
		ui = (job_info[idx].max_level[type] <= 2? 0: job_info[idx].max_level[type]-2);
		for (; ui+2 < maxlvl; ui++)
			job_info[idx].exp_table[type][ui] = job_info[idx].exp_table[type][ui-1];
		job_info[idx].max_level[type] = maxlvl;
	}
//	ShowInfo("%s - Class %d: %d\n", type?"Job":"Base", job_id, job_info[idx].max_level[type]);
	for (i = 1; i < job_count; i++) {
		job_id = jobs[i];
		if (!pcdb_checkid(job_id)) {
			ShowError("pc_readdb_job_exp: Invalid job ID %d.\n", job_id);
			continue;
		}
		idx = pc_class2idx(job_id);
		memcpy(job_info[idx].exp_table[type], job_info[pc_class2idx(jobs[0])].exp_table[type], sizeof(job_info[pc_class2idx(jobs[0])].exp_table[type]));
		job_info[idx].max_level[type] = maxlvl;
//		ShowInfo("%s - Class %d: %u\n", type?"Job":"Base", job_id, job_info[idx].max_level[type]);
	}
	return true;
}

/**
* #ifdef HP_SP_TABLES, reads 'job_basehpsp_db.txt to replace hp/sp results from formula
* startlvl,endlvl,class,type,values...
*/
#ifdef HP_SP_TABLES
static bool pc_readdb_job_basehpsp(char* fields[], int columns, int current)
{
	int i, startlvl, endlvl;
	int job_count,jobs[CLASS_COUNT];
	short type;

	startlvl = atoi(fields[0]);
	if(startlvl<1){
		ShowError("pc_readdb_job_basehpsp: Invalid start level %d specified.\n", startlvl);
		return false;
	}
	endlvl = atoi(fields[1]);
	if(endlvl<1 || endlvl<startlvl){
		ShowError("pc_readdb_job_basehpsp: Invalid end level %d specified.\n", endlvl);
		return false;
	}
	if((endlvl-startlvl+1+4) > columns){ //nb values = (maxlvl-startlvl)+1-index1stvalue
		ShowError("pc_readdb_job_basehpsp: Number of columns %d (needs %d) defined is too low for start level %d, max level %d.\n",columns,(endlvl-startlvl+1+4),startlvl,endlvl);
		return false;
	}
	type = atoi(fields[3]);
	if(type < 0 || type > 1){
		ShowError("pc_readdb_job_basehpsp: Invalid type %d specified.\n", type);
		return false;
	}

	job_count = pc_split_atoi(fields[2],jobs,':',CLASS_COUNT);
	if (job_count < 1)
		return false;

	for (i = 0; i < job_count; i++) {
		int idx, job_id = jobs[i], use_endlvl;
		if (!pcdb_checkid(job_id)) {
			ShowError("pc_readdb_job_basehpsp: Invalid job class %d specified.\n", job_id);
			return false;
		}
		idx = pc_class2idx(job_id);
		if (startlvl > job_info[idx].max_level[0]) {
			ShowError("pc_readdb_job_basehpsp: Invalid start level %d specified.\n", startlvl);
			return false;
		}
		//Just read until available max level for this job, don't use MAX_LEVEL!
		use_endlvl = endlvl;
		if (use_endlvl > job_info[idx].max_level[0])
			use_endlvl = job_info[idx].max_level[0];
		
		if(type == 0) {	//hp type
			uint16 j;
			for(j = 0; j < use_endlvl; j++) {
				if (atoi(fields[j+4])) {
					uint16 lvl_idx = startlvl-1+j;
					job_info[idx].base_hp[lvl_idx] = atoi(fields[j+4]);
					//Tells if this HP is lower than previous level (but not for 99->100)
					if (lvl_idx-1 >= 0 && lvl_idx != 99 && job_info[idx].base_hp[lvl_idx] < job_info[idx].base_hp[lvl_idx-1])
						ShowInfo("pc_readdb_job_basehpsp: HP value at entry %d col %d is lower than previous level (job=%d,lvl=%d,oldval=%d,val=%d).\n",
							current,j+4,job_id,lvl_idx+1,job_info[idx].base_hp[lvl_idx-1],job_info[idx].base_hp[lvl_idx]);
				}
			}
		}
		else { //sp type
			uint16 j;
			for(j = 0; j < use_endlvl; j++) {
				if (atoi(fields[j+4])) {
					uint16 lvl_idx = startlvl-1+j;
					job_info[idx].base_sp[lvl_idx] = atoi(fields[j+4]);
					//Tells if this SP is lower than previous level (but not for 99->100)
					if (lvl_idx-1 >= 0 && lvl_idx != 99 && job_info[idx].base_sp[lvl_idx] < job_info[idx].base_sp[lvl_idx-1])
						ShowInfo("pc_readdb_job_basehpsp: SP value at entry %d col %d is lower than previous level (job=%d,lvl=%d,oldval=%d,val=%d).\n",
							current,j+4,job_id,lvl_idx+1,job_info[idx].base_sp[lvl_idx-1],job_info[idx].base_sp[lvl_idx]);
				}
			}
		}
	}
	return true;
}
#endif

/** [Cydh]
* Reads 'job_param_db.txt' to check max. param each job and store them to job_info[].max_param.*
*/
static bool pc_readdb_job_param(char* fields[], int columns, int current)
{
	int idx, class_;
	uint16 str, agi, vit, int_, dex, luk;

	script_get_constant(trim(fields[0]),&class_);

	if ((idx = pc_class2idx(class_)) < 0) {
		ShowError("pc_readdb_job_param: Invalid job '%s'. Skipping!",fields[0]);
		return false;
	}
	str = cap_value(atoi(fields[1]),10,SHRT_MAX);
	agi = atoi(fields[2]) ? cap_value(atoi(fields[2]),10,SHRT_MAX) : str;
	vit = atoi(fields[3]) ? cap_value(atoi(fields[3]),10,SHRT_MAX) : str;
	int_ = atoi(fields[4]) ? cap_value(atoi(fields[4]),10,SHRT_MAX) : str;
	dex = atoi(fields[5]) ? cap_value(atoi(fields[5]),10,SHRT_MAX) : str;
	luk = atoi(fields[6]) ? cap_value(atoi(fields[6]),10,SHRT_MAX) : str;

	job_info[idx].max_param.str = str;
	job_info[idx].max_param.agi = agi;
	job_info[idx].max_param.vit = vit;
	job_info[idx].max_param.int_ = int_;
	job_info[idx].max_param.dex = dex;
	job_info[idx].max_param.luk = luk;
	
	return true;
}

/**
 * Read job_noenter_map.txt
 **/
static bool pc_readdb_job_noenter_map(char *str[], int columns, int current) {
	int idx, class_ = -1;

	if (ISDIGIT(str[0][0])) {
		class_ = atoi(str[0]);
	} else {
		if (!script_get_constant(str[0], &class_)) {
			ShowError("pc_readdb_job_noenter_map: Invalid job %s specified.\n", str[0]);
			return false;
		}
	}

	if (!pcdb_checkid(class_) || (idx = pc_class2idx(class_)) < 0) {
		ShowError("pc_readdb_job_noenter_map: Invalid job %d specified.\n", class_);
		return false;
	}

	job_info[idx].noenter_map.zone = atoi(str[1]);
	job_info[idx].noenter_map.group_lv = atoi(str[2]);
	return true;
}

static int pc_read_statsdb(const char *basedir, int last_s, bool silent){
	int i=1;
	char line[24000]; //FIXME this seem too big
	FILE *fp;
	
	sprintf(line, "%s/statpoint.txt", basedir);
	fp=fopen(line,"r");
	if(fp == NULL){
		if(silent==0) ShowWarning("Can't read '" CL_WHITE "%s" CL_RESET "'... Generating DB.\n",line);
		return max(last_s,i);
	} else {
		int entries=0;
		while(fgets(line, sizeof(line), fp))
		{
			int stat;
			trim(line);
			if(line[0] == '\0' || (line[0]=='/' && line[1]=='/'))
				continue;
			if ((stat=strtoul(line,NULL,10))<0)
				stat=0;
			if (i > MAX_LEVEL)
				break;
			statp[i]=stat;
			i++;
			entries++;
		}
		fclose(fp);
		ShowStatus("Done reading '" CL_WHITE "%d" CL_RESET "' entries in '" CL_WHITE "%s/%s" CL_RESET "'.\n", entries, basedir,"statpoint.txt");
	}
	return max(last_s,i);
}

/*==========================================
 * pc DB reading.
 * job_exp.txt		- required experience values
 * skill_tree.txt	- skill tree for every class
 * attr_fix.txt		- elemental adjustment table
 * job_db1.txt		- job,weight,hp_factor,hp_multiplicator,sp_factor,aspds/lvl
 * job_db2.txt		- job,stats bonuses/lvl
 * job_maxhpsp_db.txt	- strtlvl,maxlvl,job,type,values/lvl (values=hp|sp)
 *------------------------------------------*/
void pc_readdb(void) {
	int i, k, s = 1;
	const char* dbsubpath[] = {
		"",
		"/" DBIMPORT,
		//add other path here
	};
		
	//reset
	memset(job_info,0,sizeof(job_info)); // job_info table

#if defined(RENEWAL_DROP) || defined(RENEWAL_EXP)
	sv_readdb(db_path, DBPATH "level_penalty.txt", ',', 4, 4, -1, &pc_readdb_levelpenalty, 0);
	sv_readdb(db_path, DBIMPORT"/level_penalty.txt", ',', 4, 4, -1, &pc_readdb_levelpenalty, 1);
	for( k=1; k < 3; k++ ){ // fill in the blanks
		int j;
		for( j = 0; j < CLASS_ALL; j++ ){
			int tmp = 0;
			for( i = 0; i < MAX_LEVEL*2; i++ ){
				if( i == MAX_LEVEL+1 )
					tmp = level_penalty[k][j][0];// reset
				if( level_penalty[k][j][i] > 0 )
					tmp = level_penalty[k][j][i];
				else
					level_penalty[k][j][i] = tmp;
			}
		}
	}
#endif

	 // reset then read statspoint
	memset(statp,0,sizeof(statp));
	for(i=0; i<ARRAYLENGTH(dbsubpath); i++){
		uint8 n1 = (uint8)(strlen(db_path)+strlen(dbsubpath[i])+1);
		uint8 n2 = (uint8)(strlen(db_path)+strlen(DBPATH)+strlen(dbsubpath[i])+1);
		char* dbsubpath1 = (char*)aMalloc(n1+1);
		char* dbsubpath2 = (char*)aMalloc(n2+1);

		if(i==0) {
			safesnprintf(dbsubpath1,n1,"%s%s",db_path,dbsubpath[i]);
			safesnprintf(dbsubpath2,n2,"%s/%s%s",db_path,DBPATH,dbsubpath[i]);
		}
		else {
			safesnprintf(dbsubpath1,n1,"%s%s",db_path,dbsubpath[i]);
			safesnprintf(dbsubpath2,n1,"%s%s",db_path,dbsubpath[i]);
		}

		s = pc_read_statsdb(dbsubpath2,s,i > 0);
		if (i == 0)
#ifdef RENEWAL_ASPD
			sv_readdb(dbsubpath1, DBPATH "job_db1.txt",',',6+MAX_WEAPON_TYPE,6+MAX_WEAPON_TYPE,CLASS_COUNT,&pc_readdb_job1, false);
#else
			sv_readdb(dbsubpath1, DBPATH "job_db1.txt",',',5+MAX_WEAPON_TYPE,5+MAX_WEAPON_TYPE,CLASS_COUNT,&pc_readdb_job1, false);
#endif
		else
			sv_readdb(dbsubpath1, "job_db1.txt",',',5+MAX_WEAPON_TYPE,6+MAX_WEAPON_TYPE,CLASS_COUNT,&pc_readdb_job1, true);
		sv_readdb(dbsubpath1, "job_db2.txt",',',1,1+MAX_LEVEL,CLASS_COUNT,&pc_readdb_job2, i > 0);
		sv_readdb(dbsubpath2, "job_exp.txt",',',4,1000+3,CLASS_COUNT*2,&pc_readdb_job_exp, i > 0); //support till 1000lvl
#ifdef HP_SP_TABLES
		sv_readdb(dbsubpath2, "job_basehpsp_db.txt", ',', 4, 4+500, CLASS_COUNT*2, &pc_readdb_job_basehpsp, i > 0); //Make it support until lvl 500!
#endif
		sv_readdb(dbsubpath2, "job_param_db.txt", ',', 2, PARAM_MAX+1, CLASS_COUNT, &pc_readdb_job_param, i > 0);
		sv_readdb(dbsubpath2, "job_noenter_map.txt", ',', 3, 3, CLASS_COUNT, &pc_readdb_job_noenter_map, i > 0);
		aFree(dbsubpath1);
		aFree(dbsubpath2);
	}

	// Reset and read skilltree - needs to be read after pc_readdb_job_exp to get max base and job levels
	memset(skill_tree, 0, sizeof(skill_tree));
	sv_readdb(db_path, DBPATH"skill_tree.txt", ',', 3 + MAX_PC_SKILL_REQUIRE * 2, 5 + MAX_PC_SKILL_REQUIRE * 2, -1, &pc_readdb_skilltree, 0);
	sv_readdb(db_path, DBIMPORT"/skill_tree.txt", ',', 3 + MAX_PC_SKILL_REQUIRE * 2, 5 + MAX_PC_SKILL_REQUIRE * 2, -1, &pc_readdb_skilltree, 1);

	// generate the remaining parts of the db if necessary
	k = battle_config.use_statpoint_table; //save setting
	battle_config.use_statpoint_table = 0; //temporarily disable to force pc_gets_status_point use default values
	statp[0] = 45; // seed value
	for (; s <= MAX_LEVEL; s++)
		statp[s] = statp[s-1] + pc_gets_status_point(s-1);
	battle_config.use_statpoint_table = k; //restore setting
	
	//Checking if all class have their data
	for (i = 0; i < JOB_MAX; i++) {
		int idx;
		uint16 j;
		if (!pcdb_checkid(i))
			continue;
		if (i == JOB_WEDDING || i == JOB_XMAS || i == JOB_SUMMER || i == JOB_HANBOK || i == JOB_OKTOBERFEST || i == JOB_SUMMER2)
			continue; //Classes that do not need exp tables.
		idx = pc_class2idx(i);
		if (!job_info[idx].max_level[0])
			ShowWarning("Class %s (%d) does not have a base exp table.\n", job_name(i), i);
		if (!job_info[idx].max_level[1])
			ShowWarning("Class %s (%d) does not have a job exp table.\n", job_name(i), i);
		
		//Init and checking the empty value of Base HP/SP [Cydh]
		for (j = 0; j < (job_info[idx].max_level[0] ? job_info[idx].max_level[0] : MAX_LEVEL); j++) {
			if (job_info[idx].base_hp[j] == 0)
				job_info[idx].base_hp[j] = pc_calc_basehp(j+1,i);
			if (job_info[idx].base_sp[j] == 0)
				job_info[idx].base_sp[j] = pc_calc_basesp(j+1,i);
		}
	}
}

// Read MOTD on startup. [Valaris]
int pc_read_motd(void)
{
	FILE* fp;
	// clear old MOTD
	memset(motd_text, 0, sizeof(motd_text));

	// read current MOTD
	if( ( fp = fopen(motd_txt, "r") ) != NULL )
	{
		unsigned int entries = 0;
		char buf[CHAT_SIZE_MAX];

		while( entries < MOTD_LINE_SIZE && fgets(buf, CHAT_SIZE_MAX, fp) )
		{
			unsigned int lines = 0;
			size_t len;
			lines++;
			if( buf[0] == '/' && buf[1] == '/' )
				continue;
			len = strlen(buf);
			while( len && ( buf[len-1] == '\r' || buf[len-1] == '\n' ) ) // strip trailing EOL characters
				len--;
			if( len ) {
				char * ptr;
				buf[len] = 0;
				if( ( ptr = strstr(buf, " :") ) != NULL && ptr-buf >= NAME_LENGTH ) // crashes newer clients
					ShowWarning("Found sequence '" CL_WHITE " :" CL_RESET "' on line '" CL_WHITE "%u" CL_RESET "' in '" CL_WHITE "%s" CL_RESET "'. This can cause newer clients to crash.\n", lines, motd_txt);
			}
			else {// empty line
				buf[0] = ' ';
				buf[1] = 0;
			}
			safestrncpy(motd_text[entries], buf, CHAT_SIZE_MAX);
			entries++;
		}
		fclose(fp);
		ShowStatus("Done reading '" CL_WHITE "%u" CL_RESET "' entries in '" CL_WHITE "%s" CL_RESET "'.\n", entries, motd_txt);
	}
	else
		ShowWarning("File '" CL_WHITE "%s" CL_RESET "' not found.\n", motd_txt);

	return 0;
}

void pc_itemcd_do(struct map_session_data *sd, bool load) {
	int i,cursor = 0;
	struct item_cd* cd = NULL;

	if( load ) {
		if( !(cd = (struct item_cd*)idb_get(itemcd_db, sd->status.char_id)) ) {
			// no item cooldown is associated with this character
			return;
		}
		for(i = 0; i < MAX_ITEMDELAYS; i++) {
			if( cd->nameid[i] && DIFF_TICK(gettick(),cd->tick[i]) < 0 ) {
				sd->item_delay[cursor].tick = cd->tick[i];
				sd->item_delay[cursor].nameid = cd->nameid[i];
				cursor++;
			}
		}
		idb_remove(itemcd_db,sd->status.char_id);
	} else {
		if( !(cd = (struct item_cd*)idb_get(itemcd_db,sd->status.char_id)) ) {
			// create a new skill cooldown object for map storage
			CREATE( cd, struct item_cd, 1 );
			idb_put( itemcd_db, sd->status.char_id, cd );
		}
		for(i = 0; i < MAX_ITEMDELAYS; i++) {
			if( sd->item_delay[i].nameid && DIFF_TICK(gettick(),sd->item_delay[i].tick) < 0 ) {
				cd->tick[cursor] = sd->item_delay[i].tick;
				cd->nameid[cursor] = sd->item_delay[i].nameid;
				cursor++;
			}
		}
	}
	return;
}

/**
 * Add item delay to player's item delay data
 * @param sd Player
 * @param id Item data
 * @param tick Current tick
 * @param n Item index in inventory
 * @return 0: No delay, can consume item.
 *         1: Has delay, cancel consumption.
 **/
uint8 pc_itemcd_add(struct map_session_data *sd, struct item_data *id, t_tick tick, unsigned short n) {
	int i;
	ARR_FIND(0, MAX_ITEMDELAYS, i, sd->item_delay[i].nameid == id->nameid );
	if( i == MAX_ITEMDELAYS ) /* item not found. try first empty now */
		ARR_FIND(0, MAX_ITEMDELAYS, i, !sd->item_delay[i].nameid );
	if( i < MAX_ITEMDELAYS ) {
		if( sd->item_delay[i].nameid ) {// found
			if( DIFF_TICK(sd->item_delay[i].tick, tick) > 0 ) {
				t_tick e_tick = DIFF_TICK(sd->item_delay[i].tick, tick)/1000;
				char e_msg[CHAT_SIZE_MAX];
				if( e_tick > 99 )
					sprintf(e_msg,msg_txt(sd,379), // Item Failed. [%s] is cooling down. Wait %.1f minutes.
									itemdb_jname(sd->item_delay[i].nameid), (double)e_tick / 60);
				else
					sprintf(e_msg,msg_txt(sd,380), // Item Failed. [%s] is cooling down. Wait %d seconds.
									itemdb_jname(sd->item_delay[i].nameid), e_tick+1);
				clif_messagecolor(&sd->bl,color_table[COLOR_YELLOW],e_msg,false,SELF);
				return 1; // Delay has not expired yet
			}
		} else {// not yet used item (all slots are initially empty)
			sd->item_delay[i].nameid = id->nameid;
		}
		if( !(id->nameid == ITEMID_REINS_OF_MOUNT && sd->sc.option&(OPTION_WUGRIDER|OPTION_RIDING|OPTION_DRAGON|OPTION_MADOGEAR)) )
			sd->item_delay[i].tick = tick + sd->inventory_data[n]->delay;
	} else {// should not happen
		ShowError("pc_itemcd_add: Exceeded item delay array capacity! (nameid=%hu, char_id=%d)\n", id->nameid, sd->status.char_id);
	}
	//clean up used delays so we can give room for more
	for(i = 0; i < MAX_ITEMDELAYS; i++) {
		if( DIFF_TICK(sd->item_delay[i].tick, tick) <= 0 ) {
			sd->item_delay[i].tick = 0;
			sd->item_delay[i].nameid = 0;
		}
	}
	return 0;
}

/**
 * Check if player has delay to reuse item
 * @param sd Player
 * @param id Item data
 * @param tick Current tick
 * @param n Item index in inventory
 * @return 0: No delay, can consume item.
 *         1: Has delay, cancel consumption.
 **/
uint8 pc_itemcd_check(struct map_session_data *sd, struct item_data *id, t_tick tick, unsigned short n) {
	struct status_change *sc = NULL;

	nullpo_retr(0, sd);
	nullpo_retr(0, id);

	// Do normal delay assignment
	if (id->delay_sc <= SC_NONE || id->delay_sc >= SC_MAX || !(sc = &sd->sc))
		return pc_itemcd_add(sd, id, tick, n);

	// Send reply of delay remains
	if (sc->data[id->delay_sc]) {
		const struct TimerData *timer = get_timer(sc->data[id->delay_sc]->timer);
		clif_msg_value(sd, ITEM_REUSE_LIMIT, (int)(timer ? DIFF_TICK(timer->tick, tick) / 1000 : 99));
		return 1;
	}

	sc_start(&sd->bl, &sd->bl, (sc_type)id->delay_sc, 100, id->nameid, id->delay);
	return 0;
}

/**
* Clear the dmglog data from player
* @param sd
* @param md
**/
static void pc_clear_log_damage_sub(uint32 char_id, struct mob_data *md)
{
	uint8 i;
	ARR_FIND(0,DAMAGELOG_SIZE,i,md->dmglog[i].id == char_id);
	if (i < DAMAGELOG_SIZE) {
		md->dmglog[i].id = 0;
		md->dmglog[i].dmg = 0;
		md->dmglog[i].flag = 0;
	}
}

/**
* Add log to player's dmglog
* @param sd
* @param id Monster's GID
**/
void pc_damage_log_add(struct map_session_data *sd, int id)
{
	uint8 i = 0;

	if (!sd || !id)
		return;

	//Only store new data, don't need to renew the old one with same id
	ARR_FIND(0, DAMAGELOG_SIZE_PC, i, sd->dmglog[i] == id);
	if (i < DAMAGELOG_SIZE_PC)
		return;

	for (i = 0; i < DAMAGELOG_SIZE_PC; i++) {
		if (sd->dmglog[i] == 0) {
			sd->dmglog[i] = id;
			return;
		}
	}
}

/**
* Clear dmglog data from player
* @param sd
* @param id Monster's id
**/
void pc_damage_log_clear(struct map_session_data *sd, int id)
{
	uint8 i;
	struct mob_data *md = NULL;

	if (!sd)
		return;

	if (!id) {
		for (i = 0; i < DAMAGELOG_SIZE_PC; i++) {
			if( !sd->dmglog[i] )	//skip the empty value
				continue;

			if ((md = map_id2md(sd->dmglog[i])))
				pc_clear_log_damage_sub(sd->status.char_id,md);
			sd->dmglog[i] = 0;
		}
	}
	else {
		if ((md = map_id2md(id)))
			pc_clear_log_damage_sub(sd->status.char_id,md);

		ARR_FIND(0,DAMAGELOG_SIZE_PC,i,sd->dmglog[i] == id);	// find the id position
		if (i < DAMAGELOG_SIZE_PC)
			sd->dmglog[i] = 0;
	}
}

/**
 * Status change data arrived from char-server
 * @param sd: Player data
 */
void pc_scdata_received(struct map_session_data *sd) {
	pc_inventory_rentals(sd); // Needed here to remove rentals that have Status Changes after chrif_load_scdata has finished

	clif_weight_limit( sd );

	if( pc_has_permission( sd, PC_PERM_ATTENDANCE ) && pc_attendance_enabled() && !pc_attendance_rewarded_today( sd ) ){
		clif_ui_open( sd, OUT_UI_ATTENDANCE, pc_attendance_counter( sd ) );
	}

	sd->state.pc_loaded = true;

	if (sd->state.connect_new == 0 && sd->fd) { // Character already loaded map! Gotta trigger LoadEndAck manually.
		sd->state.connect_new = 1;
		clif_parse_LoadEndAck(sd->fd, sd);
	}

	if (pc_iscarton(sd)) {
		sd->cart_weight_max = 0; // Force a client refesh
		status_calc_cart_weight(sd, (e_status_calc_weight_opt)(CALCWT_ITEM|CALCWT_MAXBONUS|CALCWT_CARTSTATE));
	}
}

/**
 * Check player account expiration time and rental item expirations
 * @param sd: Player data
 */
void pc_check_expiration(struct map_session_data *sd) {
#ifndef ENABLE_SC_SAVING
	pc_inventory_rentals(sd); // Check here if Status Change saving is disabled
#endif

	if (sd->expiration_time != 0) { //Don't display if it's unlimited or unknow value
		time_t exp_time = sd->expiration_time;
		char tmpstr[1024];

		strftime(tmpstr,sizeof(tmpstr) - 1,msg_txt(sd,501),localtime(&exp_time)); // "Your account time limit is: %d-%m-%Y %H:%M:%S."
		clif_wis_message(sd,wisp_server_name,tmpstr,strlen(tmpstr) + 1,0);

		pc_expire_check(sd);
	}
}

TIMER_FUNC(pc_expiration_timer){
	struct map_session_data *sd = map_id2sd(id);

	if( !sd ) return 0;

	sd->expiration_tid = INVALID_TIMER;

	if( sd->fd )
		clif_authfail_fd(sd->fd,10);

	map_quit(sd);

	return 0;
}

TIMER_FUNC(pc_autotrade_timer){
	struct map_session_data *sd = map_id2sd(id);

	if (!sd)
		return 0;

	sd->autotrade_tid = INVALID_TIMER;

	if (sd->state.autotrade&2)
		vending_reopen(sd);
	if (sd->state.autotrade&4)
		buyingstore_reopen(sd);

	if (!sd->vender_id && !sd->buyer_id) {
		sd->state.autotrade = 0;
		map_quit(sd);
	}

	return 0;
}

/* this timer exists only when a character with a expire timer > 24h is online */
/* it loops thru online players once an hour to check whether a new < 24h is available */
TIMER_FUNC(pc_global_expiration_timer){
	struct s_mapiterator* iter;
	struct map_session_data* sd;

	iter = mapit_getallusers();

	for( sd = (TBL_PC*)mapit_first(iter); mapit_exists(iter); sd = (TBL_PC*)mapit_next(iter) )
		if( sd->expiration_time )
			pc_expire_check(sd);

	mapit_free(iter);

  return 0;
}

void pc_expire_check(struct map_session_data *sd) {  
	/* ongoing timer */
	if( sd->expiration_tid != INVALID_TIMER )
		return;

	/* not within the next 24h, enable the global check */
	if( sd->expiration_time > (time(NULL) + ((60 * 60) * 24)) ) {

		/* global check not running, enable */
		if( pc_expiration_tid == INVALID_TIMER ) /* Starts in 1h, repeats every hour */
			pc_expiration_tid = add_timer_interval(gettick() + ((1000 * 60) * 60), pc_global_expiration_timer, 0, 0, ((1000 * 60) * 60));

		return;
	}

	sd->expiration_tid = add_timer(gettick() + (unsigned int)(sd->expiration_time - time(NULL)) * 1000, pc_expiration_timer, sd->bl.id, 0);
}

/**
* Deposit some money to bank
* @param sd
* @param money Amount of money to deposit
**/
enum e_BANKING_DEPOSIT_ACK pc_bank_deposit(struct map_session_data *sd, int money) {
	unsigned int limit_check = money + sd->bank_vault;

	if( money <= 0 || limit_check > MAX_BANK_ZENY ) {
		return BDA_OVERFLOW;
	} else if ( money > sd->status.zeny ) {
		return BDA_NO_MONEY;
	}

	if( pc_payzeny(sd,money, LOG_TYPE_BANK, NULL) )
		return BDA_NO_MONEY;

	sd->bank_vault += money;
	pc_setreg2(sd, BANK_VAULT_VAR, sd->bank_vault);
	if( save_settings&CHARSAVE_BANK )
		chrif_save(sd, CSAVE_NORMAL);
	return BDA_SUCCESS;
}

/**
* Withdraw money from bank
* @param sd
* @param money Amount of money that will be withdrawn
**/
enum e_BANKING_WITHDRAW_ACK pc_bank_withdraw(struct map_session_data *sd, int money) {
	unsigned int limit_check = money + sd->status.zeny;
	
	if( money <= 0 ) {
		return BWA_UNKNOWN_ERROR;
	} else if ( money > sd->bank_vault ) {
		return BWA_NO_MONEY;
	} else if ( limit_check > MAX_ZENY ) {
		/* no official response for this scenario exists. */
		clif_messagecolor(&sd->bl,color_table[COLOR_RED],msg_txt(sd,1495),false,SELF); //You can't withdraw that much money
		return BWA_UNKNOWN_ERROR;
	}
	
	if( pc_getzeny(sd,money, LOG_TYPE_BANK, NULL) )
		return BWA_NO_MONEY;
	
	sd->bank_vault -= money;
	pc_setreg2(sd, BANK_VAULT_VAR, sd->bank_vault);
	if( save_settings&CHARSAVE_BANK )
		chrif_save(sd, CSAVE_NORMAL);
	return BWA_SUCCESS;
}

/**
* Clear Crimson Marker data from caster
* @param sd: Player
**/
void pc_crimson_marker_clear(struct map_session_data *sd) {
	uint8 i;

	if (!sd)
		return;

	for (i = 0; i < MAX_SKILL_CRIMSON_MARKER; i++) {
		struct block_list *bl = NULL;
		if (sd->c_marker[i] && (bl = map_id2bl(sd->c_marker[i])))
			status_change_end(bl,SC_C_MARKER,INVALID_TIMER);
		sd->c_marker[i] = 0;
	}
}

/**
* Show version to player
* @param sd: Player
**/
void pc_show_version(struct map_session_data *sd) {
	const char* svn = get_svn_revision();
	char buf[CHAT_SIZE_MAX];

	if( svn[0] != UNKNOWN_VERSION )
		sprintf(buf,msg_txt(sd,1295),"SVN: r",svn); //rAthena Version SVN: r%s
	else {
		const char* git = get_git_hash();
		if( git[0] != UNKNOWN_VERSION )
			sprintf(buf,msg_txt(sd,1295),"Git Hash: ",git); //rAthena Version Git Hash: %s
		else
			sprintf(buf,"%s",msg_txt(sd,1296)); //Cannot determine SVN/Git version.
	}
	clif_displaymessage(sd->fd,buf);
}

/**
 * Run bonus_script on player
 * @param sd
 * @author [Cydh]
 **/
void pc_bonus_script(struct map_session_data *sd) {
	t_tick now = gettick();
	struct linkdb_node *node = NULL, *next = NULL;

	if (!sd || !(node = sd->bonus_script.head))
		return;

	while (node) {
		struct s_bonus_script_entry *entry = NULL;
		next = node->next;

		if ((entry = (struct s_bonus_script_entry *)node->data)) {
			// Only start timer for new bonus_script
			if (entry->tid == INVALID_TIMER) {
				if (entry->icon != EFST_BLANK) // Gives status icon if exist
					clif_status_change(&sd->bl, entry->icon, 1, entry->tick, 1, 0, 0);

				entry->tick += now;
				entry->tid = add_timer(entry->tick, pc_bonus_script_timer, sd->bl.id, (intptr_t)entry);
			}

			if (entry->script)
				run_script(entry->script, 0, sd->bl.id, 0);
			else
				ShowError("pc_bonus_script: The script has been removed somewhere. \"%s\"\n", StringBuf_Value(entry->script_buf));
		}

		node = next;
	}
}

/**
 * Add bonus_script to player
 * @param sd Player
 * @param script_str Script string
 * @param dur Duration in ms
 * @param icon EFST
 * @param flag Flags @see enum e_bonus_script_flags
 * @param type 0 - None, 1 - Buff, 2 - Debuff
 * @return New created entry pointer or NULL if failed or NULL if duplicate fail
 * @author [Cydh]
 **/
struct s_bonus_script_entry *pc_bonus_script_add(struct map_session_data *sd, const char *script_str, t_tick dur, enum efst_types icon, uint16 flag, uint8 type) {
	struct script_code *script = NULL;
	struct linkdb_node *node = NULL;
	struct s_bonus_script_entry *entry = NULL;

	if (!sd)
		return NULL;
	
	if (!(script = parse_script(script_str, "bonus_script", 0, SCRIPT_IGNORE_EXTERNAL_BRACKETS))) {
		ShowError("pc_bonus_script_add: Failed to parse script '%s' (CID:%d).\n", script_str, sd->status.char_id);
		return NULL;
	}

	// Duplication checks
	if ((node = sd->bonus_script.head)) {
		while (node) {
			entry = (struct s_bonus_script_entry *)node->data;
			if (strcmpi(script_str, StringBuf_Value(entry->script_buf)) == 0) {
				t_tick newdur = gettick() + dur;
				if (flag&BSF_FORCE_REPLACE && entry->tick < newdur) { // Change duration
					sett_tickimer(entry->tid, newdur);
					script_free_code(script);
					return NULL;
				}
				else if (flag&BSF_FORCE_DUPLICATE) // Allow duplicate
					break;
				else { // No duplicate bonus
					script_free_code(script);
					return NULL;
				}
			}
			node = node->next;
		}
	}

	CREATE(entry, struct s_bonus_script_entry, 1);

	entry->script_buf = StringBuf_Malloc();
	StringBuf_AppendStr(entry->script_buf, script_str);
	entry->tid = INVALID_TIMER;
	entry->flag = flag;
	entry->icon = icon;
	entry->tick = dur; // Use duration first, on run change to expire time
	entry->type = type;
	entry->script = script;
	sd->bonus_script.count++;
	return entry;
}

/**
* Remove bonus_script data from player
* @param sd: Target player
* @param list: Bonus script entry from player
* @author [Cydh]
**/
void pc_bonus_script_free_entry(struct map_session_data *sd, struct s_bonus_script_entry *entry) {
	if (entry->tid != INVALID_TIMER)
		delete_timer(entry->tid, pc_bonus_script_timer);

	if (entry->script)
		script_free_code(entry->script);

	if (entry->script_buf)
		StringBuf_Free(entry->script_buf);

	if (sd) {
		if (entry->icon != EFST_BLANK)
			clif_status_load(&sd->bl, entry->icon, 0);
		if (sd->bonus_script.count > 0)
			sd->bonus_script.count--;
	}
	aFree(entry);
}

/**
 * Do final process if no entry left
 * @param sd
 **/
static void inline pc_bonus_script_check_final(struct map_session_data *sd) {
	if (sd->bonus_script.count == 0) {
		if (sd->bonus_script.head && sd->bonus_script.head->data)
			pc_bonus_script_free_entry(sd, (struct s_bonus_script_entry *)sd->bonus_script.head->data);
		linkdb_final(&sd->bonus_script.head);
	}
}

/**
* Timer for bonus_script
* @param tid
* @param tick
* @param id
* @param data
* @author [Cydh]
**/
TIMER_FUNC(pc_bonus_script_timer){
	struct map_session_data *sd;
	struct s_bonus_script_entry *entry = (struct s_bonus_script_entry *)data;

	sd = map_id2sd(id);
	if (!sd) {
		ShowError("pc_bonus_script_timer: Null pointer id: %d tid: %d\n", id, tid);
		return 0;
	}

	if (tid == INVALID_TIMER)
		return 0;

	if (!sd->bonus_script.head || entry == NULL) {
		ShowError("pc_bonus_script_timer: Invalid entry pointer %p!\n", entry);
		return 0;
	}

	linkdb_erase(&sd->bonus_script.head, (void *)((intptr_t)entry));
	pc_bonus_script_free_entry(sd, entry);
	pc_bonus_script_check_final(sd);
	status_calc_pc(sd,SCO_NONE);
	return 0;
}

/**
* Check then clear all active timer(s) of bonus_script data from player based on reason
* @param sd: Target player
* @param flag: Reason to remove the bonus_script. e_bonus_script_flags or e_bonus_script_types
* @author [Cydh]
**/
void pc_bonus_script_clear(struct map_session_data *sd, uint16 flag) {
	struct linkdb_node *node = NULL;
	uint16 count = 0;

	if (!sd || !(node = sd->bonus_script.head))
		return;

	while (node) {
		struct linkdb_node *next = node->next;
		struct s_bonus_script_entry *entry = (struct s_bonus_script_entry *)node->data;

		if (entry && (
				(flag == BSF_PERMANENT) ||					 // Remove all with permanent bonus
				(!flag && !(entry->flag&BSF_PERMANENT)) ||	 // Remove all WITHOUT permanent bonus
				(flag&entry->flag) ||						 // Matched flag
				(flag&BSF_REM_BUFF   && entry->type == 1) || // Remove buff
				(flag&BSF_REM_DEBUFF && entry->type == 2)	 // Remove debuff
				)
			)
		{
			linkdb_erase(&sd->bonus_script.head, (void *)((intptr_t)entry));
			pc_bonus_script_free_entry(sd, entry);
			count++;
		}

		node = next;
	}

	pc_bonus_script_check_final(sd);

	if (count && !(flag&BSF_REM_ON_LOGOUT)) //Don't need to do this if log out
		status_calc_pc(sd,SCO_NONE);
}

/** [Cydh]
 * Gives/removes SC_BASILICA when player steps in/out the cell with 'cell_basilica'
 * @param sd: Target player
 */
void pc_cell_basilica(struct map_session_data *sd) {
	nullpo_retv(sd);
	
	if (!map_getcell(sd->bl.m,sd->bl.x,sd->bl.y,CELL_CHKBASILICA)) {
		if (sd->sc.data[SC_BASILICA])
			status_change_end(&sd->bl,SC_BASILICA,INVALID_TIMER);
	}
	else if (!sd->sc.data[SC_BASILICA])
		sc_start(&sd->bl,&sd->bl,SC_BASILICA,100,0,INFINITE_TICK);
}

/** [Cydh]
 * Get maximum specified parameter for specified class
 * @param class_: sd->class
 * @param sex: sd->status.sex
 * @param flag: parameter will be checked
 * @return max_param
 */
short pc_maxparameter(struct map_session_data *sd, enum e_params param) {
	int idx = -1, class_ = sd->class_;

	if ((idx = pc_class2idx(pc_mapid2jobid(class_,sd->status.sex))) >= 0) {
		short max_param = 0;
		switch (param) {
			case PARAM_STR: max_param = job_info[idx].max_param.str; break;
			case PARAM_AGI: max_param = job_info[idx].max_param.agi; break;
			case PARAM_VIT: max_param = job_info[idx].max_param.vit; break;
			case PARAM_INT: max_param = job_info[idx].max_param.int_; break;
			case PARAM_DEX: max_param = job_info[idx].max_param.dex; break;
			case PARAM_LUK: max_param = job_info[idx].max_param.luk; break;
		}
		if (max_param > 0)
			return max_param;
	}

	return (class_&MAPID_BASEMASK) == MAPID_SUMMONER ? battle_config.max_summoner_parameter :
		((class_&MAPID_UPPERMASK) == MAPID_KAGEROUOBORO || (class_&MAPID_UPPERMASK) == MAPID_REBELLION) ? battle_config.max_extended_parameter :
		((class_&JOBL_THIRD) ? ((class_&JOBL_UPPER) ? battle_config.max_third_trans_parameter : ((class_&JOBL_BABY) ? battle_config.max_baby_third_parameter : battle_config.max_third_parameter)) : 
		((class_&JOBL_BABY) ? battle_config.max_baby_parameter :
		((class_&JOBL_UPPER) ? battle_config.max_trans_parameter : battle_config.max_parameter)));
}

/**
* Get max ASPD for player based on Class
* @param sd Player
* @return ASPD
*/
short pc_maxaspd(struct map_session_data *sd) {
	nullpo_ret(sd);

	return (( sd->class_&JOBL_THIRD) ? battle_config.max_third_aspd : (
			((sd->class_&MAPID_UPPERMASK) == MAPID_KAGEROUOBORO || (sd->class_&MAPID_UPPERMASK) == MAPID_REBELLION) ? battle_config.max_extended_aspd :
			battle_config.max_aspd ));
}

/**
* Calculates total item-group related bonuses for the given item
* @param sd Player
* @param nameid Item ID
* @return Heal rate
**/
short pc_get_itemgroup_bonus(struct map_session_data* sd, unsigned short nameid) {
	if (sd->itemgrouphealrate.empty())
		return 0;

	short bonus = 0;

	for (const auto &it : sd->itemgrouphealrate) {
		uint16 group_id = it.id, i;
		struct s_item_group_db *group = NULL;

		if (!group_id || !(group = itemdb_group_exists(group_id)))
			continue;
		
		for (i = 0; i < group->random[0].data_qty; i++) {
			if (group->random[0].data[i].nameid == nameid) {
				bonus += it.val;
				break;
			}
		}
	}
	return bonus;
}

/**
* Calculates total item-group related bonuses for the given item group
* @param sd Player
* @param group_id Item Group ID
* @return Heal rate
**/
short pc_get_itemgroup_bonus_group(struct map_session_data* sd, uint16 group_id) {
	if (sd->itemgrouphealrate.empty())
		return 0;

	for (const auto &it : sd->itemgrouphealrate) {
		if (it.id == group_id)
			return it.val;
	}
	return 0;
}

/**
* Check if player's equip index in same specified position, like for 2-Handed weapon & Heagdear (inc. costume)
* @param eqi Item EQI of enum equip_index
* @param *equip_index Player's equip_index[]
* @param index Known index item in inventory from sd->equip_index[] to compare with specified EQI in *equip_index
* @return True if item in same inventory index, False if doesn't
*/
bool pc_is_same_equip_index(enum equip_index eqi, short *equip_index, short index) {
	if (index < 0 || index >= MAX_INVENTORY)
		return true;
	// Dual weapon checks
	if (eqi == EQI_HAND_R && equip_index[EQI_HAND_L] == index)
		return true;
	// Headgear with Mid & Low location
	if (eqi == EQI_HEAD_MID && equip_index[EQI_HEAD_LOW] == index)
		return true;
	// Headgear with Top & Mid or Low location
	if (eqi == EQI_HEAD_TOP && (equip_index[EQI_HEAD_MID] == index || equip_index[EQI_HEAD_LOW] == index))
		return true;
	// Headgear with Mid & Low location
	if (eqi == EQI_COSTUME_HEAD_MID && equip_index[EQI_COSTUME_HEAD_LOW] == index)
		return true;
	// Headgear with Top & Mid or Low location
	if (eqi == EQI_COSTUME_HEAD_TOP && (equip_index[EQI_COSTUME_HEAD_MID] == index || equip_index[EQI_COSTUME_HEAD_LOW] == index))
		return true;
	return false;
}

/**
 * Generate Unique item ID for player
 * @param sd : Player
 * @return A generated Unique item ID
 */
uint64 pc_generate_unique_id(struct map_session_data *sd) {
	nullpo_ret(sd);
	return ((uint64)sd->status.char_id << 32) | sd->status.uniqueitem_counter++;
}

/**
 * Validating skill from player after logged on
 * @param sd
 **/
void pc_validate_skill(struct map_session_data *sd) {
	if (sd) {
		uint16 i = 0, count = 0;
		struct s_skill tmp_skills[MAX_SKILL] = {{ 0 }};

		memcpy(tmp_skills, sd->status.skill, sizeof(sd->status.skill));
		memset(sd->status.skill, 0, sizeof(sd->status.skill));

		for (i = 0; i < MAX_SKILL; i++) {
			uint16 idx = 0;
			if (tmp_skills[i].id == 0 || tmp_skills[i].lv == 0)
				continue;
			if ((idx = skill_get_index(tmp_skills[i].id))) {
				memcpy(&sd->status.skill[idx], &tmp_skills[i], sizeof(tmp_skills[i]));
				count++;
			}
			else
				ShowWarning("pc_validate_skill: Removing invalid skill '%d' from player (AID=%d CID=%d).\n", tmp_skills[i].id, sd->status.account_id, sd->status.char_id);
		}
	}
}

/**
 * Toggle to remember if the questinfo is displayed yet or not.
 * @param qi_display Display flag
 * @param show If show is true and qi_display is 0, set qi_display to 1 and show the event bubble.
 *             If show is false and qi_display is 1, set qi_display to 0 and hide the event bubble.
 **/
static void pc_show_questinfo_sub(struct map_session_data *sd, bool *qi_display, struct questinfo *qi, bool show) {
	if (show) {
		// Check if need to be displayed
		if ((*qi_display) != 1) {
			(*qi_display) = 1;
			clif_quest_show_event(sd, &qi->nd->bl, qi->icon, qi->color);
		}
	}
	else {
		// Check if need to be hide
		if ((*qi_display) != 0) {
			(*qi_display) = 0;
#if PACKETVER >= 20120410
			clif_quest_show_event(sd, &qi->nd->bl, 9999, 0);
#else
			clif_quest_show_event(sd, &qi->nd->bl, 0, 0);
#endif
		}
	}
}

/**
 * Show available NPC Quest / Event Icon Check [Kisuka]
 * @param sd Player
 **/
void pc_show_questinfo(struct map_session_data *sd) {
#if PACKETVER >= 20090218
	struct questinfo *qi = NULL;
	unsigned short i;
	uint8 j;
	int8 mystate = 0;
	bool failed = false;

	nullpo_retv(sd);

	if (sd->bl.m < 0 || sd->bl.m >= MAX_MAPINDEX)
		return;

	struct map_data *mapdata = map_getmapdata(sd->bl.m);

	if (!mapdata->qi_count || !mapdata->qi_data)
		return;
	if (mapdata->qi_count != sd->qi_count)
		return; // init was not called yet

	for(i = 0; i < mapdata->qi_count; i++) {
		qi = &mapdata->qi_data[i];

		if (!qi)
			continue;

		if (quest_check(sd, qi->quest_id, HAVEQUEST) != -1) { // Check if quest is not started
			pc_show_questinfo_sub(sd, &sd->qi_display[i], qi, false);
			continue;
		}

		// Level range checks
		if (sd->status.base_level < qi->min_level || sd->status.base_level > qi->max_level) {
			pc_show_questinfo_sub(sd, &sd->qi_display[i], qi, false);
			continue;
		}

		// Quest requirements
		if (qi->req_count) {
			failed = false;
			for (j = 0; j < qi->req_count; j++) {
				mystate = quest_check(sd, qi->req[j].quest_id, HAVEQUEST);
				mystate = mystate + (mystate < 1);
				if (mystate != qi->req[j].state) {
					failed = true;
					break;
				}
			}
			if (failed) {
				pc_show_questinfo_sub(sd, &sd->qi_display[i], qi, false);
				continue;
			}
		}

		// Job requirements
		if (qi->jobid_count) {
			failed = true;
			for (j = 0; j < qi->jobid_count; j++) {
				if (pc_mapid2jobid(sd->class_,sd->status.sex) == qi->jobid[j]) {
					pc_show_questinfo_sub(sd, &sd->qi_display[i], qi, true);
					failed = false;
					break;
				}
			}
			if (!failed)
				continue;
			pc_show_questinfo_sub(sd, &sd->qi_display[i], qi, false);
		}
		else {
			pc_show_questinfo_sub(sd, &sd->qi_display[i], qi, true);
		}
	}
#endif
}

/**
 * Reinit the questinfo for player when changing map
 * @param sd Player
 **/
void pc_show_questinfo_reinit(struct map_session_data *sd) {
#if PACKETVER >= 20090218
	nullpo_retv(sd);

	if (sd->qi_display) {
		aFree(sd->qi_display);
		sd->qi_display = NULL;
	}
	sd->qi_count = 0;

	if (sd->bl.m < 0 || sd->bl.m >= MAX_MAPINDEX)
		return;

	struct map_data *mapdata = map_getmapdata(sd->bl.m);

	if (!mapdata->qi_count || !mapdata->qi_data)
		return;
	CREATE(sd->qi_display, bool, (sd->qi_count = mapdata->qi_count));
#endif
}

/**
 * Check if a job is allowed to enter the map
 * @param jobid Job ID see enum e_job or sd->status.class_
 * @param m ID -an index- for direct indexing map[] array
 * @return 1 if job is allowed, 0 otherwise
 **/
bool pc_job_can_entermap(enum e_job jobid, int m, int group_lv) {
	uint16 idx = 0;

	// Map is other map server.
	// !FIXME: Currently, a map-server doesn't recognized map's attributes on other server, so we assume it's fine to warp.
	if (m < 0)
		return true;

	struct map_data *mapdata = map_getmapdata(m);

	if (!mapdata->cell)
		return false;

	if (!pcdb_checkid(jobid))
		return false;

	idx = pc_class2idx(jobid);
	if (!job_info[idx].noenter_map.zone || group_lv > job_info[idx].noenter_map.group_lv)
		return true;

	if ((job_info[idx].noenter_map.zone&1 && !mapdata_flag_vs2(mapdata)) || // Normal
		(job_info[idx].noenter_map.zone&2 && mapdata->flag[MF_PVP]) || // PVP
		(job_info[idx].noenter_map.zone&4 && mapdata_flag_gvg2_no_te(mapdata)) || // GVG
		(job_info[idx].noenter_map.zone&8 && mapdata->flag[MF_BATTLEGROUND]) || // Battleground
		(job_info[idx].noenter_map.zone&16 && mapdata_flag_gvg2_te(mapdata)) || // WOE:TE
		(job_info[idx].noenter_map.zone&(8*mapdata->zone) && mapdata->flag[MF_RESTRICTED]) // Zone restriction
		)
		return false;

	return true;
}

/**
 * Tells client about player's costume view on mapchange for checking 'nocostume' mapflag.
 * @param sd
 **/
void pc_set_costume_view(struct map_session_data *sd) {
	int i = -1, head_low = 0, head_mid = 0, head_top = 0, robe = 0;
	struct item_data *id = NULL;

	nullpo_retv(sd);

	head_low = sd->status.head_bottom;
	head_mid = sd->status.head_mid;
	head_top = sd->status.head_top;
	robe = sd->status.robe;

	sd->status.head_bottom = sd->status.head_mid = sd->status.head_top = sd->status.robe = 0;

	//Added check to prevent sending the same look on multiple slots ->
	//causes client to redraw item on top of itself. (suggested by Lupus)
	// Normal headgear checks
	if ((i = sd->equip_index[EQI_HEAD_LOW]) != -1 && (id = sd->inventory_data[i])) {
		if (!(id->equip&(EQP_HEAD_MID|EQP_HEAD_TOP)))
			sd->status.head_bottom = id->look;
		else
			sd->status.head_bottom = 0;
	}
	if ((i = sd->equip_index[EQI_HEAD_MID]) != -1 && (id = sd->inventory_data[i])) {
		if (!(id->equip&(EQP_HEAD_TOP)))
			sd->status.head_mid = id->look;
		else
			sd->status.head_mid = 0;
	}
	if ((i = sd->equip_index[EQI_HEAD_TOP]) != -1 && (id = sd->inventory_data[i]))
		sd->status.head_top = id->look;
	if ((i = sd->equip_index[EQI_GARMENT]) != -1 && (id = sd->inventory_data[i]))
		sd->status.robe = id->look;

	// Costumes check
	if (!map_getmapflag(sd->bl.m, MF_NOCOSTUME)) {
		if ((i = sd->equip_index[EQI_COSTUME_HEAD_LOW]) != -1 && (id = sd->inventory_data[i])) {
			if (!(id->equip&(EQP_COSTUME_HEAD_MID|EQP_COSTUME_HEAD_TOP)))
				sd->status.head_bottom = id->look;
			else
				sd->status.head_bottom = 0;
		}
		if ((i = sd->equip_index[EQI_COSTUME_HEAD_MID]) != -1 && (id = sd->inventory_data[i])) {
			if (!(id->equip&EQP_COSTUME_HEAD_TOP))
				sd->status.head_mid = id->look;
			else
				sd->status.head_mid = 0;
		}
		if ((i = sd->equip_index[EQI_COSTUME_HEAD_TOP]) != -1 && (id = sd->inventory_data[i]))
			sd->status.head_top = id->look;
		if ((i = sd->equip_index[EQI_COSTUME_GARMENT]) != -1 && (id = sd->inventory_data[i]))
			sd->status.robe = id->look;
	}

	if (sd->setlook_head_bottom)
		sd->status.head_bottom = sd->setlook_head_bottom;
	if (sd->setlook_head_mid)
		sd->status.head_mid = sd->setlook_head_mid;
	if (sd->setlook_head_top)
		sd->status.head_top = sd->setlook_head_top;
	if (sd->setlook_robe)
		sd->status.robe = sd->setlook_robe;

	if (head_low != sd->status.head_bottom)
		clif_changelook(&sd->bl, LOOK_HEAD_BOTTOM, sd->status.head_bottom);
	if (head_mid != sd->status.head_mid)
		clif_changelook(&sd->bl, LOOK_HEAD_MID, sd->status.head_mid);
	if (head_top != sd->status.head_top)
		clif_changelook(&sd->bl, LOOK_HEAD_TOP, sd->status.head_top);
	if (robe != sd->status.robe)
		clif_changelook(&sd->bl, LOOK_ROBE, sd->status.robe);
}

std::shared_ptr<s_attendance_period> pc_attendance_period(){
	uint32 date = date_get(DT_YYYYMMDD);

	for( std::pair<const uint32,std::shared_ptr<s_attendance_period>>& pair : attendance_db ){
		std::shared_ptr<s_attendance_period> period = pair.second;

		if( period->start <= date && period->end >= date ){
			return period;
		}
	}

	return nullptr;
}

bool pc_attendance_enabled(){
	// Check if the attendance feature is disabled
	if( !battle_config.feature_attendance ){
		return false;
	}

	// Check if there is a running attendance period
	return pc_attendance_period() != nullptr;
}

static inline bool pc_attendance_rewarded_today( struct map_session_data* sd ){
	return pc_readreg2( sd, ATTENDANCE_DATE_VAR ) >= date_get(DT_YYYYMMDD);
}

int32 pc_attendance_counter( struct map_session_data* sd ){
	std::shared_ptr<s_attendance_period> period = pc_attendance_period();

	// No running attendance period
	if( period == nullptr ){
		return 0;
	}

	// Get the counter for the current period
	int counter = pc_readreg2( sd, ATTENDANCE_COUNT_VAR );

	// Check if we have a remaining counter from a previous period
	if( counter > 0 && pc_readreg2( sd, ATTENDANCE_DATE_VAR ) < period->start ){
		// Reset the counter to zero
		pc_setreg2( sd, ATTENDANCE_COUNT_VAR, 0 );

		return 0;
	}

	return 10 * counter + ( ( pc_attendance_rewarded_today(sd) ) ? 1 : 0 );
}

void pc_attendance_claim_reward( struct map_session_data* sd ){
	// If the user's group does not have the permission
	if( !pc_has_permission( sd, PC_PERM_ATTENDANCE ) ){
		return;
	}

	// Check if the attendance feature is disabled
	if( !pc_attendance_enabled() ){
		return;
	}

	// Check if the user already got his reward today
	if( pc_attendance_rewarded_today( sd ) ){
		return;
	}

	int32 attendance_counter = pc_readreg2( sd, ATTENDANCE_COUNT_VAR );

	attendance_counter += 1;

	std::shared_ptr<s_attendance_period> period = pc_attendance_period();

	if( period == nullptr ){
		return;
	}

	if( period->rewards.size() < attendance_counter ){
		return;
	}

	pc_setreg2( sd, ATTENDANCE_DATE_VAR, date_get(DT_YYYYMMDD) );
	pc_setreg2( sd, ATTENDANCE_COUNT_VAR, attendance_counter );

	if( save_settings&CHARSAVE_ATTENDANCE )
		chrif_save(sd, CSAVE_NORMAL);

	std::shared_ptr<s_attendance_reward> reward = period->rewards[attendance_counter - 1];

	struct mail_message msg;

	memset( &msg, 0, sizeof( struct mail_message ) );

	msg.dest_id = sd->status.char_id;
	safestrncpy( msg.send_name, msg_txt( sd, 788 ), NAME_LENGTH );
	safesnprintf( msg.title, MAIL_TITLE_LENGTH, msg_txt( sd, 789 ), attendance_counter );
	safesnprintf( msg.body, MAIL_BODY_LENGTH, msg_txt( sd, 790 ), attendance_counter );

	msg.item[0].nameid = reward->item_id;
	msg.item[0].amount = reward->amount;
	msg.item[0].identify = 1;

	msg.status = MAIL_NEW;
	msg.type = MAIL_INBOX_NORMAL;
	msg.timestamp = time(NULL);

	intif_Mail_send(0, &msg);

	clif_attendence_response( sd, attendance_counter );
}

/*==========================================
 * pc Init/Terminate
 *------------------------------------------*/
void do_final_pc(void) {
	db_destroy(itemcd_db);
	do_final_pc_groups();

	ers_destroy(pc_sc_display_ers);
	ers_destroy(num_reg_ers);
	ers_destroy(str_reg_ers);

	attendance_db.clear();
}

void do_init_pc(void) {

	itemcd_db = idb_alloc(DB_OPT_RELEASE_DATA);

	pc_readdb();
	pc_read_motd(); // Read MOTD [Valaris]
	attendance_db.load();

	add_timer_func_list(pc_invincible_timer, "pc_invincible_timer");
	add_timer_func_list(pc_eventtimer, "pc_eventtimer");
	add_timer_func_list(pc_inventory_rental_end, "pc_inventory_rental_end");
	add_timer_func_list(pc_calc_pvprank_timer, "pc_calc_pvprank_timer");
	add_timer_func_list(pc_autosave, "pc_autosave");
	add_timer_func_list(pc_spiritball_timer, "pc_spiritball_timer");
	add_timer_func_list(pc_follow_timer, "pc_follow_timer");
	add_timer_func_list(pc_endautobonus, "pc_endautobonus");
	add_timer_func_list(pc_spiritcharm_timer, "pc_spiritcharm_timer");
	add_timer_func_list(pc_global_expiration_timer, "pc_global_expiration_timer");
	add_timer_func_list(pc_expiration_timer, "pc_expiration_timer");
	add_timer_func_list(pc_autotrade_timer, "pc_autotrade_timer");

	add_timer(gettick() + autosave_interval, pc_autosave, 0, 0);

	// 0=day, 1=night [Yor]
	night_flag = battle_config.night_at_start ? 1 : 0;

	if (battle_config.day_duration > 0 && battle_config.night_duration > 0) {
		int day_duration = battle_config.day_duration;
		int night_duration = battle_config.night_duration;
		// add night/day timer [Yor]
		add_timer_func_list(map_day_timer, "map_day_timer");
		add_timer_func_list(map_night_timer, "map_night_timer");

		day_timer_tid   = add_timer_interval(gettick() + (night_flag ? 0 : day_duration) + night_duration, map_day_timer,   0, 0, day_duration + night_duration);
		night_timer_tid = add_timer_interval(gettick() + day_duration + (night_flag ? night_duration : 0), map_night_timer, 0, 0, day_duration + night_duration);
	}

	do_init_pc_groups();

	pc_sc_display_ers = ers_new(sizeof(struct sc_display_entry), "pc.cpp:pc_sc_display_ers", ERS_OPT_FLEX_CHUNK);
	num_reg_ers = ers_new(sizeof(struct script_reg_num), "pc.cpp:num_reg_ers", (ERSOptions)(ERS_OPT_CLEAN|ERS_OPT_FLEX_CHUNK));
	str_reg_ers = ers_new(sizeof(struct script_reg_str), "pc.cpp:str_reg_ers", (ERSOptions)(ERS_OPT_CLEAN|ERS_OPT_FLEX_CHUNK));

	ers_chunk_size(pc_sc_display_ers, 150);
	ers_chunk_size(num_reg_ers, 300);
	ers_chunk_size(str_reg_ers, 50);
}<|MERGE_RESOLUTION|>--- conflicted
+++ resolved
@@ -10113,18 +10113,13 @@
 		return false;
 	}
 	if( sd->sc.count && (sd->sc.data[SC_BERSERK] || sd->sc.data[SC_SATURDAYNIGHTFEVER] ||
-<<<<<<< HEAD
-		sd->sc.data[SC_KYOUGAKU] || (sd->sc.data[SC_PYROCLASTIC] && sd->inventory_data[n]->type == IT_WEAPON)) ) {
+		sd->sc.data[SC_KYOUGAKU] || (sd->sc.data[SC_PYROCLASTIC] && sd->inventory_data[n]->type == IT_WEAPON)) ||
+		sd->sc.data[SC_BLOCKING_PLAY]) {
 		if( equipswitch ){
 			clif_equipswitch_add( sd, n, req_pos, true );
 		}else{
 			clif_equipitemack(sd,n,0,ITEM_EQUIP_ACK_FAIL); //Fail
 		}
-=======
-		sd->sc.data[SC_KYOUGAKU] || (sd->sc.data[SC_PYROCLASTIC] && sd->inventory_data[n]->type == IT_WEAPON)) ||
-		sd->sc.data[SC_BLOCKING_PLAY]) {
-		clif_equipitemack(sd,n,0,ITEM_EQUIP_ACK_FAIL); //Fail
->>>>>>> 063d8503
 		return false;
 	}
 
