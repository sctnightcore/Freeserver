// Copyright (c) rAthena Dev Teams - Licensed under GNU GPL
// For more information, see LICENCE in the main folder

#include "pc.hpp"

#include <map>

#include <math.h>
#include <stdlib.h>

#include <yaml-cpp/yaml.h>

#include "../common/cbasetypes.hpp"
#include "../common/core.hpp" // get_svn_revision()
#include "../common/database.hpp"
#include "../common/ers.hpp"  // ers_destroy
#include "../common/malloc.hpp"
#include "../common/mmo.hpp" //NAME_LENGTH
#include "../common/nullpo.hpp"
#include "../common/random.hpp"
#include "../common/showmsg.hpp"
#include "../common/socket.hpp" // session[]
#include "../common/strlib.hpp" // safestrncpy()
#include "../common/timer.hpp"
#include "../common/utilities.hpp"
#include "../common/utils.hpp"

#include "achievement.hpp"
#include "atcommand.hpp" // get_atcommand_level()
#include "battle.hpp" // battle_config
#include "battleground.hpp"
#include "buyingstore.hpp"  // struct s_buyingstore
#include "channel.hpp"
#include "chat.hpp"
#include "chrif.hpp"
#include "clan.hpp"
#include "clif.hpp"
#include "date.hpp" // is_day_of_*()
#include "duel.hpp"
#include "elemental.hpp"
#include "guild.hpp"
#include "homunculus.hpp"
#include "instance.hpp"
#include "intif.hpp"
#include "itemdb.hpp" // MAX_ITEMGROUP
#include "log.hpp"
#include "map.hpp"
#include "mercenary.hpp"
#include "mob.hpp"
#include "npc.hpp"
#include "party.hpp" // party_search()
#include "pc_groups.hpp"
#include "pet.hpp" // pet_unlocktarget()
#include "quest.hpp"
#include "script.hpp" // struct script_reg, struct script_regstr
#include "searchstore.hpp"  // struct s_search_store_info
#include "status.hpp" // OPTION_*, struct weapon_atk
#include "storage.hpp"
#include "unit.hpp" // unit_stop_attack(), unit_stop_walking()
#include "vending.hpp" // struct s_vending

using namespace rathena;

int pc_split_atoui(char* str, unsigned int* val, char sep, int max);
static inline bool pc_attendance_rewarded_today( struct map_session_data* sd );

#define PVP_CALCRANK_INTERVAL 1000	// PVP calculation interval
#define MAX_LEVEL_BASE_EXP 99999999 ///< Max Base EXP for player on Max Base Level
#define MAX_LEVEL_JOB_EXP 999999999 ///< Max Job EXP for player on Max Job Level

static unsigned int statp[MAX_LEVEL+1];
#if defined(RENEWAL_DROP) || defined(RENEWAL_EXP)
static unsigned int level_penalty[3][CLASS_MAX][MAX_LEVEL*2+1];
#endif

// h-files are for declarations, not for implementations... [Shinomori]
struct skill_tree_entry skill_tree[CLASS_COUNT][MAX_SKILL_TREE];
// timer for night.day implementation
int day_timer_tid = INVALID_TIMER;
int night_timer_tid = INVALID_TIMER;

struct eri *pc_sc_display_ers = NULL;
struct eri *num_reg_ers;
struct eri *str_reg_ers;
int pc_expiration_tid = INVALID_TIMER;

struct fame_list smith_fame_list[MAX_FAME_LIST];
struct fame_list chemist_fame_list[MAX_FAME_LIST];
struct fame_list taekwon_fame_list[MAX_FAME_LIST];

struct s_job_info job_info[CLASS_COUNT];

struct s_attendance_reward{
	uint16 item_id;
	uint16 amount;
};

struct s_attendance_period{
	uint32 start;
	uint32 end;
	std::map<uint32,std::shared_ptr<struct s_attendance_reward>> rewards;
};

class AttendanceDatabase : public TypesafeYamlDatabase<uint32,s_attendance_period>{
public:
	AttendanceDatabase() : TypesafeYamlDatabase( "ATTENDANCE_DB", 1 ){

	}

	const std::string getDefaultLocation();
	uint64 parseBodyNode( const YAML::Node& node );
};

const std::string AttendanceDatabase::getDefaultLocation(){
	return std::string(db_path) + "/attendance.yml";
}

/**
 * Reads and parses an entry from the attendance_db.
 * @param node: YAML node containing the entry.
 * @return count of successfully parsed rows
 */
uint64 AttendanceDatabase::parseBodyNode(const YAML::Node &node){
	uint32 start;

	if( !this->asUInt32( node, "Start", start ) ){
		return 0;
	}

	std::shared_ptr<s_attendance_period> attendance_period = this->find( start );
	bool exists = attendance_period != nullptr;

	if( !exists ){
		if( !this->nodeExists( node, "End" ) ){
			this->invalidWarning( node, "Node \"End\" is missing.\n" );
			return 0;
		}

		if( !this->nodeExists( node, "Rewards" ) ){
			this->invalidWarning( node, "Node \"Rewards\" is missing.\n" );
			return 0;
		}

		attendance_period = std::make_shared<s_attendance_period>();

		attendance_period->start = start;
	}

	// If it does not exist yet, we need to check it for sure
	bool requiresCollisionDetection = !exists;

	if( this->nodeExists( node, "End" ) ){
		uint32 end;

		if( !this->asUInt32( node, "End", end ) ){
			return 0;
		}

		// If the period is outdated already, we do not even bother parsing
		if( end < date_get( DT_YYYYMMDD ) ){
			this->invalidWarning( node, "Node \"End\" date %u has already passed, skipping.\n", end );
			return 0;
		}

		if( !exists || attendance_period->end != end ){
			requiresCollisionDetection = true;
			attendance_period->end = end;
		}
	}

	// Collision detection
	if( requiresCollisionDetection ){
		bool collision = false;

		for( std::pair<const uint32,std::shared_ptr<s_attendance_period>>& pair : *this ){
			std::shared_ptr<s_attendance_period> period = pair.second;

			if( exists && period->start == attendance_period->start ){
				// Dont compare to yourself
				continue;
			}

			// Check if start is inside another period
			if( period->start <= attendance_period->start && start <= period->end ){
				this->invalidWarning( node, "Node \"Start\" period %u intersects with period %u-%u, skipping.\n", attendance_period->start, period->start, period->end );
				collision = true;
				break;
			}

			// Check if end is inside another period
			if( period->start <= attendance_period->end && attendance_period->end <= period->end ){
				this->invalidWarning( node, "Node \"End\" period %u intersects with period %u-%u.\n", attendance_period->start, period->start, period->end );
				collision = true;
				break;
			}
		}

		if( collision ){
			return 0;
		}
	}

	if( this->nodeExists( node, "Rewards" ) ){
		const YAML::Node& rewardsNode = node["Rewards"];

		for( const YAML::Node& rewardNode : rewardsNode ){
			uint32 day;

			if( !this->asUInt32( rewardNode, "Day", day ) ){
				continue;
			}

			day -= 1;

			std::shared_ptr<s_attendance_reward> reward = util::map_find( attendance_period->rewards, day );
			bool reward_exists = reward != nullptr;

			if( !reward_exists ){
				if( !this->nodeExists( rewardNode, "ItemId" ) ){
					this->invalidWarning( rewardNode, "Node \"ItemId\" is missing.\n" );
					return 0;
				}

				reward = std::make_shared<s_attendance_reward>();
			}

			if( this->nodeExists( rewardNode, "ItemId" ) ){
				uint16 item_id;

				if( !this->asUInt16( rewardNode, "ItemId", item_id ) ){
					continue;
				}

				if( item_id == 0 || !itemdb_exists( item_id ) ){
					ShowError( "pc_attendance_load: Unknown item ID %hu for day %d.\n", item_id, day + 1 );
					continue;
				}

				reward->item_id = item_id;
			}

			if( this->nodeExists( rewardNode, "Amount" ) ){
				uint16 amount;

				if( !this->asUInt16( rewardNode, "Amount", amount ) ){
					continue;
				}

				if( amount == 0 ){
					ShowWarning( "pc_attendance_load: Invalid reward count %hu for day %d. Defaulting to 1...\n", amount, day + 1 );
					amount = 1;
				}else if( amount > MAX_AMOUNT ){
					ShowError( "pc_attendance_load: Reward count %hu above maximum %hu for day %d. Defaulting to %hu...\n", amount, MAX_AMOUNT, day + 1, MAX_AMOUNT );
					amount = MAX_AMOUNT;
				}

				reward->amount = amount;
			}else{
				if( !reward_exists ){
					reward->amount = 1;
				}
			}

			if( !reward_exists ){
				attendance_period->rewards[day] = reward;
			}
		}

		bool missing_day = false;

		for( int day = 0; day < attendance_period->rewards.size(); day++ ){
			if( attendance_period->rewards.find( day ) == attendance_period->rewards.end() ){
				ShowError( "pc_attendance_load: Reward for day %d is missing.\n", day + 1 );
				missing_day = true;
				break;
			}
		}

		if( missing_day ){
			return 0;
		}
	}

	if( !exists ){
		this->put( start, attendance_period );
	}

	return 1;
}

AttendanceDatabase attendance_db;

#define MOTD_LINE_SIZE 128
static char motd_text[MOTD_LINE_SIZE][CHAT_SIZE_MAX]; // Message of the day buffer [Valaris]

bool reg_load;

/**
 * Translation table from athena equip index to aegis bitmask
*/
unsigned int equip_bitmask[EQI_MAX] = {
	EQP_ACC_L,				// EQI_ACC_L
	EQP_ACC_R,				// EQI_ACC_R
	EQP_SHOES,				// EQI_SHOES
	EQP_GARMENT,			// EQI_GARMENT
	EQP_HEAD_LOW,			// EQI_HEAD_LOW
	EQP_HEAD_MID,			// EQI_HEAD_MID
	EQP_HEAD_TOP,			// EQI_HEAD_TOP
	EQP_ARMOR,				// EQI_ARMOR
	EQP_HAND_L,				// EQI_HAND_L
	EQP_HAND_R,				// EQI_HAND_R
	EQP_COSTUME_HEAD_TOP,	// EQI_COSTUME_HEAD_TOP
	EQP_COSTUME_HEAD_MID,	// EQI_COSTUME_HEAD_MID
	EQP_COSTUME_HEAD_LOW,	// EQI_COSTUME_HEAD_LOW
	EQP_COSTUME_GARMENT,	// EQI_COSTUME_GARMENT
	EQP_AMMO,				// EQI_AMMO
	EQP_SHADOW_ARMOR,		// EQI_SHADOW_ARMOR
	EQP_SHADOW_WEAPON,		// EQI_SHADOW_WEAPON
	EQP_SHADOW_SHIELD,		// EQI_SHADOW_SHIELD
	EQP_SHADOW_SHOES,		// EQI_SHADOW_SHOES
	EQP_SHADOW_ACC_R,		// EQI_SHADOW_ACC_R
	EQP_SHADOW_ACC_L		// EQI_SHADOW_ACC_L
};

//Links related info to the sd->hate_mob[]/sd->feel_map[] entries
const struct sg_data sg_info[MAX_PC_FEELHATE] = {
		{ SG_SUN_ANGER, SG_SUN_BLESS, SG_SUN_COMFORT, "PC_FEEL_SUN", "PC_HATE_MOB_SUN", is_day_of_sun },
		{ SG_MOON_ANGER, SG_MOON_BLESS, SG_MOON_COMFORT, "PC_FEEL_MOON", "PC_HATE_MOB_MOON", is_day_of_moon },
		{ SG_STAR_ANGER, SG_STAR_BLESS, SG_STAR_COMFORT, "PC_FEEL_STAR", "PC_HATE_MOB_STAR", is_day_of_star }
	};

void pc_set_reg_load( bool val ){
	reg_load = val;
}

/**
 * Item Cool Down Delay Saving
 * Struct item_cd is not a member of struct map_session_data
 * to keep cooldowns in memory between player log-ins.
 * All cooldowns are reset when server is restarted.
 **/
DBMap* itemcd_db = NULL; // char_id -> struct item_cd
struct item_cd {
	t_tick tick[MAX_ITEMDELAYS]; //tick
	unsigned short nameid[MAX_ITEMDELAYS]; //item id
};

/**
* Converts a class to its array index for CLASS_COUNT defined arrays.
* Note that it does not do a validity check for speed purposes, where parsing
* player input make sure to use a pcdb_checkid first!
* @param class_ Job ID see enum e_job
* @return Class Index
*/
int pc_class2idx(int class_) {
	if (class_ >= JOB_NOVICE_HIGH)
		return class_- JOB_NOVICE_HIGH+JOB_MAX_BASIC;
	return class_;
}

/**
* Get player's group ID
* @param sd
* @return Group ID
*/
int pc_get_group_id(struct map_session_data *sd) {
	return sd->group_id;
}

/** Get player's group Level
* @param sd
* @return Group Level
*/
int pc_get_group_level(struct map_session_data *sd) {
	return sd->group_level;
}

static TIMER_FUNC(pc_invincible_timer){
	struct map_session_data *sd;

	if( (sd=(struct map_session_data *)map_id2sd(id)) == NULL || sd->bl.type!=BL_PC )
		return 1;

	if(sd->invincible_timer != tid){
		ShowError("invincible_timer %d != %d\n",sd->invincible_timer,tid);
		return 0;
	}
	sd->invincible_timer = INVALID_TIMER;
	skill_unit_move(&sd->bl,tick,1);

	return 0;
}

void pc_setinvincibletimer(struct map_session_data* sd, int val) {
	nullpo_retv(sd);

	if( sd->invincible_timer != INVALID_TIMER )
		delete_timer(sd->invincible_timer,pc_invincible_timer);
	sd->invincible_timer = add_timer(gettick()+val,pc_invincible_timer,sd->bl.id,0);
}

void pc_delinvincibletimer(struct map_session_data* sd)
{
	nullpo_retv(sd);

	if( sd->invincible_timer != INVALID_TIMER )
	{
		delete_timer(sd->invincible_timer,pc_invincible_timer);
		sd->invincible_timer = INVALID_TIMER;
		skill_unit_move(&sd->bl,gettick(),1);
	}
}

static TIMER_FUNC(pc_spiritball_timer){
	struct map_session_data *sd;
	int i;

	if( (sd=(struct map_session_data *)map_id2sd(id)) == NULL || sd->bl.type!=BL_PC )
		return 1;

	if( sd->spiritball <= 0 )
	{
		ShowError("pc_spiritball_timer: %d spiritball's available. (aid=%d cid=%d tid=%d)\n", sd->spiritball, sd->status.account_id, sd->status.char_id, tid);
		sd->spiritball = 0;
		return 0;
	}

	ARR_FIND(0, sd->spiritball, i, sd->spirit_timer[i] == tid);
	if( i == sd->spiritball )
	{
		ShowError("pc_spiritball_timer: timer not found (aid=%d cid=%d tid=%d)\n", sd->status.account_id, sd->status.char_id, tid);
		return 0;
	}

	sd->spiritball--;
	if( i != sd->spiritball )
		memmove(sd->spirit_timer+i, sd->spirit_timer+i+1, (sd->spiritball-i)*sizeof(int));
	sd->spirit_timer[sd->spiritball] = INVALID_TIMER;

	clif_spiritball(&sd->bl);

	return 0;
}

/**
* Adds a spiritball to player for 'interval' ms
* @param sd
* @param interval
* @param max
*/
void pc_addspiritball(struct map_session_data *sd,int interval,int max)
{
	int tid;
	uint8 i;

	nullpo_retv(sd);

	if(max > MAX_SPIRITBALL)
		max = MAX_SPIRITBALL;
	if(sd->spiritball < 0)
		sd->spiritball = 0;

	if( sd->spiritball && sd->spiritball >= max )
	{
		if(sd->spirit_timer[0] != INVALID_TIMER)
			delete_timer(sd->spirit_timer[0],pc_spiritball_timer);
		sd->spiritball--;
		if( sd->spiritball != 0 )
			memmove(sd->spirit_timer+0, sd->spirit_timer+1, (sd->spiritball)*sizeof(int));
		sd->spirit_timer[sd->spiritball] = INVALID_TIMER;
	}

	tid = add_timer(gettick()+interval, pc_spiritball_timer, sd->bl.id, 0);
	ARR_FIND(0, sd->spiritball, i, sd->spirit_timer[i] == INVALID_TIMER || DIFF_TICK(get_timer(tid)->tick, get_timer(sd->spirit_timer[i])->tick) < 0);
	if( i != sd->spiritball )
		memmove(sd->spirit_timer+i+1, sd->spirit_timer+i, (sd->spiritball-i)*sizeof(int));
	sd->spirit_timer[i] = tid;
	sd->spiritball++;
	if( (sd->class_&MAPID_THIRDMASK) == MAPID_ROYAL_GUARD )
		clif_millenniumshield(&sd->bl,sd->spiritball);
	else
		clif_spiritball(&sd->bl);
}

/**
* Removes number of spiritball from player
* @param sd
* @param count
* @param type 1 = doesn't give client effect
*/
void pc_delspiritball(struct map_session_data *sd,int count,int type)
{
	uint8 i;

	nullpo_retv(sd);

	if(sd->spiritball <= 0) {
		sd->spiritball = 0;
		return;
	}

	if(count == 0)
		return;
	if(count > sd->spiritball)
		count = sd->spiritball;
	sd->spiritball -= count;
	if(count > MAX_SPIRITBALL)
		count = MAX_SPIRITBALL;

	for(i=0;i<count;i++) {
		if(sd->spirit_timer[i] != INVALID_TIMER) {
			delete_timer(sd->spirit_timer[i],pc_spiritball_timer);
			sd->spirit_timer[i] = INVALID_TIMER;
		}
	}
	for(i=count;i<MAX_SPIRITBALL;i++) {
		sd->spirit_timer[i-count] = sd->spirit_timer[i];
		sd->spirit_timer[i] = INVALID_TIMER;
	}

	if(!type) {
		if( (sd->class_&MAPID_THIRDMASK) == MAPID_ROYAL_GUARD )
			clif_millenniumshield(&sd->bl,sd->spiritball);
		else
			clif_spiritball(&sd->bl);
	}
}

static int pc_soulball_timer(int tid, t_tick tick, int id, intptr data)
{
	struct map_session_data *sd;
	int i;

	if( (sd=(struct map_session_data *)map_id2sd(id)) == NULL || sd->bl.type!=BL_PC )
		return 1;

	if( sd->soulball <= 0 )
	{
		ShowError("pc_soulball_timer: %d soulball's available. (aid=%d cid=%d tid=%d)\n", sd->soulball, sd->status.account_id, sd->status.char_id, tid);
		sd->soulball = 0;
		return 0;
	}

	ARR_FIND(0, sd->soulball, i, sd->soul_timer[i] == tid);
	if( i == sd->soulball )
	{
		ShowError("pc_soulball_timer: timer not found (aid=%d cid=%d tid=%d)\n", sd->status.account_id, sd->status.char_id, tid);
		return 0;
	}

	sd->soulball--;
	if( i != sd->soulball )
		memmove(sd->soul_timer+i, sd->soul_timer+i+1, (sd->soulball-i)*sizeof(int));
	sd->soul_timer[sd->soulball] = INVALID_TIMER;

	clif_soulball(sd);

	return 0;
}

void pc_addsoulball(struct map_session_data *sd,int interval,int max)
{
	int tid, i;

	nullpo_retv(sd);

	if(max > MAX_SOULBALL)
		max = MAX_SOULBALL;
	if(sd->soulball < 0)
		sd->soulball = 0;

	if( sd->soulball && sd->soulball >= max )
	{
		if(sd->soul_timer[0] != INVALID_TIMER)
			delete_timer(sd->soul_timer[0],pc_soulball_timer);
		sd->soulball--;
		if( sd->soulball != 0 )
			memmove(sd->soul_timer+0, sd->soul_timer+1, (sd->soulball)*sizeof(int));
		sd->soul_timer[sd->soulball] = INVALID_TIMER;
	}

	tid = add_timer(gettick()+interval, pc_soulball_timer, sd->bl.id, 0);
	ARR_FIND(0, sd->soulball, i, sd->soul_timer[i] == INVALID_TIMER || DIFF_TICK(get_timer(tid)->tick, get_timer(sd->soul_timer[i])->tick) < 0);
	if( i != sd->soulball )
		memmove(sd->soul_timer+i+1, sd->soul_timer+i, (sd->soulball-i)*sizeof(int));
	sd->soul_timer[i] = tid;
	sd->soulball++;
	clif_soulball(sd);
}

void pc_delsoulball(struct map_session_data *sd,int count,int type)
{
	int i;

	nullpo_retv(sd);

	if(sd->soulball <= 0) {
		sd->soulball = 0;
		return;
	}

	if(count <= 0)
		return;
	if(count > sd->soulball)
		count = sd->soulball;
	sd->soulball -= count;
	if(count > MAX_SOULBALL)
		count = MAX_SOULBALL;

	for(i=0;i<count;i++) {
		if(sd->soul_timer[i] != INVALID_TIMER) {
			delete_timer(sd->soul_timer[i],pc_soulball_timer);
			sd->soul_timer[i] = INVALID_TIMER;
		}
	}
	for(i=count;i<MAX_SOULBALL;i++) {
		sd->soul_timer[i-count] = sd->soul_timer[i];
		sd->soul_timer[i] = INVALID_TIMER;
	}

	if(!type)
		clif_soulball(sd);
}

/**
* Increases a player's fame points and displays a notice to him
* @param sd Player
* @param count Fame point
*/
void pc_addfame(struct map_session_data *sd,int count)
{
	enum e_rank ranktype;
	nullpo_retv(sd);
	sd->status.fame += count;
	if(sd->status.fame > MAX_FAME)
		sd->status.fame = MAX_FAME;

	switch(sd->class_&MAPID_UPPERMASK){
		case MAPID_BLACKSMITH:	ranktype = RANK_BLACKSMITH; break;
		case MAPID_ALCHEMIST:	ranktype = RANK_ALCHEMIST; break;
		case MAPID_TAEKWON:		ranktype = RANK_TAEKWON; break;
		default:
			ShowWarning( "pc_addfame: Trying to add fame to class '%s'(%d).\n", job_name(sd->class_), sd->class_ );
			return;
	}

	clif_update_rankingpoint(sd,ranktype,count);
	chrif_updatefamelist(sd);
}

/**
 * Check whether a player ID is in the fame rankers list of its job, returns his/her position if so, 0 else
 * @param sd
 * @param job Job use enum e_mapid
 * @return Rank
 */
unsigned char pc_famerank(uint32 char_id, int job)
{
	uint8 i;

	switch(job){
		case MAPID_BLACKSMITH: // Blacksmith
		    for(i = 0; i < MAX_FAME_LIST; i++){
				if(smith_fame_list[i].id == char_id)
				    return i + 1;
			}
			break;
		case MAPID_ALCHEMIST: // Alchemist
			for(i = 0; i < MAX_FAME_LIST; i++){
				if(chemist_fame_list[i].id == char_id)
					return i + 1;
			}
			break;
		case MAPID_TAEKWON: // Taekwon
			for(i = 0; i < MAX_FAME_LIST; i++){
				if(taekwon_fame_list[i].id == char_id)
					return i + 1;
			}
			break;
	}

	return 0;
}

/**
* Restart player's HP & SP value
* @param sd
* @param type Restart type: 1 - Normal Resurection
*/
void pc_setrestartvalue(struct map_session_data *sd, char type) {
	struct status_data *status, *b_status;
	nullpo_retv(sd);

	b_status = &sd->base_status;
	status = &sd->battle_status;

	if (type&1) {	//Normal resurrection
		status->hp = 1; //Otherwise status_heal may fail if dead.
		status_heal(&sd->bl, b_status->hp, 0, 1);
		if( status->sp < b_status->sp )
			status_set_sp(&sd->bl, b_status->sp, 1);
	} else { //Just for saving on the char-server (with values as if respawned)
		sd->status.hp = b_status->hp;
		sd->status.sp = (status->sp < b_status->sp)?b_status->sp:status->sp;
	}
}

/*==========================================
	Rental System
 *------------------------------------------*/

/**
 * Ends a rental and removes the item/effect
 * @param tid: Tick ID
 * @param tick: Timer
 * @param id: Timer ID
 * @param data: Data
 * @return false - failure, true - success
 */
TIMER_FUNC(pc_inventory_rental_end){
	struct map_session_data *sd = map_id2sd(id);

	if( sd == NULL )
		return 0;
	if( tid != sd->rental_timer ) {
		ShowError("pc_inventory_rental_end: invalid timer id.\n");
		return 0;
	}

	pc_inventory_rentals(sd);
	return 1;
}

/**
 * Removes the rental timer from the player
 * @param sd: Player data
 */
void pc_inventory_rental_clear(struct map_session_data *sd)
{
	if( sd->rental_timer != INVALID_TIMER ) {
		delete_timer(sd->rental_timer, pc_inventory_rental_end);
		sd->rental_timer = INVALID_TIMER;
	}
}

/**
 * Check for items in the player's inventory that are rental type
 * @param sd: Player data
 */
void pc_inventory_rentals(struct map_session_data *sd)
{
	int i, c = 0;
	unsigned int next_tick = UINT_MAX;

	for( i = 0; i < MAX_INVENTORY; i++ ) { // Check for Rentals on Inventory
		if( sd->inventory.u.items_inventory[i].nameid == 0 )
			continue; // Nothing here
		if( sd->inventory.u.items_inventory[i].expire_time == 0 )
			continue;
		if( sd->inventory.u.items_inventory[i].expire_time <= time(NULL) ) {
			if (sd->inventory_data[i]->unequip_script)
				run_script(sd->inventory_data[i]->unequip_script, 0, sd->bl.id, fake_nd->bl.id);
			clif_rental_expired(sd->fd, i, sd->inventory.u.items_inventory[i].nameid);
			pc_delitem(sd, i, sd->inventory.u.items_inventory[i].amount, 0, 0, LOG_TYPE_OTHER);
		} else {
			unsigned int expire_tick = (unsigned int)(sd->inventory.u.items_inventory[i].expire_time - time(NULL));

			clif_rental_time(sd->fd, sd->inventory.u.items_inventory[i].nameid, (int)expire_tick);
			next_tick = umin(expire_tick * 1000U, next_tick);
			c++;
		}
	}

	if( c > 0 ) // min(next_tick,3600000) 1 hour each timer to keep announcing to the owner, and to avoid a but with rental time > 15 days
		sd->rental_timer = add_timer(gettick() + umin(next_tick,3600000), pc_inventory_rental_end, sd->bl.id, 0);
	else
		sd->rental_timer = INVALID_TIMER;
}

/**
 * Add a rental item to the player and adjusts the rental timer appropriately
 * @param sd: Player data
 * @param seconds: Rental time
 */
void pc_inventory_rental_add(struct map_session_data *sd, unsigned int seconds)
{
	t_tick tick = seconds * 1000;

	if( sd == NULL )
		return;

	if( sd->rental_timer != INVALID_TIMER ) {
		const struct TimerData * td;

		td = get_timer(sd->rental_timer);
		if( DIFF_TICK(td->tick, gettick()) > tick ) { // Update Timer as this one ends first than the current one
			pc_inventory_rental_clear(sd);
			sd->rental_timer = add_timer(gettick() + tick, pc_inventory_rental_end, sd->bl.id, 0);
		}
	} else
		sd->rental_timer = add_timer(gettick() + i64min(tick,3600000), pc_inventory_rental_end, sd->bl.id, 0);
}

/**
 * Check if the player can sell the current item
 * @param sd: map_session_data of the player
 * @param item: struct of the checking item
 * @param shoptype: NPC's sub type see enum npc_subtype
 * @return bool 'true' is sellable, 'false' otherwise
 */
bool pc_can_sell_item(struct map_session_data *sd, struct item *item, enum npc_subtype shoptype) {
	if (sd == NULL || item == NULL)
		return false;

	if (item->equip > 0 || item->amount < 0)
		return false;

	if (battle_config.hide_fav_sell && item->favorite)
		return false; //Cannot sell favs (optional config)

	if (!battle_config.rental_transaction && item->expire_time)
		return false; // Cannot Sell Rental Items

	if( item->equipSwitch ){
		return false;
	}

	switch (shoptype) {
		case NPCTYPE_SHOP:
			if (item->bound && battle_config.allow_bound_sell&ISR_BOUND_SELLABLE && (
				item->bound != BOUND_GUILD ||
				(sd->guild && sd->status.char_id == sd->guild->member[0].char_id) ||
				(item->bound == BOUND_GUILD && !(battle_config.allow_bound_sell&ISR_BOUND_GUILDLEADER_ONLY))
				))
				return true;
			break;
		case NPCTYPE_ITEMSHOP:
			if (item->bound && battle_config.allow_bound_sell&ISR_BOUND && (
				item->bound != BOUND_GUILD ||
				(sd->guild && sd->status.char_id == sd->guild->member[0].char_id) ||
				(item->bound == BOUND_GUILD && !(battle_config.allow_bound_sell&ISR_BOUND_GUILDLEADER_ONLY))
				))
				return true;
			else if (!item->bound) {
				struct item_data *itd = itemdb_search(item->nameid);
				if (itd && itd->flag.trade_restriction&8 && battle_config.allow_bound_sell&ISR_SELLABLE)
					return true;
			}
			break;
	}

	if (!itemdb_cansell(item, pc_get_group_level(sd)))
		return false;

	if (item->bound && !pc_can_give_bounded_items(sd))
		return false; // Don't allow sale of bound items
	return true;
}

/**
 * Determines if player can give / drop / trade / vend items
 */
bool pc_can_give_items(struct map_session_data *sd)
{
	return pc_has_permission(sd, PC_PERM_TRADE);
}

/**
 * Determines if player can give / drop / trade / vend bounded items
 */
bool pc_can_give_bounded_items(struct map_session_data *sd)
{
	return pc_has_permission(sd, PC_PERM_TRADE_BOUNDED);
}

/*==========================================
 * Prepares character for saving.
 * @param sd
 *------------------------------------------*/
void pc_makesavestatus(struct map_session_data *sd) {
	nullpo_retv(sd);

	if(!battle_config.save_clothcolor)
		sd->status.clothes_color = 0;

	// Since this is currently not officially released,
	// its best to have a forced option to not save body styles.
	if(!battle_config.save_body_style)
		sd->status.body = 0;

	//Only copy the Cart/Peco/Falcon options, the rest are handled via
	//status change load/saving. [Skotlex]
#ifdef NEW_CARTS
	sd->status.option = sd->sc.option&(OPTION_INVISIBLE|OPTION_FALCON|OPTION_RIDING|OPTION_DRAGON|OPTION_WUG|OPTION_WUGRIDER|OPTION_MADOGEAR);
#else
	sd->status.option = sd->sc.option&(OPTION_INVISIBLE|OPTION_CART|OPTION_FALCON|OPTION_RIDING|OPTION_DRAGON|OPTION_WUG|OPTION_WUGRIDER|OPTION_MADOGEAR);
#endif
	if (sd->sc.data[SC_JAILED]) { //When Jailed, do not move last point.
		if(pc_isdead(sd)){
			pc_setrestartvalue(sd, 0);
		} else {
			sd->status.hp = sd->battle_status.hp;
			sd->status.sp = sd->battle_status.sp;
		}
		sd->status.last_point.map = sd->mapindex;
		sd->status.last_point.x = sd->bl.x;
		sd->status.last_point.y = sd->bl.y;
		return;
	}

	if(pc_isdead(sd)) {
		pc_setrestartvalue(sd, 0);
		memcpy(&sd->status.last_point,&sd->status.save_point,sizeof(sd->status.last_point));
	} else {
		sd->status.hp = sd->battle_status.hp;
		sd->status.sp = sd->battle_status.sp;
		sd->status.last_point.map = sd->mapindex;
		sd->status.last_point.x = sd->bl.x;
		sd->status.last_point.y = sd->bl.y;
	}

	if(map_getmapflag(sd->bl.m, MF_NOSAVE)) {
		struct map_data *mapdata = map_getmapdata(sd->bl.m);

		if(mapdata->save.map)
			memcpy(&sd->status.last_point,&mapdata->save,sizeof(sd->status.last_point));
		else
			memcpy(&sd->status.last_point,&sd->status.save_point,sizeof(sd->status.last_point));
	}
}

/*==========================================
 * Off init ? Connection?
 *------------------------------------------*/
void pc_setnewpc(struct map_session_data *sd, uint32 account_id, uint32 char_id, int login_id1, t_tick client_tick, int sex, int fd) {
	nullpo_retv(sd);

	sd->bl.id = account_id;
	sd->status.account_id = account_id;
	sd->status.char_id = char_id;
	sd->status.sex = sex;
	sd->login_id1 = login_id1;
	sd->login_id2 = 0; // at this point, we can not know the value :(
	sd->client_tick = client_tick;
	sd->state.active = 0; //to be set to 1 after player is fully authed and loaded.
	sd->bl.type = BL_PC;
	if(battle_config.prevent_logout_trigger&PLT_LOGIN)
		sd->canlog_tick = gettick();
	//Required to prevent homunculus copuing a base speed of 0.
	sd->battle_status.speed = sd->base_status.speed = DEFAULT_WALK_SPEED;
}

/**
* Get equip point for an equip
* @param sd
* @param id
*/
int pc_equippoint_sub(struct map_session_data *sd,struct item_data* id){
	int ep = 0;

	nullpo_ret(sd);
	nullpo_ret(id);

	if (!itemdb_isequip2(id))
		return 0; //Not equippable by players.

	ep = id->equip;
	if(id->look == W_DAGGER	|| id->look == W_1HSWORD || id->look == W_1HAXE) {
		if(pc_checkskill(sd,AS_LEFT) > 0 || (sd->class_&MAPID_UPPERMASK) == MAPID_ASSASSIN || (sd->class_&MAPID_UPPERMASK) == MAPID_KAGEROUOBORO) { //Kagerou and Oboro can dual wield daggers. [Rytech]
			if (ep == EQP_WEAPON)
				return EQP_ARMS;
			if (ep == EQP_SHADOW_WEAPON)
				return EQP_SHADOW_ARMS;
		}
	}
	return ep;
}

/**
* Get equip point for an equip
* @param sd
* @param n Equip index in inventory
*/
int pc_equippoint(struct map_session_data *sd,int n){
	nullpo_ret(sd);

	return pc_equippoint_sub(sd,sd->inventory_data[n]);
}

/**
 * Fill inventory_data with struct *item_data through inventory (fill with struct *item)
 * @param sd : player session
 * @return 0 sucess, 1:invalid sd
 */
void pc_setinventorydata(struct map_session_data *sd)
{
	uint8 i;
	nullpo_retv(sd);

	for(i = 0; i < MAX_INVENTORY; i++) {
		unsigned short id = sd->inventory.u.items_inventory[i].nameid;
		sd->inventory_data[i] = id?itemdb_search(id):NULL;
	}
}

/**
* 'Calculates' weapon type
* @param sd : Player
*/
void pc_calcweapontype(struct map_session_data *sd)
{
	nullpo_retv(sd);

	// single-hand
	if(sd->weapontype2 == W_FIST) {
		sd->status.weapon = sd->weapontype1;
		return;
	}
	if(sd->weapontype1 == W_FIST) {
		sd->status.weapon = sd->weapontype2;
		return;
	}
	// dual-wield
	sd->status.weapon = 0;
	switch (sd->weapontype1){
	case W_DAGGER:
		switch (sd->weapontype2) {
		case W_DAGGER:  sd->status.weapon = W_DOUBLE_DD; break;
		case W_1HSWORD: sd->status.weapon = W_DOUBLE_DS; break;
		case W_1HAXE:   sd->status.weapon = W_DOUBLE_DA; break;
		}
		break;
	case W_1HSWORD:
		switch (sd->weapontype2) {
		case W_DAGGER:  sd->status.weapon = W_DOUBLE_DS; break;
		case W_1HSWORD: sd->status.weapon = W_DOUBLE_SS; break;
		case W_1HAXE:   sd->status.weapon = W_DOUBLE_SA; break;
		}
		break;
	case W_1HAXE:
		switch (sd->weapontype2) {
		case W_DAGGER:  sd->status.weapon = W_DOUBLE_DA; break;
		case W_1HSWORD: sd->status.weapon = W_DOUBLE_SA; break;
		case W_1HAXE:   sd->status.weapon = W_DOUBLE_AA; break;
		}
	}
	// unknown, default to right hand type
	if (!sd->status.weapon)
		sd->status.weapon = sd->weapontype1;
}

/**
* Set equip index
* @param sd : Player
*/
void pc_setequipindex(struct map_session_data *sd)
{
	uint16 i;

	nullpo_retv(sd);

	for (i = 0; i < EQI_MAX; i++){
		sd->equip_index[i] = -1;
		sd->equip_switch_index[i] = -1;
	}

	for (i = 0; i < MAX_INVENTORY; i++) {
		if (sd->inventory.u.items_inventory[i].nameid <= 0)
			continue;
		if (sd->inventory.u.items_inventory[i].equip) {
			uint8 j;
			for (j = 0; j < EQI_MAX; j++)
				if (sd->inventory.u.items_inventory[i].equip & equip_bitmask[j])
					sd->equip_index[j] = i;

			if (sd->inventory.u.items_inventory[i].equip & EQP_HAND_R) {
				if (sd->inventory_data[i])
					sd->weapontype1 = sd->inventory_data[i]->look;
				else
					sd->weapontype1 = 0;
			}

			if( sd->inventory.u.items_inventory[i].equip & EQP_HAND_L ) {
				if( sd->inventory_data[i] && sd->inventory_data[i]->type == IT_WEAPON )
					sd->weapontype2 = sd->inventory_data[i]->look;
				else
					sd->weapontype2 = 0;
			}
		}
		if (sd->inventory.u.items_inventory[i].equipSwitch) {
			for (uint8 j = 0; j < EQI_MAX; j++) {
				if (sd->inventory.u.items_inventory[i].equipSwitch & equip_bitmask[j]) {
					sd->equip_switch_index[j] = i;
				}
			}
		}
	}
	pc_calcweapontype(sd);
}

//static int pc_isAllowedCardOn(struct map_session_data *sd,int s,int eqindex,int flag)
//{
//	int i;
//	struct item *item = &sd->inventory.u.items_inventory[eqindex];
//	struct item_data *data;
//
//	//Crafted/made/hatched items.
//	if (itemdb_isspecial(item->card[0]))
//		return 1;
//
//	/* scan for enchant armor gems */
//	if( item->card[MAX_SLOTS - 1] && s < MAX_SLOTS - 1 )
//		s = MAX_SLOTS - 1;
//
//	ARR_FIND( 0, s, i, item->card[i] && (data = itemdb_exists(item->card[i])) != NULL && data->flag.no_equip&flag );
//	return( i < s ) ? 0 : 1;
//}


/**
 * Check if an item is equiped by player
 * (Check if the itemid is equiped then search if that match the index in inventory (should be))
 * @param sd : player session
 * @param nameid : itemid
 * @return 1:yes, 0:no
 */
bool pc_isequipped(struct map_session_data *sd, unsigned short nameid)
{
	uint8 i;

	for( i = 0; i < EQI_MAX; i++ )
	{
		short index = sd->equip_index[i], j;
		if( index < 0 )
			continue;
		if( pc_is_same_equip_index((enum equip_index)i, sd->equip_index, index) )
			continue;
		if( !sd->inventory_data[index] ) 
			continue;
		if( sd->inventory_data[index]->nameid == nameid )
			return true;
		for( j = 0; j < sd->inventory_data[index]->slot; j++ ){
			if( sd->inventory.u.items_inventory[index].card[j] == nameid )
				return true;
		}
	}

	return false;
}

/**
 * Check adoption rules
 * @param p1_sd: Player 1
 * @param p2_sd: Player 2
 * @param b_sd: Player that will be adopted
 * @return ADOPT_ALLOWED - Sent message to Baby to accept or deny
 *         ADOPT_ALREADY_ADOPTED - Already adopted
 *         ADOPT_MARRIED_AND_PARTY - Need to be married and in the same party
 *         ADOPT_EQUIP_RINGS - Need wedding rings equipped
 *         ADOPT_NOT_NOVICE - Adoptee is not a Novice
 *         ADOPT_CHARACTER_NOT_FOUND - Parent or Baby not found
 *         ADOPT_MORE_CHILDREN - Cannot adopt more than 1 Baby (client message)
 *         ADOPT_LEVEL_70 - Parents need to be level 70+ (client message)
 *         ADOPT_MARRIED - Cannot adopt a married person (client message)
 */
enum adopt_responses pc_try_adopt(struct map_session_data *p1_sd, struct map_session_data *p2_sd, struct map_session_data *b_sd)
{
	if( !p1_sd || !p2_sd || !b_sd )
		return ADOPT_CHARACTER_NOT_FOUND;

	if( b_sd->status.father || b_sd->status.mother || b_sd->adopt_invite )
		return ADOPT_ALREADY_ADOPTED; // already adopted baby / in adopt request

	if( !p1_sd->status.partner_id || !p1_sd->status.party_id || p1_sd->status.party_id != b_sd->status.party_id )
		return ADOPT_MARRIED_AND_PARTY; // You need to be married and in party with baby to adopt

	if( p1_sd->status.partner_id != p2_sd->status.char_id || p2_sd->status.partner_id != p1_sd->status.char_id )
		return ADOPT_MARRIED_AND_PARTY; // Not married, wrong married

	if( p2_sd->status.party_id != p1_sd->status.party_id )
		return ADOPT_MARRIED_AND_PARTY; // Both parents need to be in the same party

	// Parents need to have their ring equipped
	if( !pc_isequipped(p1_sd, WEDDING_RING_M) && !pc_isequipped(p1_sd, WEDDING_RING_F) )
		return ADOPT_EQUIP_RINGS;

	if( !pc_isequipped(p2_sd, WEDDING_RING_M) && !pc_isequipped(p2_sd, WEDDING_RING_F) )
		return ADOPT_EQUIP_RINGS;

	// Already adopted a baby
	if( p1_sd->status.child || p2_sd->status.child ) {
		clif_Adopt_reply(p1_sd, ADOPT_REPLY_MORE_CHILDREN);
		return ADOPT_MORE_CHILDREN;
	}

	// Parents need at least lvl 70 to adopt
	if( p1_sd->status.base_level < 70 || p2_sd->status.base_level < 70 ) {
		clif_Adopt_reply(p1_sd, ADOPT_REPLY_LEVEL_70);
		return ADOPT_LEVEL_70;
	}

	if( b_sd->status.partner_id ) {
		clif_Adopt_reply(p1_sd, ADOPT_REPLY_MARRIED);
		return ADOPT_MARRIED;
	}

	if( !( ( b_sd->status.class_ >= JOB_NOVICE && b_sd->status.class_ <= JOB_THIEF ) || b_sd->status.class_ == JOB_SUPER_NOVICE || b_sd->status.class_ == JOB_SUPER_NOVICE_E ) )
		return ADOPT_NOT_NOVICE;

	return ADOPT_ALLOWED;
}

/*==========================================
 * Adoption Process
 *------------------------------------------*/
bool pc_adoption(struct map_session_data *p1_sd, struct map_session_data *p2_sd, struct map_session_data *b_sd)
{
	int job, joblevel;
	unsigned int jobexp;

	if( pc_try_adopt(p1_sd, p2_sd, b_sd) != ADOPT_ALLOWED )
		return false;

	// Preserve current job levels and progress
	joblevel = b_sd->status.job_level;
	jobexp = b_sd->status.job_exp;

	job = pc_mapid2jobid(b_sd->class_|JOBL_BABY, b_sd->status.sex);
	if( job != -1 && pc_jobchange(b_sd, job, 0) )
	{ // Success, proceed to configure parents and baby skills
		p1_sd->status.child = b_sd->status.char_id;
		p2_sd->status.child = b_sd->status.char_id;
		b_sd->status.father = p1_sd->status.char_id;
		b_sd->status.mother = p2_sd->status.char_id;

		// Restore progress
		b_sd->status.job_level = joblevel;
		clif_updatestatus(b_sd, SP_JOBLEVEL);
		b_sd->status.job_exp = jobexp;
		clif_updatestatus(b_sd, SP_JOBEXP);

		// Baby Skills
		pc_skill(b_sd, WE_BABY, 1, ADDSKILL_PERMANENT);
		pc_skill(b_sd, WE_CALLPARENT, 1, ADDSKILL_PERMANENT);
		pc_skill(b_sd, WE_CHEERUP, 1, ADDSKILL_PERMANENT);

		// Parents Skills
		pc_skill(p1_sd, WE_CALLBABY, 1, ADDSKILL_PERMANENT);
		pc_skill(p2_sd, WE_CALLBABY, 1, ADDSKILL_PERMANENT);

		chrif_save(p1_sd, CSAVE_NORMAL);
		chrif_save(p2_sd, CSAVE_NORMAL);
		chrif_save(b_sd, CSAVE_NORMAL);

		achievement_update_objective(b_sd, AG_BABY, 1, 1);
		achievement_update_objective(p1_sd, AG_BABY, 1, 2);
		achievement_update_objective(p2_sd, AG_BABY, 1, 2);

		return true;
	}

	return false; // Job Change Fail
}
 
/*==========================================
 * Check if player can use/equip selected item. Used by pc_isUseitem and pc_isequip
   Returns:
		false : Cannot use/equip
		true  : Can use/equip
 * Credits:
		[Inkfish] for first idea
		[Haru] for third-classes extension
		[Cydh] finishing :D
 *------------------------------------------*/
static bool pc_isItemClass (struct map_session_data *sd, struct item_data* item) {
	while (1) {
		if (item->class_upper&ITEMJ_NORMAL && !(sd->class_&(JOBL_UPPER|JOBL_THIRD|JOBL_BABY)))	//normal classes (no upper, no baby, no third)
			break;
#ifndef RENEWAL
		//allow third classes to use trans. class items
		if (item->class_upper&ITEMJ_UPPER && sd->class_&(JOBL_UPPER|JOBL_THIRD))	//trans. classes
			break;
		//third-baby classes can use same item too
		if (item->class_upper&ITEMJ_BABY && sd->class_&JOBL_BABY)	//baby classes
			break;
		//don't need to decide specific rules for third-classes?
		//items for third classes can be used for all third classes
		if (item->class_upper&(ITEMJ_THIRD|ITEMJ_THIRD_TRANS|ITEMJ_THIRD_BABY) && sd->class_&JOBL_THIRD)
			break;
#else
		//trans. classes (exl. third-trans.)
		if (item->class_upper&ITEMJ_UPPER && sd->class_&JOBL_UPPER && !(sd->class_&JOBL_THIRD))
			break;
		//baby classes (exl. third-baby)
		if (item->class_upper&ITEMJ_BABY && sd->class_&JOBL_BABY && !(sd->class_&JOBL_THIRD))
			break;
		//third classes (exl. third-trans. and baby-third)
		if (item->class_upper&ITEMJ_THIRD && sd->class_&JOBL_THIRD && !(sd->class_&(JOBL_UPPER|JOBL_BABY)))
			break;
		//trans-third classes
		if (item->class_upper&ITEMJ_THIRD_TRANS && sd->class_&JOBL_THIRD && sd->class_&JOBL_UPPER)
			break;
		//third-baby classes
		if (item->class_upper&ITEMJ_THIRD_BABY && sd->class_&JOBL_THIRD && sd->class_&JOBL_BABY)
			break;
#endif
		return false;
	}
	return true;
}

/*=================================================
 * Checks if the player can equip the item at index n in inventory.
 * @param sd
 * @param n Item index in inventory
 * @return ITEM_EQUIP_ACK_OK(0) if can be equipped, or ITEM_EQUIP_ACK_FAIL(1)/ITEM_EQUIP_ACK_FAILLEVEL(2) if can't
 *------------------------------------------------*/
uint8 pc_isequip(struct map_session_data *sd,int n)
{
	struct item_data *item;

	nullpo_retr(ITEM_EQUIP_ACK_FAIL, sd);

	item = sd->inventory_data[n];

	if(pc_has_permission(sd, PC_PERM_USE_ALL_EQUIPMENT))
		return ITEM_EQUIP_ACK_OK;

	if(item == NULL)
		return ITEM_EQUIP_ACK_FAIL;
	if(item->elv && sd->status.base_level < (unsigned int)item->elv)
		return ITEM_EQUIP_ACK_FAILLEVEL;
	if(item->elvmax && sd->status.base_level > (unsigned int)item->elvmax)
		return ITEM_EQUIP_ACK_FAILLEVEL;
	if(item->sex != 2 && sd->status.sex != item->sex)
		return ITEM_EQUIP_ACK_FAIL;

	//fail to equip if item is restricted
	if (!battle_config.allow_equip_restricted_item && itemdb_isNoEquip(item, sd->bl.m))
		return ITEM_EQUIP_ACK_FAIL;

	if (item->equip&EQP_AMMO) {
		switch (item->look) {
			case AMMO_ARROW:
				if (battle_config.ammo_check_weapon && sd->status.weapon != W_BOW && sd->status.weapon != W_MUSICAL && sd->status.weapon != W_WHIP) {
					clif_msg(sd, ITEM_NEED_BOW);
					return ITEM_EQUIP_ACK_FAIL;
				}
				break;
			case AMMO_THROWABLE_DAGGER:
				if (!pc_checkskill(sd, AS_VENOMKNIFE))
					return ITEM_EQUIP_ACK_FAIL;
				break;
			case AMMO_BULLET:
			case AMMO_SHELL:
				if (battle_config.ammo_check_weapon && sd->status.weapon != W_REVOLVER && sd->status.weapon != W_RIFLE && sd->status.weapon != W_GATLING && sd->status.weapon != W_SHOTGUN
#ifdef RENEWAL
					&& sd->status.weapon != W_GRENADE
#endif
					) {
					clif_msg(sd, ITEM_BULLET_EQUIP_FAIL);
					return ITEM_EQUIP_ACK_FAIL;
				}
				break;
#ifndef RENEWAL
			case AMMO_GRENADE:
				if (battle_config.ammo_check_weapon && sd->status.weapon != W_GRENADE) {
					clif_msg(sd, ITEM_BULLET_EQUIP_FAIL);
					return ITEM_EQUIP_ACK_FAIL;
				}
				break;
#endif
			case AMMO_CANNONBALL:
				if (!pc_ismadogear(sd) && (sd->status.class_ == JOB_MECHANIC_T || sd->status.class_ == JOB_MECHANIC)) {
					clif_msg(sd, ITEM_NEED_MADOGEAR); // Item can only be used when Mado Gear is mounted.
					return ITEM_EQUIP_ACK_FAIL;
				}
				if (sd->state.active && !pc_iscarton(sd) && //Check if sc data is already loaded
					(sd->status.class_ == JOB_GENETIC_T || sd->status.class_ == JOB_GENETIC)) {
					clif_msg(sd, ITEM_NEED_CART); // Only available when cart is mounted.
					return ITEM_EQUIP_ACK_FAIL;
				}
				break;
		}
	}

	if (sd->sc.count) {
		if(item->equip & EQP_ARMS && item->type == IT_WEAPON && sd->sc.data[SC_STRIPWEAPON]) // Also works with left-hand weapons [DracoRPG]
			return ITEM_EQUIP_ACK_FAIL;
		if(item->equip & EQP_SHIELD && item->type == IT_ARMOR && sd->sc.data[SC_STRIPSHIELD])
			return ITEM_EQUIP_ACK_FAIL;
		if(item->equip & EQP_ARMOR && sd->sc.data[SC_STRIPARMOR])
			return ITEM_EQUIP_ACK_FAIL;
		if(item->equip & EQP_HEAD_TOP && sd->sc.data[SC_STRIPHELM])
			return ITEM_EQUIP_ACK_FAIL;
		if(item->equip & EQP_ACC && sd->sc.data[SC__STRIPACCESSORY])
			return ITEM_EQUIP_ACK_FAIL;
		if (item->equip & EQP_ARMS && sd->sc.data[SC__WEAKNESS])
			return ITEM_EQUIP_ACK_FAIL;
		if(item->equip && (sd->sc.data[SC_KYOUGAKU] || sd->sc.data[SC_SUHIDE]))
			return ITEM_EQUIP_ACK_FAIL;

		if (sd->sc.data[SC_SPIRIT] && sd->sc.data[SC_SPIRIT]->val2 == SL_SUPERNOVICE) {
			//Spirit of Super Novice equip bonuses. [Skotlex]
			if (sd->status.base_level > 90 && item->equip & EQP_HELM)
				return ITEM_EQUIP_ACK_OK; //Can equip all helms

			if (sd->status.base_level > 96 && item->equip & EQP_ARMS && item->type == IT_WEAPON && item->wlv == 4)
				switch(item->look) { //In weapons, the look determines type of weapon.
					case W_DAGGER: //All level 4 - Daggers
					case W_1HSWORD: //All level 4 - 1H Swords
					case W_1HAXE: //All level 4 - 1H Axes
					case W_MACE: //All level 4 - 1H Maces
					case W_STAFF: //All level 4 - 1H Staves
					case W_2HSTAFF: //All level 4 - 2H Staves
						return ITEM_EQUIP_ACK_OK;
				}
		}
	}

	//Not equipable by class. [Skotlex]
	if (!(1ULL << (sd->class_&MAPID_BASEMASK)&item->class_base[(sd->class_&JOBL_2_1) ? 1 : ((sd->class_&JOBL_2_2) ? 2 : 0)]))
		return ITEM_EQUIP_ACK_FAIL;

	if (!pc_isItemClass(sd, item))
		return ITEM_EQUIP_ACK_FAIL;

	return ITEM_EQUIP_ACK_OK;
}

/*==========================================
 * No problem with the session id
 * set the status that has been sent from char server
 *------------------------------------------*/
bool pc_authok(struct map_session_data *sd, uint32 login_id2, time_t expiration_time, int group_id, struct mmo_charstatus *st, bool changing_mapservers)
{
	int i;
	t_tick tick = gettick();
	uint32 ip = session[sd->fd]->client_addr;

	sd->login_id2 = login_id2;
	sd->group_id = group_id;

	/* load user permissions */
	pc_group_pc_load(sd);

	memcpy(&sd->status, st, sizeof(*st));

	if (st->sex != sd->status.sex) {
		clif_authfail_fd(sd->fd, 0);
		return false;
	}

	//Set the map-server used job id. [Skotlex]
	i = pc_jobid2mapid(sd->status.class_);
	if (i == -1) { //Invalid class?
		ShowError("pc_authok: Invalid class %d for player %s (%d:%d). Class was changed to novice.\n", sd->status.class_, sd->status.name, sd->status.account_id, sd->status.char_id);
		sd->status.class_ = JOB_NOVICE;
		sd->class_ = MAPID_NOVICE;
	} else
		sd->class_ = i;

	// Checks and fixes to character status data, that are required
	// in case of configuration change or stuff, which cannot be
	// checked on char-server.
	sd->status.hair = cap_value(sd->status.hair,MIN_HAIR_STYLE,MAX_HAIR_STYLE);
	sd->status.hair_color = cap_value(sd->status.hair_color,MIN_HAIR_COLOR,MAX_HAIR_COLOR);
	sd->status.clothes_color = cap_value(sd->status.clothes_color,MIN_CLOTH_COLOR,MAX_CLOTH_COLOR);
	sd->status.body = cap_value(sd->status.body,MIN_BODY_STYLE,MAX_BODY_STYLE);

	//Initializations to null/0 unneeded since map_session_data was filled with 0 upon allocation.
	sd->state.connect_new = 1;

	sd->followtimer = INVALID_TIMER; // [MouseJstr]
	sd->invincible_timer = INVALID_TIMER;
	sd->npc_timer_id = INVALID_TIMER;
	sd->pvp_timer = INVALID_TIMER;
	sd->expiration_tid = INVALID_TIMER;
	sd->autotrade_tid = INVALID_TIMER;

#ifdef SECURE_NPCTIMEOUT
	// Initialize to defaults/expected
	sd->npc_idle_timer = INVALID_TIMER;
	sd->npc_idle_tick = tick;
	sd->npc_idle_type = NPCT_INPUT;
	sd->state.ignoretimeout = false;
#endif

	sd->canuseitem_tick = tick;
	sd->canusecashfood_tick = tick;
	sd->canequip_tick = tick;
	sd->cantalk_tick = tick;
	sd->canskill_tick = tick;
	sd->cansendmail_tick = tick;
	sd->idletime = last_tick;

	for(i = 0; i < MAX_SPIRITBALL; i++)
		sd->spirit_timer[i] = INVALID_TIMER;

	if (battle_config.item_auto_get)
		sd->state.autoloot = 10000;

	if (battle_config.disp_experience)
		sd->state.showexp = 1;
	if (battle_config.disp_zeny)
		sd->state.showzeny = 1;
#ifdef VIP_ENABLE
	if (!battle_config.vip_disp_rate)
		sd->vip.disableshowrate = 1;
#endif

	if (!(battle_config.display_skill_fail&2))
		sd->state.showdelay = 1;

	memset(&sd->inventory, 0, sizeof(struct s_storage));
	memset(&sd->cart, 0, sizeof(struct s_storage));
	memset(&sd->storage, 0, sizeof(struct s_storage));
	memset(&sd->premiumStorage, 0, sizeof(struct s_storage));
	memset(&sd->equip_index, -1, sizeof(sd->equip_index));
	memset(&sd->equip_switch_index, -1, sizeof(sd->equip_switch_index));

	if( pc_isinvisible(sd) && !pc_can_use_command( sd, "hide", COMMAND_ATCOMMAND ) ){
		sd->status.option &= ~OPTION_INVISIBLE;
	}

	status_change_init(&sd->bl);

	sd->sc.option = sd->status.option; //This is the actual option used in battle.

	unit_dataset(&sd->bl);

	sd->guild_x = -1;
	sd->guild_y = -1;

	sd->delayed_damage = 0;

	// Event Timers
	for( i = 0; i < MAX_EVENTTIMER; i++ )
		sd->eventtimer[i] = INVALID_TIMER;
	// Rental Timer
	sd->rental_timer = INVALID_TIMER;

	for( i = 0; i < 3; i++ )
		sd->hate_mob[i] = -1;

	sd->quest_log = NULL;
	sd->num_quests = 0;
	sd->avail_quests = 0;
	sd->save_quest = false;
	sd->count_rewarp = 0;

	sd->regs.vars = i64db_alloc(DB_OPT_BASE);
	sd->regs.arrays = NULL;
	sd->vars_dirty = false;
	sd->vars_ok = false;
	sd->vars_received = 0x0;

	sd->qi_display = NULL;
	sd->qi_count = 0;

	//warp player
	if ((i=pc_setpos(sd,sd->status.last_point.map, sd->status.last_point.x, sd->status.last_point.y, CLR_OUTSIGHT)) != SETPOS_OK) {
		ShowError ("Last_point_map %s - id %d not found (error code %d)\n", mapindex_id2name(sd->status.last_point.map), sd->status.last_point.map, i);

		// try warping to a default map instead (church graveyard)
		if (pc_setpos(sd, mapindex_name2id(MAP_PRONTERA), 273, 354, CLR_OUTSIGHT) != SETPOS_OK) {
			// if we fail again
			clif_authfail_fd(sd->fd, 0);
			return false;
		}
	}

	clif_authok(sd);

	//Prevent S. Novices from getting the no-death bonus just yet. [Skotlex]
	sd->die_counter=-1;

	//display login notice
	ShowInfo("'" CL_WHITE "%s" CL_RESET "' logged in."
	         " (AID/CID: '" CL_WHITE "%d/%d" CL_RESET "',"
	         " IP: '" CL_WHITE "%d.%d.%d.%d" CL_RESET "',"
	         " Group '" CL_WHITE "%d" CL_RESET "').\n",
	         sd->status.name, sd->status.account_id, sd->status.char_id,
	         CONVIP(ip), sd->group_id);
	// Send friends list
	clif_friendslist_send(sd);

	if( !changing_mapservers ) {

		if (battle_config.display_version == 1)
			pc_show_version(sd);

		// Message of the Day [Valaris]
		for(i=0; i < MOTD_LINE_SIZE && motd_text[i][0]; i++) {
			if (battle_config.motd_type)
				clif_messagecolor(&sd->bl, color_table[COLOR_LIGHT_GREEN], motd_text[i], false, SELF);
			else
				clif_displaymessage(sd->fd, motd_text[i]);
		}

		if (expiration_time != 0)
			sd->expiration_time = expiration_time;

		/**
		 * Fixes login-without-aura glitch (the screen won't blink at this point, don't worry :P)
		 **/
		clif_changemap(sd,sd->bl.m,sd->bl.x,sd->bl.y);
	}

	pc_validate_skill(sd);

	/* [Ind] */
	sd->sc_display = NULL;
	sd->sc_display_count = 0;

	// Player has not yet received the CashShop list
	sd->status.cashshop_sent = false;

	sd->last_addeditem_index = -1;
	
	sd->bonus_script.head = NULL;
	sd->bonus_script.count = 0;

	// Initialize BG queue pointer
	sd->bg_queue = nullptr;
	sd->bg_queue_accept_state = false;

#if PACKETVER >= 20150513
	sd->hatEffectIDs = NULL;
	sd->hatEffectCount = 0;
#endif

	sd->catch_target_class = PET_CATCH_FAIL;

	// Check EXP overflow, since in previous revision EXP on Max Level can be more than 'official' Max EXP
	if (pc_is_maxbaselv(sd) && sd->status.base_exp > MAX_LEVEL_BASE_EXP) {
		sd->status.base_exp = MAX_LEVEL_BASE_EXP;
		clif_updatestatus(sd, SP_BASEEXP);
	}
	if (pc_is_maxjoblv(sd) && sd->status.job_exp > MAX_LEVEL_JOB_EXP) {
		sd->status.job_exp = MAX_LEVEL_JOB_EXP;
		clif_updatestatus(sd, SP_JOBEXP);
	}

	// Request all registries (auth is considered completed whence they arrive)
	intif_request_registry(sd,7);
	return true;
}

/*==========================================
 * Closes a connection because it failed to be authenticated from the char server.
 *------------------------------------------*/
void pc_authfail(struct map_session_data *sd)
{
	clif_authfail_fd(sd->fd, 0);
	return;
}

/**
 * Player register a bl as hatred
 * @param sd : player session
 * @param pos : hate position [0;2]
 * @param bl : target bl
 * @return false:failed, true:success
 */
bool pc_set_hate_mob(struct map_session_data *sd, int pos, struct block_list *bl)
{
	int class_;
	if (!sd || !bl || pos < 0 || pos > 2)
		return false;
	if (sd->hate_mob[pos] != -1)
	{	//Can't change hate targets.
		clif_hate_info(sd, pos, sd->hate_mob[pos], 0); //Display current
		return false;
	}

	class_ = status_get_class(bl);
	if (!pcdb_checkid(class_)) {
		unsigned int max_hp = status_get_max_hp(bl);
		if ((pos == 1 && max_hp < 6000) || (pos == 2 && max_hp < 20000))
			return false;
		if (pos != status_get_size(bl))
			return false; //Wrong size
	}
	sd->hate_mob[pos] = class_;
	pc_setglobalreg(sd, add_str(sg_info[pos].hate_var), class_+1);
	clif_hate_info(sd, pos, class_, 1);
	return true;
}

/*==========================================
 * Invoked once after the char/account/account2 registry variables are received. [Skotlex]
 * We didn't receive item information at this point so DO NOT attempt to do item operations here.
 * See intif_parse_StorageReceived() for item operations [lighta]
 *------------------------------------------*/
void pc_reg_received(struct map_session_data *sd)
{
	uint8 i;

	sd->vars_ok = true;

	sd->change_level_2nd = pc_readglobalreg(sd, add_str(JOBCHANGE2ND_VAR));
	sd->change_level_3rd = pc_readglobalreg(sd, add_str(JOBCHANGE3RD_VAR));
	sd->die_counter = pc_readglobalreg(sd, add_str(PCDIECOUNTER_VAR));

	sd->langtype = pc_readaccountreg(sd, add_str(LANGTYPE_VAR));
	if (msg_checklangtype(sd->langtype,true) < 0)
		sd->langtype = 0; //invalid langtype reset to default

	// Cash shop
	sd->cashPoints = pc_readaccountreg(sd, add_str(CASHPOINT_VAR));
	sd->kafraPoints = pc_readaccountreg(sd, add_str(KAFRAPOINT_VAR));

	// Cooking Exp
	sd->cook_mastery = pc_readglobalreg(sd, add_str(COOKMASTERY_VAR));

	if( (sd->class_&MAPID_BASEMASK) == MAPID_TAEKWON )
	{ // Better check for class rather than skill to prevent "skill resets" from unsetting this
		sd->mission_mobid = pc_readglobalreg(sd, add_str(TKMISSIONID_VAR));
		sd->mission_count = pc_readglobalreg(sd, add_str(TKMISSIONCOUNT_VAR));
	}

	if (battle_config.feature_banking)
		sd->bank_vault = pc_readreg2(sd, BANK_VAULT_VAR);

	if (battle_config.feature_roulette) {
		sd->roulette_point.bronze = pc_readreg2(sd, ROULETTE_BRONZE_VAR);
		sd->roulette_point.silver = pc_readreg2(sd, ROULETTE_SILVER_VAR);
		sd->roulette_point.gold = pc_readreg2(sd, ROULETTE_GOLD_VAR);
	}
	sd->roulette.prizeIdx = -1;

	//SG map and mob read [Komurka]
	for(i=0;i<MAX_PC_FEELHATE;i++) { //for now - someone need to make reading from txt/sql
		uint16 j;

		if ((j = pc_readglobalreg(sd, add_str(sg_info[i].feel_var))) != 0) {
			sd->feel_map[i].index = j;
			sd->feel_map[i].m = map_mapindex2mapid(j);
		} else {
			sd->feel_map[i].index = 0;
			sd->feel_map[i].m = -1;
		}
		sd->hate_mob[i] = pc_readglobalreg(sd, add_str(sg_info[i].hate_var))-1;
	}

	if ((i = pc_checkskill(sd,RG_PLAGIARISM)) > 0) {
		unsigned short skid = pc_readglobalreg(sd, add_str(SKILL_VAR_PLAGIARISM));
		sd->cloneskill_idx = skill_get_index(skid);
		if (sd->cloneskill_idx > 0) {
			sd->status.skill[sd->cloneskill_idx].id = skid;
			sd->status.skill[sd->cloneskill_idx].lv = pc_readglobalreg(sd, add_str(SKILL_VAR_PLAGIARISM_LV));
			if (sd->status.skill[sd->cloneskill_idx].lv > i)
				sd->status.skill[sd->cloneskill_idx].lv = i;
			sd->status.skill[sd->cloneskill_idx].flag = SKILL_FLAG_PLAGIARIZED;
		}
	}
	if ((i = pc_checkskill(sd,SC_REPRODUCE)) > 0) {
		unsigned short skid = pc_readglobalreg(sd, add_str(SKILL_VAR_REPRODUCE));
		sd->reproduceskill_idx = skill_get_index(skid);
		if (sd->reproduceskill_idx > 0) {
			sd->status.skill[sd->reproduceskill_idx].id = skid;
			sd->status.skill[sd->reproduceskill_idx].lv = pc_readglobalreg(sd, add_str(SKILL_VAR_REPRODUCE_LV));
			if (i < sd->status.skill[sd->reproduceskill_idx].lv)
				sd->status.skill[sd->reproduceskill_idx].lv = i;
			sd->status.skill[sd->reproduceskill_idx].flag = SKILL_FLAG_PLAGIARIZED;
		}
	}
	//Weird... maybe registries were reloaded?
	if (sd->state.active)
		return;
	sd->state.active = 1;
	sd->state.pc_loaded = false; // Ensure inventory data and status data is loaded before we calculate player stats

	intif_storage_request(sd,TABLE_STORAGE, 0, STOR_MODE_ALL); // Request storage data
	intif_storage_request(sd,TABLE_CART, 0, STOR_MODE_ALL); // Request cart data
	intif_storage_request(sd,TABLE_INVENTORY, 0, STOR_MODE_ALL); // Request inventory data

	if (sd->status.party_id)
		party_member_joined(sd);
	if (sd->status.guild_id)
		guild_member_joined(sd);
	if( sd->status.clan_id )
		clan_member_joined(sd);

	// pet
	if (sd->status.pet_id > 0)
		intif_request_petdata(sd->status.account_id, sd->status.char_id, sd->status.pet_id);

	// Homunculus [albator]
	if( sd->status.hom_id > 0 )
		intif_homunculus_requestload(sd->status.account_id, sd->status.hom_id);
	if( sd->status.mer_id > 0 )
		intif_mercenary_request(sd->status.mer_id, sd->status.char_id);
	if( sd->status.ele_id > 0 )
		intif_elemental_request(sd->status.ele_id, sd->status.char_id);

	map_addiddb(&sd->bl);
	map_delnickdb(sd->status.char_id, sd->status.name);
	if (!chrif_auth_finished(sd))
		ShowError("pc_reg_received: Failed to properly remove player %d:%d from logging db!\n", sd->status.account_id, sd->status.char_id);

	chrif_skillcooldown_request(sd->status.account_id, sd->status.char_id);
	chrif_bsdata_request(sd->status.char_id);
#ifdef VIP_ENABLE
	sd->vip.time = 0;
	sd->vip.enabled = 0;
	chrif_req_login_operation(sd->status.account_id, sd->status.name, CHRIF_OP_LOGIN_VIP, 0, 1|8, 0);  // request VIP information
#endif
	intif_Mail_requestinbox(sd->status.char_id, 0, MAIL_INBOX_NORMAL); // MAIL SYSTEM - Request Mail Inbox
	intif_request_questlog(sd);

	if (battle_config.feature_achievement) {
		sd->achievement_data.total_score = 0;
		sd->achievement_data.level = 0;
		sd->achievement_data.save = false;
		sd->achievement_data.count = 0;
		sd->achievement_data.incompleteCount = 0;
		sd->achievement_data.achievements = NULL;
		intif_request_achievements(sd->status.char_id);
	}

	if (sd->state.connect_new == 0 && sd->fd) { //Character already loaded map! Gotta trigger LoadEndAck manually.
		sd->state.connect_new = 1;
		clif_parse_LoadEndAck(sd->fd, sd);
	}

	if( pc_isinvisible(sd) ) {
		sd->vd.class_ = JT_INVISIBLE;
		clif_displaymessage( sd->fd, msg_txt( sd, 11 ) ); // Invisible: On
		// decrement the number of pvp players on the map
		map_getmapdata(sd->bl.m)->users_pvp--;

		if( map_getmapflag(sd->bl.m, MF_PVP) && !map_getmapflag(sd->bl.m, MF_PVP_NOCALCRANK) && sd->pvp_timer != INVALID_TIMER ){
			// unregister the player for ranking
			delete_timer( sd->pvp_timer, pc_calc_pvprank_timer );
			sd->pvp_timer = INVALID_TIMER;
		}

		clif_changeoption( &sd->bl );
	}

	channel_autojoin(sd);
}

static int pc_calc_skillpoint(struct map_session_data* sd)
{
	uint16 i, skill_point = 0;

	nullpo_ret(sd);

	for(i = 1; i < MAX_SKILL; i++) {
		if( sd->status.skill[i].id && sd->status.skill[i].lv > 0) {
			uint16 inf2 = skill_get_inf2(sd->status.skill[i].id);
			if ((!(inf2&INF2_QUEST_SKILL) || battle_config.quest_skill_learn) &&
				!(inf2&(INF2_WEDDING_SKILL|INF2_SPIRIT_SKILL)) //Do not count wedding/link skills. [Skotlex]
				)
			{
				if(sd->status.skill[i].flag == SKILL_FLAG_PERMANENT)
					skill_point += sd->status.skill[i].lv;
				else if(sd->status.skill[i].flag >= SKILL_FLAG_REPLACED_LV_0)
					skill_point += (sd->status.skill[i].flag - SKILL_FLAG_REPLACED_LV_0);
			}
		}
	}

	return skill_point;
}

static bool pc_grant_allskills(struct map_session_data *sd, bool addlv) {
	uint16 i = 0;

	if (!sd || !pc_has_permission(sd, PC_PERM_ALL_SKILL) || !SKILL_MAX_DB())
		return false;

	/**
	* Dummy skills must NOT be added here otherwise they'll be displayed in the,
	* skill tree and since they have no icons they'll give resource errors
	* Get ALL skills except npc/guild ones. [Skotlex]
	* Don't add SG_DEVIL [Komurka] and MO_TRIPLEATTACK and RG_SNATCHER [ultramage]
	**/
	for( i = 0; i < MAX_SKILL; i++ ) {
		uint16 skill_id = skill_idx2id(i);
		if (!skill_id || (skill_get_inf2(skill_id)&(INF2_NPC_SKILL|INF2_GUILD_SKILL)))
			continue;
		switch (skill_id) {
			case SM_SELFPROVOKE:
			case AB_DUPLELIGHT_MELEE:
			case AB_DUPLELIGHT_MAGIC:
			case WL_CHAINLIGHTNING_ATK:
			case WL_TETRAVORTEX_FIRE:
			case WL_TETRAVORTEX_WATER:
			case WL_TETRAVORTEX_WIND:
			case WL_TETRAVORTEX_GROUND:
			case WL_SUMMON_ATK_FIRE:
			case WL_SUMMON_ATK_WIND:
			case WL_SUMMON_ATK_WATER:
			case WL_SUMMON_ATK_GROUND:
			case LG_OVERBRAND_BRANDISH:
			case LG_OVERBRAND_PLUSATK:
			case WM_SEVERE_RAINSTORM_MELEE:
			case RL_R_TRIP_PLUSATK:
			case SG_DEVIL:
			case MO_TRIPLEATTACK:
			case RG_SNATCHER:
				continue;
			default:
				{
					uint8 lv = (uint8)skill_get_max(skill_id);
					if (lv > 0) {
						sd->status.skill[i].id = skill_id;
						if (addlv)
							sd->status.skill[i].lv = lv;
					}
				}
				break;
		}
	}
	return true;
}

/*==========================================
 * Calculation of skill level.
 * @param sd
 *------------------------------------------*/
void pc_calc_skilltree(struct map_session_data *sd)
{
	int i, flag;
	int c = 0;

	nullpo_retv(sd);
	i = pc_calc_skilltree_normalize_job(sd);
	c = pc_mapid2jobid(i, sd->status.sex);
	if( c == -1 )
	{ //Unable to normalize job??
		ShowError("pc_calc_skilltree: Unable to normalize job %d for character %s (%d:%d)\n", i, sd->status.name, sd->status.account_id, sd->status.char_id);
		return;
	}
	c = pc_class2idx(c);

	for( i = 0; i < MAX_SKILL; i++ ) {
		if( sd->status.skill[i].flag != SKILL_FLAG_PLAGIARIZED && sd->status.skill[i].flag != SKILL_FLAG_PERM_GRANTED ) //Don't touch these
			sd->status.skill[i].id = 0; //First clear skills.
		/* permanent skills that must be re-checked */
		if( sd->status.skill[i].flag == SKILL_FLAG_PERM_GRANTED ) {
			uint16 sk_id = skill_idx2id(i);
			if (!sk_id) {
				sd->status.skill[i].id = 0;
				sd->status.skill[i].lv = 0;
				sd->status.skill[i].flag = SKILL_FLAG_PERMANENT;
				continue;
			}
			switch (sk_id) {
				case NV_TRICKDEAD:
					if( (sd->class_&MAPID_UPPERMASK) != MAPID_NOVICE ) {
						sd->status.skill[i].id = 0;
						sd->status.skill[i].lv = 0;
						sd->status.skill[i].flag = SKILL_FLAG_PERMANENT;
					}
					break;
			}
		}
	}

	for( i = 0; i < MAX_SKILL; i++ ) {
		uint16 skill_id = 0;

		// Restore original level of skills after deleting earned skills.
		if( sd->status.skill[i].flag != SKILL_FLAG_PERMANENT && sd->status.skill[i].flag != SKILL_FLAG_PERM_GRANTED && sd->status.skill[i].flag != SKILL_FLAG_PLAGIARIZED ) {
			sd->status.skill[i].lv = (sd->status.skill[i].flag == SKILL_FLAG_TEMPORARY) ? 0 : sd->status.skill[i].flag - SKILL_FLAG_REPLACED_LV_0;
			sd->status.skill[i].flag = SKILL_FLAG_PERMANENT;
		}

		//Enable Bard/Dancer spirit linked skills.
		if (!(skill_id = skill_idx2id(i)) || skill_id < DC_HUMMING || skill_id > DC_SERVICEFORYOU)
			continue;

		if( sd->sc.count && sd->sc.data[SC_SPIRIT] && sd->sc.data[SC_SPIRIT]->val2 == SL_BARDDANCER ) {
			//Link Dancer skills to bard.
			if( sd->status.sex ) {
				if( sd->status.skill[i-8].lv < 10 )
					continue;
				sd->status.skill[i].id = skill_id;
				sd->status.skill[i].lv = sd->status.skill[i-8].lv; // Set the level to the same as the linking skill
				sd->status.skill[i].flag = SKILL_FLAG_TEMPORARY; // Tag it as a non-savable, non-uppable, bonus skill
			}
			//Link Bard skills to dancer.
			else {
				if( sd->status.skill[i].lv < 10 )
					continue;
				sd->status.skill[i-8].id = skill_id - 8;
				sd->status.skill[i-8].lv = sd->status.skill[i].lv; // Set the level to the same as the linking skill
				sd->status.skill[i-8].flag = SKILL_FLAG_TEMPORARY; // Tag it as a non-savable, non-uppable, bonus skill
			}
		}
	}

	// Removes Taekwon Ranker skill bonus
	if ((sd->class_&MAPID_UPPERMASK) != MAPID_TAEKWON) {
		uint16 c_ = pc_class2idx(JOB_TAEKWON);

		for (i = 0; i < MAX_SKILL_TREE; i++) {
			uint16 sk_id = skill_tree[c_][i].skill_id;
			uint16 sk_idx = 0;

			if (!sk_id || !(sk_idx = skill_get_index(skill_tree[c_][i].skill_id)))
				continue;

			if (sd->status.skill[sk_idx].flag != SKILL_FLAG_PLAGIARIZED && sd->status.skill[sk_idx].flag != SKILL_FLAG_PERM_GRANTED) {
				if (sk_id == NV_BASIC || sk_id == NV_FIRSTAID || sk_id == WE_CALLBABY)
					continue;
				sd->status.skill[sk_idx].id = 0;
			}
		}
	}

	// Grant all skills
	pc_grant_allskills(sd, false);

	do {
		uint16 skid = 0;

		flag = 0;
		for (i = 0; i < MAX_SKILL_TREE && (skid = skill_tree[c][i].skill_id) > 0; i++) {
			bool fail = false;
			uint16 sk_idx = skill_get_index(skid);

			if (sd->status.skill[sk_idx].id)
				continue; //Skill already known.

			if (!battle_config.skillfree) {
				uint8 j;

				// Checking required skills
				for(j = 0; j < MAX_PC_SKILL_REQUIRE; j++) {
					uint16 sk_need_id = skill_tree[c][i].need[j].skill_id;
					uint16 sk_need_idx = 0;

					if (sk_need_id && (sk_need_idx = skill_get_index(sk_need_id))) {
						short sk_need = sk_need_id;

						if (sd->status.skill[sk_need_idx].id == 0 || sd->status.skill[sk_need_idx].flag == SKILL_FLAG_TEMPORARY || sd->status.skill[sk_need_idx].flag == SKILL_FLAG_PLAGIARIZED)
							sk_need = 0; //Not learned.
						else if (sd->status.skill[sk_need_idx].flag >= SKILL_FLAG_REPLACED_LV_0) //Real learned level
							sk_need = sd->status.skill[sk_need_idx].flag - SKILL_FLAG_REPLACED_LV_0;
						else
							sk_need = pc_checkskill(sd,sk_need_id);

						if (sk_need < skill_tree[c][i].need[j].skill_lv) {
							fail = true;
							break;
						}
					}
				}

				if (sd->status.base_level < skill_tree[c][i].baselv) { //We need to get the actual class in this case
					int class_ = pc_mapid2jobid(sd->class_, sd->status.sex);
					class_ = pc_class2idx(class_);
					if (class_ == c || (class_ != c && sd->status.base_level < skill_tree[class_][i].baselv))
						fail = true; // base level requirement wasn't satisfied
				}
				if (sd->status.job_level < skill_tree[c][i].joblv) { //We need to get the actual class in this case
					int class_ = pc_mapid2jobid(sd->class_, sd->status.sex);
					class_ = pc_class2idx(class_);
					if (class_ == c || (class_ != c && sd->status.job_level < skill_tree[class_][i].joblv))
						fail = true; // job level requirement wasn't satisfied
				}
			}

			if (!fail) {
				int inf2 = skill_get_inf2(skid);

				if (!sd->status.skill[sk_idx].lv && (
					(inf2&INF2_QUEST_SKILL && !battle_config.quest_skill_learn) ||
					inf2&INF2_WEDDING_SKILL ||
					(inf2&INF2_SPIRIT_SKILL && !sd->sc.data[SC_SPIRIT])
				))
					continue; //Cannot be learned via normal means. Note this check DOES allows raising already known skills.

				sd->status.skill[sk_idx].id = skid;

				if(inf2&INF2_SPIRIT_SKILL) { //Spirit skills cannot be learned, they will only show up on your tree when you get buffed.
					sd->status.skill[sk_idx].lv = 1; // need to manually specify a skill level
					sd->status.skill[sk_idx].flag = SKILL_FLAG_TEMPORARY; //So it is not saved, and tagged as a "bonus" skill.
				}
				flag = 1; // skill list has changed, perform another pass
			}
		}
	} while(flag);

	if( c > 0 && sd->status.skill_point == 0 && pc_is_taekwon_ranker(sd) ) {
		unsigned short skid = 0;
		/* Taekwon Ranker Bonus Skill Tree
		============================================
		- Grant All Taekwon Tree, but only as Bonus Skills in case they drop from ranking.
		- (c > 0) to avoid grant Novice Skill Tree in case of Skill Reset (need more logic)
		- (sd->status.skill_point == 0) to wait until all skill points are assigned to avoid problems with Job Change quest. */

		for( i = 0; i < MAX_SKILL_TREE && (skid = skill_tree[c][i].skill_id) > 0; i++ ) {
			uint16 sk_idx = 0;
			if (!(sk_idx = skill_get_index(skid)))
				continue;
			if( (skill_get_inf2(skid)&(INF2_QUEST_SKILL|INF2_WEDDING_SKILL)) )
				continue; //Do not include Quest/Wedding skills.
			if( sd->status.skill[sk_idx].id == 0 ) {
				sd->status.skill[sk_idx].id = skid;
				sd->status.skill[sk_idx].flag = SKILL_FLAG_TEMPORARY; // So it is not saved, and tagged as a "bonus" skill.
			} else if( skid != NV_BASIC )
				sd->status.skill[sk_idx].flag = SKILL_FLAG_REPLACED_LV_0 + sd->status.skill[sk_idx].lv; // Remember original level
			sd->status.skill[sk_idx].lv = skill_tree_get_max(skid, sd->status.class_);
		}
	}
}

//Checks if you can learn a new skill after having leveled up a skill.
static void pc_check_skilltree(struct map_session_data *sd)
{
	int i, flag = 0;
	int c = 0;

	if (battle_config.skillfree)
		return; //Function serves no purpose if this is set

	i = pc_calc_skilltree_normalize_job(sd);
	c = pc_mapid2jobid(i, sd->status.sex);
	if (c == -1) { //Unable to normalize job??
		ShowError("pc_check_skilltree: Unable to normalize job %d for character %s (%d:%d)\n", i, sd->status.name, sd->status.account_id, sd->status.char_id);
		return;
	}
	c = pc_class2idx(c);

	do {
		uint16 skid = 0;

		flag = 0;
		for (i = 0; i < MAX_SKILL_TREE && (skid = skill_tree[c][i].skill_id) > 0; i++ ) {
			uint16 sk_idx = skill_get_index(skid);
			bool fail = false;
			uint8 j = 0;

			if (sd->status.skill[sk_idx].id) //Already learned
				continue;

			// Checking required skills
			for (j = 0; j < MAX_PC_SKILL_REQUIRE; j++) {
				uint16 sk_need_id = skill_tree[c][i].need[j].skill_id;
				uint16 sk_need_idx = 0;

				if (sk_need_id && (sk_need_idx = skill_get_index(sk_need_id))) {
					short sk_need = sk_need_id;

					if (sd->status.skill[sk_need_idx].id == 0 || sd->status.skill[sk_need_idx].flag == SKILL_FLAG_TEMPORARY || sd->status.skill[sk_need_idx].flag == SKILL_FLAG_PLAGIARIZED)
						sk_need = 0; //Not learned.
					else if (sd->status.skill[sk_need_idx].flag >= SKILL_FLAG_REPLACED_LV_0) //Real lerned level
						sk_need = sd->status.skill[sk_need_idx].flag - SKILL_FLAG_REPLACED_LV_0;
					else
						sk_need = pc_checkskill(sd,sk_need_id);

					if (sk_need < skill_tree[c][i].need[j].skill_lv) {
						fail = true;
						break;
					}
				}
			}

			if( fail )
				continue;
			if (sd->status.base_level < skill_tree[c][i].baselv || sd->status.job_level < skill_tree[c][i].joblv)
				continue;

			j = skill_get_inf2(skid);
			if( !sd->status.skill[sk_idx].lv && (
				(j&INF2_QUEST_SKILL && !battle_config.quest_skill_learn) ||
				j&INF2_WEDDING_SKILL ||
				(j&INF2_SPIRIT_SKILL && !sd->sc.data[SC_SPIRIT])
			) )
				continue; //Cannot be learned via normal means.

			sd->status.skill[sk_idx].id = skid;
			flag = 1;
		}
	} while(flag);
}

// Make sure all the skills are in the correct condition
// before persisting to the backend.. [MouseJstr]
void pc_clean_skilltree(struct map_session_data *sd)
{
	uint16 i;
	for (i = 0; i < MAX_SKILL; i++){
		if (sd->status.skill[i].flag == SKILL_FLAG_TEMPORARY || sd->status.skill[i].flag == SKILL_FLAG_PLAGIARIZED) {
			sd->status.skill[i].id = 0;
			sd->status.skill[i].lv = 0;
			sd->status.skill[i].flag = SKILL_FLAG_PERMANENT;
		}
		else if (sd->status.skill[i].flag >= SKILL_FLAG_REPLACED_LV_0){
			sd->status.skill[i].lv = sd->status.skill[i].flag - SKILL_FLAG_REPLACED_LV_0;
			sd->status.skill[i].flag = SKILL_FLAG_PERMANENT;
		}
	}
}

int pc_calc_skilltree_normalize_job(struct map_session_data *sd)
{
	int skill_point, novice_skills;
	int c = sd->class_;

	if (!battle_config.skillup_limit || pc_has_permission(sd, PC_PERM_ALL_SKILL))
		return c;

	skill_point = pc_calc_skillpoint(sd);

	novice_skills = job_info[pc_class2idx(JOB_NOVICE)].max_level[1] - 1;

	// limit 1st class and above to novice job levels
	if(skill_point < novice_skills && (sd->class_&MAPID_BASEMASK) != MAPID_SUMMONER)
	{
		c = MAPID_NOVICE;
	}
	// limit 2nd class and above to first class job levels (super novices are exempt)
	else if (sd->class_&JOBL_2 && (sd->class_&MAPID_UPPERMASK) != MAPID_SUPER_NOVICE)
	{
		// regenerate change_level_2nd
		if (!sd->change_level_2nd)
		{
			if (sd->class_&JOBL_THIRD)
			{
				// if neither 2nd nor 3rd jobchange levels are known, we have to assume a default for 2nd
				if (!sd->change_level_3rd)
					sd->change_level_2nd = job_info[pc_class2idx(pc_mapid2jobid(sd->class_&MAPID_UPPERMASK, sd->status.sex))].max_level[1];
				else
					sd->change_level_2nd = 1 + skill_point + sd->status.skill_point
						- (sd->status.job_level - 1)
						- (sd->change_level_3rd - 1)
						- novice_skills;
			}
			else
			{
				sd->change_level_2nd = 1 + skill_point + sd->status.skill_point
						- (sd->status.job_level - 1)
						- novice_skills;

			}

			pc_setglobalreg(sd, add_str(JOBCHANGE2ND_VAR), sd->change_level_2nd);
		}

		if (skill_point < novice_skills + (sd->change_level_2nd - 1))
		{
			c &= MAPID_BASEMASK;
		}
		// limit 3rd class to 2nd class/trans job levels
		else if(sd->class_&JOBL_THIRD)
		{
			// regenerate change_level_3rd
			if (!sd->change_level_3rd)
			{
					sd->change_level_3rd = 1 + skill_point + sd->status.skill_point
						- (sd->status.job_level - 1)
						- (sd->change_level_2nd - 1)
						- novice_skills;
					pc_setglobalreg(sd, add_str(JOBCHANGE3RD_VAR), sd->change_level_3rd);
			}

			if (skill_point < novice_skills + (sd->change_level_2nd - 1) + (sd->change_level_3rd - 1))
				c &= MAPID_UPPERMASK;
		}
	}

	// restore non-limiting flags
	c |= sd->class_&(JOBL_UPPER|JOBL_BABY);

	return c;
}

/*==========================================
 * Updates the weight status
 *------------------------------------------
 * 1: overweight 50% for pre-renewal and 70% for renewal
 * 2: overweight 90%
 * It's assumed that SC_WEIGHT50 and SC_WEIGHT90 are only started/stopped here.
 */
void pc_updateweightstatus(struct map_session_data *sd)
{
	int old_overweight;
	int new_overweight;

	nullpo_retv(sd);

	old_overweight = (sd->sc.data[SC_WEIGHT90]) ? 2 : (sd->sc.data[SC_WEIGHT50]) ? 1 : 0;
#ifdef RENEWAL
	new_overweight = (pc_is90overweight(sd)) ? 2 : (pc_is70overweight(sd)) ? 1 : 0;
#else
	new_overweight = (pc_is90overweight(sd)) ? 2 : (pc_is50overweight(sd)) ? 1 : 0;
#endif

	if( old_overweight == new_overweight )
		return; // no change

	// stop old status change
	if( old_overweight == 1 )
		status_change_end(&sd->bl, SC_WEIGHT50, INVALID_TIMER);
	else if( old_overweight == 2 )
		status_change_end(&sd->bl, SC_WEIGHT90, INVALID_TIMER);

	// start new status change
	if( new_overweight == 1 )
		sc_start(&sd->bl,&sd->bl, SC_WEIGHT50, 100, 0, 0);
	else if( new_overweight == 2 )
		sc_start(&sd->bl,&sd->bl, SC_WEIGHT90, 100, 0, 0);

	// update overweight status
	sd->regen.state.overweight = new_overweight;
}

int pc_disguise(struct map_session_data *sd, int class_)
{
	if (!class_ && !sd->disguise)
		return 0;
	if (class_ && sd->disguise == class_)
		return 0;

	if(pc_isinvisible(sd))
  	{	//Character is invisible. Stealth class-change. [Skotlex]
		sd->disguise = class_; //viewdata is set on uncloaking.
		return 2;
	}

	if (sd->bl.prev != NULL) {
		pc_stop_walking(sd, 0);
		clif_clearunit_area(&sd->bl, CLR_OUTSIGHT);
	}

	if (!class_) {
		sd->disguise = 0;
		class_ = sd->status.class_;
	} else
		sd->disguise=class_;

	status_set_viewdata(&sd->bl, class_);
	clif_changeoption(&sd->bl);

	if (sd->bl.prev != NULL) {
		clif_spawn(&sd->bl);
		if (class_ == sd->status.class_ && pc_iscarton(sd))
		{	//It seems the cart info is lost on undisguise.
			clif_cartlist(sd);
			clif_updatestatus(sd,SP_CARTINFO);
		}
		if (sd->chatID) {
			struct chat_data* cd;
			if ((cd = (struct chat_data*)map_id2bl(sd->chatID)) != NULL)
				clif_dispchat(cd,0);
		}
	}
	return 1;
}

/// Show error message
#define PC_BONUS_SHOW_ERROR(type,type2,val) { ShowError("%s: %s: Invalid %s %d.\n",__FUNCTION__,#type,#type2,(val)); break; }
/// Check for valid Element, break & show error message if invalid Element
#define PC_BONUS_CHK_ELEMENT(ele,bonus) { if (!CHK_ELEMENT((ele))) { PC_BONUS_SHOW_ERROR((bonus),Element,(ele)); }}
/// Check for valid Race, break & show error message if invalid Race
#define PC_BONUS_CHK_RACE(rc,bonus) { if (!CHK_RACE((rc))) { PC_BONUS_SHOW_ERROR((bonus),Race,(rc)); }}
/// Check for valid Race2, break & show error message if invalid Race2
#define PC_BONUS_CHK_RACE2(rc2,bonus) { if (!CHK_RACE2((rc2))) { PC_BONUS_SHOW_ERROR((bonus),Race2,(rc2)); }}
/// Check for valid Class, break & show error message if invalid Class
#define PC_BONUS_CHK_CLASS(cl,bonus) { if (!CHK_CLASS((cl))) { PC_BONUS_SHOW_ERROR((bonus),Class,(cl)); }}
/// Check for valid Size, break & show error message if invalid Size
#define PC_BONUS_CHK_SIZE(sz,bonus) { if (!CHK_MOBSIZE((sz))) { PC_BONUS_SHOW_ERROR((bonus),Size,(sz)); }}
/// Check for valid SC, break & show error message if invalid SC
#define PC_BONUS_CHK_SC(sc,bonus) { if ((sc) <= SC_NONE || (sc) >= SC_MAX) { PC_BONUS_SHOW_ERROR((bonus),Effect,(sc)); }}

/**
 * Add auto spell bonus for player while attacking/attacked
 * @param spell: Spell array
 * @param id: Skill to cast
 * @param lv: Skill level
 * @param rate: Success chance
 * @param flag: Battle flag
 * @param card_id: Used to prevent card stacking
 */
static void pc_bonus_autospell(std::vector<s_autospell> &spell, short id, short lv, short rate, short flag, unsigned short card_id)
{
	if (spell.size() == MAX_PC_BONUS) {
		ShowWarning("pc_bonus_autospell: Reached max (%d) number of autospells per character!\n", MAX_PC_BONUS);
		return;
	}

	if (!rate)
		return;

	if (!(flag&BF_RANGEMASK))
		flag |= BF_SHORT | BF_LONG; //No range defined? Use both.
	if (!(flag&BF_WEAPONMASK))
		flag |= BF_WEAPON; //No attack type defined? Use weapon.
	if (!(flag&BF_SKILLMASK)) {
		if (flag&(BF_MAGIC | BF_MISC))
			flag |= BF_SKILL; //These two would never trigger without BF_SKILL
		if (flag&BF_WEAPON)
			flag |= BF_NORMAL; //By default autospells should only trigger on normal weapon attacks.
	}

	if (!battle_config.autospell_stacking && rate > 0) // Stacking disabled, make a new entry
		;
	else {
		for (auto &it : spell) {
			if ((it.card_id == card_id || it.rate < 0 || rate < 0) && it.id == id && it.lv == lv && it.flag == flag) {
				it.rate = cap_value(it.rate + rate, -10000, 10000);
				return;
			}
		}
	}

	struct s_autospell entry = {};

	if (rate < -10000 || rate > 10000)
		ShowWarning("pc_bonus_autospell: Item bonus rate %d exceeds -10000~10000 range, capping.\n", rate);

	entry.id = id;
	entry.lv = lv;
	entry.rate = cap_value(rate, -10000, 10000);
	entry.flag = flag;
	entry.card_id = card_id;

	spell.push_back(entry);
}

/**
 * Add auto spell bonus for player while using skills
 * @param spell: Spell array
 * @param src_skill: Trigger skill
 * @param id: Support or target type
 * @param lv: Skill level
 * @param rate: Success chance
 * @param card_id: Used to prevent card stacking
 */
static void pc_bonus_autospell_onskill(std::vector<s_autospell> &spell, short src_skill, short id, short lv, short rate, unsigned short card_id)
{
	if (spell.size() == MAX_PC_BONUS) {
		ShowWarning("pc_bonus_autospell_onskill: Reached max (%d) number of autospells per character!\n", MAX_PC_BONUS);
		return;
	}

	if (!rate)
		return;

	struct s_autospell entry = {};

	if (rate < -10000 || rate > 10000)
		ShowWarning("pc_bonus_onskill: Item bonus rate %d exceeds -10000~10000 range, capping.\n", rate);

	entry.flag = src_skill;
	entry.id = id;
	entry.lv = lv;
	entry.rate = cap_value(rate, -10000, 10000);
	entry.card_id = card_id;

	spell.push_back(entry);
}

/**
 * Add inflict effect bonus for player while attacking/attacked
 * @param effect: Effect array
 * @param sc: SC/Effect type
 * @param rate: Success chance
 * @param arrow_rate: success chance if bonus comes from arrow-type item
 * @param flag: Target flag
 * @param duration: Duration. If 0 use default duration lookup for associated skill with level 7
 */
static void pc_bonus_addeff(std::vector<s_addeffect> &effect, enum sc_type sc, short rate, short arrow_rate, unsigned char flag, unsigned int duration)
{
	if (effect.size() == MAX_PC_BONUS) {
		ShowWarning("pc_bonus_addeff: Reached max (%d) number of add effects per character!\n", MAX_PC_BONUS);
		return;
	}

	if (!(flag&(ATF_SHORT | ATF_LONG)))
		flag |= ATF_SHORT | ATF_LONG; //Default range: both
	if (!(flag&(ATF_TARGET | ATF_SELF)))
		flag |= ATF_TARGET; //Default target: enemy.
	if (!(flag&(ATF_WEAPON | ATF_MAGIC | ATF_MISC)))
		flag |= ATF_WEAPON; //Default type: weapon.

	if (!duration)
		duration = (unsigned int)skill_get_time2(status_sc2skill(sc), 7);

	for (auto &it : effect) {
		if (it.sc == sc && it.flag == flag) {
			it.rate = cap_value(it.rate + rate, -10000, 10000);
			it.arrow_rate += arrow_rate;
			it.duration = umax(it.duration, duration);
			return;
		}
	}

	struct s_addeffect entry = {};

	if (rate < -10000 || rate > 10000)
		ShowWarning("pc_bonus_addeff: Item bonus rate %d exceeds -10000~10000 range, capping.\n", rate);

	entry.sc = sc;
	entry.rate = cap_value(rate, -10000, 10000);
	entry.arrow_rate = arrow_rate;
	entry.flag = flag;
	entry.duration = duration;

	effect.push_back(entry);
}

/**
 * Add inflict effect bonus for player while attacking using skill
 * @param effect: Effect array
 * @param sc: SC/Effect type
 * @param rate: Success chance
 * @param skill_id: Skill to cast
 * @param target: Target type
 * @param duration: Duration. If 0 use default duration lookup for associated skill with level 7
 */
static void pc_bonus_addeff_onskill(std::vector<s_addeffectonskill> &effect, enum sc_type sc, short rate, short skill_id, unsigned char target, unsigned int duration)
{
	if (effect.size() == MAX_PC_BONUS) {
		ShowWarning("pc_bonus_addeff_onskill: Reached max (%d) number of add effects per character!\n", MAX_PC_BONUS);
		return;
	}

	if (!duration)
		duration = (unsigned int)skill_get_time2(status_sc2skill(sc), 7);

	for (auto &it : effect) {
		if (it.sc == sc && it.skill_id == skill_id && it.target == target) {
			it.rate = cap_value(it.rate + rate, -10000, 10000);
			it.duration = umax(it.duration, duration);
			return;
		}
	}

	struct s_addeffectonskill entry = {};

	if (rate < -10000 || rate > 10000)
		ShowWarning("pc_bonus_addeff_onskill: Item bonus rate %d exceeds -10000~10000 range, capping.\n", rate);

	entry.sc = sc;
	entry.rate = cap_value(rate, -10000, 10000);
	entry.skill_id = skill_id;
	entry.target = target;
	entry.duration = duration;

	effect.push_back(entry);
}

/**
 * Adjust/add drop rate modifier for player
 * @param drop: Player's sd->add_drop (struct s_add_drop)
 * @param nameid: item id that will be dropped
 * @param group: group id
 * @param class_: target class
 * @param race: target race. if < 0, means monster_id
 * @param rate: rate value: 1 ~ 10000. If < 0, it will be multiplied with mob level/10
 */
static void pc_bonus_item_drop(std::vector<s_add_drop> &drop, unsigned short nameid, uint16 group, int class_, short race, int rate)
{
	if (!nameid && !group) {
		ShowWarning("pc_bonus_item_drop: No Item ID nor Item Group ID specified.\n");
		return;
	}
	if (nameid && !itemdb_exists(nameid)) {
		ShowWarning("pc_bonus_item_drop: Invalid item id %hu\n",nameid);
		return;
	}
	if (group && !itemdb_group_exists(group)) {
		ShowWarning("pc_bonus_item_drop: Invalid Item Group %hu\n",group);
		return;
	}

	if (drop.size() == MAX_PC_BONUS) {
		ShowWarning("pc_bonus_item_drop: Reached max (%d) number of added drops per character! (nameid: %hu group: %d class_: %d race: %d rate: %d)\n", MAX_PC_BONUS, nameid, group, class_, race, rate);
		return;
	}

	//Apply config rate adjustment settings.
	if (rate >= 0) { //Absolute drop.
		if (battle_config.item_rate_adddrop != 100)
			rate = rate*battle_config.item_rate_adddrop/100;
		if (rate < battle_config.item_drop_adddrop_min)
			rate = battle_config.item_drop_adddrop_min;
		else if (rate > battle_config.item_drop_adddrop_max)
			rate = battle_config.item_drop_adddrop_max;
	} else { //Relative drop, max/min limits are applied at drop time.
		if (battle_config.item_rate_adddrop != 100)
			rate = rate*battle_config.item_rate_adddrop/100;
		if (rate > -1)
			rate = -1;
	}

	for (auto &it : drop) {
		if (it.nameid == nameid && it.group == group && it.race == race && it.class_ == class_) {
			if ((rate < 0 && it.rate < 0) || (rate > 0 && it.rate > 0)) //Adjust the rate if it has same classification
				it.rate = cap_value(it.rate + rate, -10000, 10000);
			return;
		}
	}

	struct s_add_drop entry = {};

	if (rate < -10000 || rate > 10000)
		ShowWarning("pc_bonus_item_drop: Item bonus rate %d exceeds -10000~10000 range, capping.\n", rate);

	entry.nameid = nameid;
	entry.group = group;
	entry.race = race;
	entry.class_ = class_;
	entry.rate = cap_value(rate, -10000, 10000);

	drop.push_back(entry);
}

/**
 * Add autobonus to player when attacking/attacked
 * @param bonus: Bonus array
 * @param script: Script to execute
 * @param rate: Success chance
 * @param dur: Duration
 * @param flag: Battle flag/skill
 * @param other_script: Secondary script to execute
 * @param pos: Item equip position
 * @param onskill: Skill used to trigger autobonus
 * @return True on success or false otherwise
 */
bool pc_addautobonus(std::vector<s_autobonus> &bonus, const char *script, short rate, unsigned int dur, uint16 flag, const char *other_script, unsigned int pos, bool onskill)
{
	if (bonus.size() == MAX_PC_BONUS) {
		ShowWarning("pc_addautobonus: Reached max (%d) number of autobonus per character!\n", MAX_PC_BONUS);
		return false;
	}

	if (!onskill) {
		if (!(flag&BF_RANGEMASK))
			flag |= BF_SHORT | BF_LONG; //No range defined? Use both.
		if (!(flag&BF_WEAPONMASK))
			flag |= BF_WEAPON; //No attack type defined? Use weapon.
		if (!(flag&BF_SKILLMASK)) {
			if (flag&(BF_MAGIC | BF_MISC))
				flag |= BF_SKILL; //These two would never trigger without BF_SKILL
			if (flag&BF_WEAPON)
				flag |= BF_NORMAL | BF_SKILL;
		}
	}

	struct s_autobonus entry = {};

	if (rate < -10000 || rate > 10000)
		ShowWarning("pc_addautobonus: Item bonus rate %d exceeds -10000~10000 range, capping.\n", rate);

	entry.rate = cap_value(rate, -10000, 10000);
	entry.duration = dur;
	entry.active = INVALID_TIMER;
	entry.atk_type = flag;
	entry.pos = pos;
	entry.bonus_script = aStrdup(script);
	entry.other_script = (other_script ? aStrdup(other_script) : NULL);

	bonus.push_back(entry);

	return true;
}

/**
 * Remove an autobonus from player
 * @param sd: Player data
 * @param bonus: Autobonus array
 * @param restore: Run script on clearing or not
 */
void pc_delautobonus(struct map_session_data* sd, std::vector<s_autobonus> &bonus, bool restore)
{
	nullpo_retv(sd);

	std::vector<s_autobonus>::iterator it = bonus.begin();

	while( it != bonus.end() ){
		s_autobonus b = *it;

		if (b.active != INVALID_TIMER) {
			if (restore && (sd->state.autobonus&b.pos) == b.pos) {
				if (b.bonus_script) {
					unsigned int equip_pos_idx = 0;

					// Create a list of all equipped positions to see if all items needed for the autobonus are still present [Playtester]
					for (uint8 j = 0; j < EQI_MAX; j++) {
						if (sd->equip_index[j] >= 0)
							equip_pos_idx |= sd->inventory.u.items_inventory[sd->equip_index[j]].equip;
					}

					if ((equip_pos_idx&b.pos) == b.pos)
						script_run_autobonus(b.bonus_script, sd, b.pos);
				}

				it++;

				continue;
			} else { // Logout / Unequipped an item with an activated bonus
				delete_timer(b.active, pc_endautobonus);
				b.active = INVALID_TIMER;
			}
		}

		if (b.bonus_script)
			aFree(b.bonus_script);
		if (b.other_script)
			aFree(b.other_script);

		it = bonus.erase(it);
	}
}

/**
 * Execute autobonus on player
 * @param sd: Player data
 * @param autobonus: Autobonus to run
 */
void pc_exeautobonus(struct map_session_data *sd, std::vector<s_autobonus> *bonus, struct s_autobonus *autobonus)
{
	nullpo_retv(sd);
	nullpo_retv(autobonus);

	if (autobonus->active != INVALID_TIMER)
		delete_timer(autobonus->active, pc_endautobonus);

	if( autobonus->other_script )
	{
		int j;
		unsigned int equip_pos_idx = 0;
		//Create a list of all equipped positions to see if all items needed for the autobonus are still present [Playtester]
		for(j = 0; j < EQI_MAX; j++) {
			if(sd->equip_index[j] >= 0)
				equip_pos_idx |= sd->inventory.u.items_inventory[sd->equip_index[j]].equip;
		}
		if((equip_pos_idx&autobonus->pos) == autobonus->pos)
			script_run_autobonus(autobonus->other_script,sd,autobonus->pos);
	}

	autobonus->active = add_timer(gettick()+autobonus->duration, pc_endautobonus, sd->bl.id, (intptr_t)bonus);
	sd->state.autobonus |= autobonus->pos;
	status_calc_pc(sd,SCO_FORCE);
}

/**
 * Remove autobonus timer from player
 */
TIMER_FUNC(pc_endautobonus){
	struct map_session_data *sd = map_id2sd(id);
	std::vector<s_autobonus> *bonus = (std::vector<s_autobonus> *)data;

	nullpo_ret(sd);
	nullpo_ret(bonus);

	for( struct s_autobonus& autobonus : *bonus ){
		if( autobonus.active == tid ){
			autobonus.active = INVALID_TIMER;
			sd->state.autobonus &= ~autobonus.pos;
			break;
		}
	}
	
	status_calc_pc(sd,SCO_FORCE);
	return 0;
}

/**
 * Add element bonus to player when attacking
 * @param sd: Player data
 * @param ele: Element to adjust
 * @param rate: Success chance
 * @param flag: Battle flag
 */
static void pc_bonus_addele(struct map_session_data* sd, unsigned char ele, short rate, short flag)
{
	nullpo_retv(sd);

	struct weapon_data *wd = (sd->state.lr_flag ? &sd->left_weapon : &sd->right_weapon);

	if (wd->addele2.size() == MAX_PC_BONUS) {
		ShowWarning("pc_bonus_addele: Reached max (%d) number of add element damage bonuses per character!\n", MAX_PC_BONUS);
		return;
	}

	if (!(flag&BF_RANGEMASK))
		flag |= BF_SHORT | BF_LONG;
	if (!(flag&BF_WEAPONMASK))
		flag |= BF_WEAPON;
	if (!(flag&BF_SKILLMASK)) {
		if (flag&(BF_MAGIC | BF_MISC))
			flag |= BF_SKILL;
		if (flag&BF_WEAPON)
			flag |= BF_NORMAL | BF_SKILL;
	}

	for (auto &it : wd->addele2) {
		if (it.ele == ele && it.flag == flag) {
			it.rate = cap_value(it.rate + rate, -10000, 10000);
			return;
		}
	}

	struct s_addele2 entry = {};

	if (rate < -10000 || rate > 10000)
		ShowWarning("pc_bonus_addele: Item bonus rate %d exceeds -10000~10000 range, capping.\n", rate);

	entry.ele = ele;
	entry.rate = cap_value(rate, -10000, 10000);
	entry.flag = flag;

	wd->addele2.push_back(entry);
}

/**
 * Reduce element bonus to player when attacking
 * @param sd: Player data
 * @param ele: Element to adjust
 * @param rate: Success chance
 * @param flag: Battle flag
 */
static void pc_bonus_subele(struct map_session_data* sd, unsigned char ele, short rate, short flag)
{
	nullpo_retv(sd);

	if (sd->subele2.size() == MAX_PC_BONUS) {
		ShowWarning("pc_bonus_subele: Reached max (%d) number of resist element damage bonuses per character!\n", MAX_PC_BONUS);
		return;
	}

	if (!(flag&BF_RANGEMASK))
		flag |= BF_SHORT | BF_LONG;
	if (!(flag&BF_WEAPONMASK))
		flag |= BF_WEAPON;
	if (!(flag&BF_SKILLMASK)) {
		if (flag&(BF_MAGIC | BF_MISC))
			flag |= BF_SKILL;
		if (flag&BF_WEAPON)
			flag |= BF_NORMAL | BF_SKILL;
	}

	for (auto &it : sd->subele2) {
		if (it.ele == ele && it.flag == flag) {
			it.rate = cap_value(it.rate + rate, -10000, 10000);
			return;
		}
	}

	struct s_addele2 entry = {};

	if (rate < -10000 || rate > 10000)
		ShowWarning("pc_bonus_subele: Item bonus rate %d exceeds -10000~10000 range, capping.\n", rate);

	entry.ele = ele;
	entry.rate = cap_value(rate, -10000, 10000);
	entry.flag = flag;

	sd->subele2.push_back(entry);
}

/**
 * General item bonus for player
 * @param bonus: Bonus array
 * @param id: Key
 * @param val: Value
 * @param cap_rate: If Value is a rate value that needs to be capped
 */
static void pc_bonus_itembonus(std::vector<s_item_bonus> &bonus, uint16 id, int val, bool cap_rate)
{
	for (auto &it : bonus) {
		if (it.id == id) {
			if (cap_rate)
				it.val = cap_value(it.val + val, -10000, 10000);
			else
				it.val += val;
			return;
		}
	}

	struct s_item_bonus entry = {};

	if (cap_rate && (val < -10000 || val > 10000)) {
		ShowWarning("pc_bonus_itembonus: Item bonus val %d exceeds -10000~10000 range, capping.\n", val);
		val = cap_value(val, -10000, 10000);
	}

	entry.id = id;
	entry.val = val;

	bonus.push_back(entry);
}

/**
 * Remove HP/SP to player when attacking
 * @param bonus: Bonus array
 * @param rate: Success chance
 * @param per: Percentage of HP/SP to vanish
 * @param flag: Battle flag
 */
static void pc_bonus_addvanish(std::vector<s_vanish_bonus> &bonus, int16 rate, int16 per, int flag) {
	if (bonus.size() == MAX_PC_BONUS) {
		ShowWarning("pc_bonus_addvanish: Reached max (%d) number of vanish damage bonuses per character!\n", MAX_PC_BONUS);
		return;
	}

	if (!(flag&BF_RANGEMASK))
		flag |= BF_SHORT | BF_LONG;
	if (!(flag&BF_WEAPONMASK))
		flag |= BF_WEAPON;
	if (!(flag&BF_SKILLMASK)) {
		if (flag&(BF_MAGIC | BF_MISC))
			flag |= BF_SKILL;
		if (flag&BF_WEAPON)
			flag |= BF_NORMAL | BF_SKILL;
	}

	for (auto &it : bonus) {
		if (it.flag == flag) {
			it.rate = cap_value(it.rate + rate, -10000, 10000);
			it.per += per;
			return;
		}
	}

	struct s_vanish_bonus entry = {};

	if (rate < -10000 || rate > 10000)
		ShowWarning("pc_bonus_addvanish: Item bonus rate %d exceeds -10000~10000 range, capping.\n", rate);

	entry.rate = cap_value(rate, -10000, 10000);
	entry.per = per;
	entry.flag = flag;

	bonus.push_back(entry);
}

/*==========================================
 * Add a bonus(type) to player sd
 * format: bonus bBonusName,val;
 * @param sd
 * @param type Bonus type used by bBonusName
 * @param val Value that usually for rate or fixed value
 *------------------------------------------*/
void pc_bonus(struct map_session_data *sd,int type,int val)
{
	struct status_data *status;
	int bonus;
	nullpo_retv(sd);

	status = &sd->base_status;

	switch(type){
		case SP_STR:
		case SP_AGI:
		case SP_VIT:
		case SP_INT:
		case SP_DEX:
		case SP_LUK:
			if(sd->state.lr_flag != 2)
				sd->param_bonus[type-SP_STR]+=val;
			break;
		case SP_ATK1:
			if(!sd->state.lr_flag) {
				bonus = status->rhw.atk + val;
				status->rhw.atk = cap_value(bonus, 0, USHRT_MAX);
			}
			else if(sd->state.lr_flag == 1) {
				bonus = status->lhw.atk + val;
				status->lhw.atk =  cap_value(bonus, 0, USHRT_MAX);
			}
			break;
		case SP_ATK2:
			if(!sd->state.lr_flag) {
				bonus = status->rhw.atk2 + val;
				status->rhw.atk2 = cap_value(bonus, 0, USHRT_MAX);
			}
			else if(sd->state.lr_flag == 1) {
				bonus = status->lhw.atk2 + val;
				status->lhw.atk2 =  cap_value(bonus, 0, USHRT_MAX);
			}
			break;
		case SP_BASE_ATK:
			if(sd->state.lr_flag != 2) {
#ifdef RENEWAL
				bonus = sd->bonus.eatk + val;
				sd->bonus.eatk = cap_value(bonus, SHRT_MIN, SHRT_MAX);
#else
				bonus = status->batk + val;
				status->batk = cap_value(bonus, 0, USHRT_MAX);
#endif
			}
			break;
		case SP_DEF1:
			if(sd->state.lr_flag != 2) {
				bonus = status->def + val;
#ifdef RENEWAL
				status->def = cap_value(bonus, SHRT_MIN, SHRT_MAX);
#else
				status->def = cap_value(bonus, CHAR_MIN, CHAR_MAX);
#endif
			}
			break;
		case SP_DEF2:
			if(sd->state.lr_flag != 2) {
				bonus = status->def2 + val;
				status->def2 = cap_value(bonus, SHRT_MIN, SHRT_MAX);
			}
			break;
		case SP_MDEF1:
			if(sd->state.lr_flag != 2) {
				bonus = status->mdef + val;
#ifdef RENEWAL
				status->mdef = cap_value(bonus, SHRT_MIN, SHRT_MAX);
#else
				status->mdef = cap_value(bonus, CHAR_MIN, CHAR_MAX);
#endif
				if( sd->state.lr_flag == 3 ) {//Shield, used for royal guard
					sd->bonus.shieldmdef += bonus;
				}
			}
			break;
		case SP_MDEF2:
			if(sd->state.lr_flag != 2) {
				bonus = status->mdef2 + val;
				status->mdef2 = cap_value(bonus, SHRT_MIN, SHRT_MAX);
			}
			break;
		case SP_HIT:
			if(sd->state.lr_flag != 2) {
				bonus = status->hit + val;
				status->hit = cap_value(bonus, SHRT_MIN, SHRT_MAX);
			} else
				sd->bonus.arrow_hit+=val;
			break;
		case SP_FLEE1:
			if(sd->state.lr_flag != 2) {
				bonus = status->flee + val;
				status->flee = cap_value(bonus, SHRT_MIN, SHRT_MAX);
			}
			break;
		case SP_FLEE2:
			if(sd->state.lr_flag != 2) {
				bonus = status->flee2 + val*10;
				status->flee2 = cap_value(bonus, SHRT_MIN, SHRT_MAX);
			}
			break;
		case SP_CRITICAL:
			if(sd->state.lr_flag != 2) {
				bonus = status->cri + val*10;
				status->cri = cap_value(bonus, SHRT_MIN, SHRT_MAX);
			} else
				sd->bonus.arrow_cri += val*10;
			break;
		case SP_ATKELE:
			PC_BONUS_CHK_ELEMENT(val,SP_ATKELE);
			switch (sd->state.lr_flag)
			{
			case 2:
				switch (sd->status.weapon) {
					case W_BOW:
					case W_REVOLVER:
					case W_RIFLE:
					case W_GATLING:
					case W_SHOTGUN:
					case W_GRENADE:
						//Become weapon element.
						status->rhw.ele=val;
						break;
					default: //Become arrow element.
						sd->bonus.arrow_ele=val;
						break;
				}
				break;
			case 1:
				status->lhw.ele=val;
				break;
			default:
				status->rhw.ele=val;
				break;
			}
			break;
		case SP_DEFELE:
			PC_BONUS_CHK_ELEMENT(val,SP_DEFELE);
			if(sd->state.lr_flag != 2)
				status->def_ele=val;
			break;
		case SP_MAXHP:
			if(sd->state.lr_flag == 2)
				break;
			sd->bonus.hp += val;
			break;
		case SP_MAXSP:
			if(sd->state.lr_flag == 2)
				break;
			sd->bonus.sp += val;
			break;
		case SP_MAXHPRATE:
			if(sd->state.lr_flag != 2)
				sd->hprate+=val;
			break;
		case SP_MAXSPRATE:
			if(sd->state.lr_flag != 2)
				sd->sprate+=val;
			break;
		case SP_SPRATE:
			if(sd->state.lr_flag != 2)
				sd->dsprate+=val;
			break;
		case SP_ATTACKRANGE:
			switch (sd->state.lr_flag) {
			case 2:
				switch (sd->status.weapon) {
					case W_BOW:
					case W_REVOLVER:
					case W_RIFLE:
					case W_GATLING:
					case W_SHOTGUN:
					case W_GRENADE:
						status->rhw.range += val;
				}
				break;
			case 1:
				status->lhw.range += val;
				break;
			default:
				status->rhw.range += val;
				break;
			}
			break;
		case SP_SPEED_RATE:	//Non stackable increase
			if(sd->state.lr_flag != 2)
				sd->bonus.speed_rate = min(sd->bonus.speed_rate, -val);
			break;
		case SP_SPEED_ADDRATE:	//Stackable increase
			if(sd->state.lr_flag != 2)
				sd->bonus.speed_add_rate -= val;
			break;
		case SP_ASPD:	//Raw increase
			if(sd->state.lr_flag != 2)
				sd->bonus.aspd_add -= 10*val;
			break;
		case SP_ASPD_RATE:	//Stackable increase - Made it linear as per rodatazone
			if(sd->state.lr_flag != 2)
#ifndef RENEWAL_ASPD
				status->aspd_rate -= 10*val;
#else
				status->aspd_rate2 += val;
#endif
			break;
		case SP_HP_RECOV_RATE:
			if(sd->state.lr_flag != 2)
				sd->hprecov_rate += val;
			break;
		case SP_SP_RECOV_RATE:
			if(sd->state.lr_flag != 2)
				sd->sprecov_rate += val;
			break;
		case SP_CRITICAL_DEF:
			if(sd->state.lr_flag != 2)
				sd->bonus.critical_def += val;
			break;
		case SP_NEAR_ATK_DEF:
			if(sd->state.lr_flag != 2)
				sd->bonus.near_attack_def_rate += val;
			break;
		case SP_LONG_ATK_DEF:
			if(sd->state.lr_flag != 2)
				sd->bonus.long_attack_def_rate += val;
			break;
		case SP_DOUBLE_RATE:
			if(sd->state.lr_flag == 0 && sd->bonus.double_rate < val)
				sd->bonus.double_rate = val;
			break;
		case SP_DOUBLE_ADD_RATE:
			if(sd->state.lr_flag == 0)
				sd->bonus.double_add_rate += val;
			break;
		case SP_MATK_RATE:
			if(sd->state.lr_flag != 2)
				sd->matk_rate += val;
			break;
		case SP_IGNORE_DEF_ELE:
			PC_BONUS_CHK_ELEMENT(val,SP_IGNORE_DEF_ELE);
			if(!sd->state.lr_flag)
				sd->right_weapon.ignore_def_ele |= 1<<val;
			else if(sd->state.lr_flag == 1)
				sd->left_weapon.ignore_def_ele |= 1<<val;
			break;
		case SP_IGNORE_DEF_RACE:
			PC_BONUS_CHK_RACE(val,SP_IGNORE_DEF_RACE);
			if(!sd->state.lr_flag)
				sd->right_weapon.ignore_def_race |= 1<<val;
			else if(sd->state.lr_flag == 1)
				sd->left_weapon.ignore_def_race |= 1<<val;
			break;
		case SP_IGNORE_DEF_CLASS:
			PC_BONUS_CHK_CLASS(val,SP_IGNORE_DEF_CLASS);
			if(!sd->state.lr_flag)
				sd->right_weapon.ignore_def_class |= 1<<val;
			else if(sd->state.lr_flag == 1)
				sd->left_weapon.ignore_def_class |= 1<<val;
			break;
		case SP_ATK_RATE:
			if(sd->state.lr_flag != 2)
				sd->bonus.atk_rate += val;
			break;
		case SP_MAGIC_ATK_DEF:
			if(sd->state.lr_flag != 2)
				sd->bonus.magic_def_rate += val;
			break;
		case SP_MISC_ATK_DEF:
			if(sd->state.lr_flag != 2)
				sd->bonus.misc_def_rate += val;
			break;
		case SP_IGNORE_MDEF_ELE:
			PC_BONUS_CHK_ELEMENT(val,SP_IGNORE_MDEF_ELE);
			if(sd->state.lr_flag != 2)
				sd->bonus.ignore_mdef_ele |= 1<<val;
			break;
		case SP_IGNORE_MDEF_RACE:
			PC_BONUS_CHK_RACE(val,SP_IGNORE_MDEF_RACE);
			if(sd->state.lr_flag != 2)
				sd->bonus.ignore_mdef_race |= 1<<val;
			break;
		case SP_PERFECT_HIT_RATE:
			if(sd->state.lr_flag != 2 && sd->bonus.perfect_hit < val)
				sd->bonus.perfect_hit = val;
			break;
		case SP_PERFECT_HIT_ADD_RATE:
			if(sd->state.lr_flag != 2)
				sd->bonus.perfect_hit_add += val;
			break;
		case SP_CRITICAL_RATE:
			if(sd->state.lr_flag != 2)
				sd->critical_rate+=val;
			break;
		case SP_DEF_RATIO_ATK_ELE:
			PC_BONUS_CHK_ELEMENT(val,SP_DEF_RATIO_ATK_ELE);
			if(!sd->state.lr_flag)
				sd->right_weapon.def_ratio_atk_ele |= 1<<val;
			else if(sd->state.lr_flag == 1)
				sd->left_weapon.def_ratio_atk_ele |= 1<<val;
			break;
		case SP_DEF_RATIO_ATK_RACE:
			PC_BONUS_CHK_RACE(val,SP_DEF_RATIO_ATK_RACE);
			if(!sd->state.lr_flag)
				sd->right_weapon.def_ratio_atk_race |= 1<<val;
			else if(sd->state.lr_flag == 1)
				sd->left_weapon.def_ratio_atk_race |= 1<<val;
			break;
		case SP_DEF_RATIO_ATK_CLASS:
			PC_BONUS_CHK_CLASS(val,SP_DEF_RATIO_ATK_CLASS);
			if(!sd->state.lr_flag)
				sd->right_weapon.def_ratio_atk_class |= 1<<val;
			else if(sd->state.lr_flag == 1)
				sd->left_weapon.def_ratio_atk_class |= 1<<val;
			break;
		case SP_HIT_RATE:
			if(sd->state.lr_flag != 2)
				sd->hit_rate += val;
			break;
		case SP_FLEE_RATE:
			if(sd->state.lr_flag != 2)
				sd->flee_rate += val;
			break;
		case SP_FLEE2_RATE:
			if(sd->state.lr_flag != 2)
				sd->flee2_rate += val;
			break;
		case SP_DEF_RATE:
			if(sd->state.lr_flag != 2)
				sd->def_rate += val;
			break;
		case SP_DEF2_RATE:
			if(sd->state.lr_flag != 2)
				sd->def2_rate += val;
			break;
		case SP_MDEF_RATE:
			if(sd->state.lr_flag != 2)
				sd->mdef_rate += val;
			break;
		case SP_MDEF2_RATE:
			if(sd->state.lr_flag != 2)
				sd->mdef2_rate += val;
			break;
		case SP_RESTART_FULL_RECOVER:
			if(sd->state.lr_flag != 2)
				sd->special_state.restart_full_recover = 1;
			break;
		case SP_NO_CASTCANCEL:
			if(sd->state.lr_flag != 2)
				sd->special_state.no_castcancel = 1;
			break;
		case SP_NO_CASTCANCEL2:
			if(sd->state.lr_flag != 2)
				sd->special_state.no_castcancel2 = 1;
			break;
		case SP_NO_SIZEFIX:
			if(sd->state.lr_flag != 2)
				sd->special_state.no_sizefix = 1;
			break;
		case SP_NO_MAGIC_DAMAGE:
			if(sd->state.lr_flag == 2)
				break;
			val+= sd->special_state.no_magic_damage;
			sd->special_state.no_magic_damage = cap_value(val,0,100);
			break;
		case SP_NO_WEAPON_DAMAGE:
			if(sd->state.lr_flag == 2)
				break;
			val+= sd->special_state.no_weapon_damage;
			sd->special_state.no_weapon_damage = cap_value(val,0,100);
			break;
		case SP_NO_MISC_DAMAGE:
			if(sd->state.lr_flag == 2)
				break;
			val+= sd->special_state.no_misc_damage;
			sd->special_state.no_misc_damage = cap_value(val,0,100);
			break;
		case SP_NO_GEMSTONE:
			if(sd->state.lr_flag != 2 && sd->special_state.no_gemstone != 2)
				sd->special_state.no_gemstone = 1;
			break;
		case SP_INTRAVISION: // Maya Purple Card effect allowing to see Hiding/Cloaking people [DracoRPG]
			if(sd->state.lr_flag != 2) {
				sd->special_state.intravision = 1;
				clif_status_load(&sd->bl, EFST_CLAIRVOYANCE, 1);
			}
			break;
		case SP_NO_KNOCKBACK:
			if(sd->state.lr_flag != 2)
				sd->special_state.no_knockback = 1;
			break;
		case SP_SPLASH_RANGE:
			if(sd->bonus.splash_range < val)
				sd->bonus.splash_range = val;
			break;
		case SP_SPLASH_ADD_RANGE:
			sd->bonus.splash_add_range += val;
			break;
		case SP_SHORT_WEAPON_DAMAGE_RETURN:
			if(sd->state.lr_flag != 2)
				sd->bonus.short_weapon_damage_return += val;
			break;
		case SP_LONG_WEAPON_DAMAGE_RETURN:
			if(sd->state.lr_flag != 2)
				sd->bonus.long_weapon_damage_return += val;
			break;
		case SP_MAGIC_DAMAGE_RETURN: //AppleGirl Was Here
			if(sd->state.lr_flag != 2)
				sd->bonus.magic_damage_return += val;
			break;
		case SP_ALL_STATS:	// [Valaris]
			if(sd->state.lr_flag!=2) {
				sd->param_bonus[SP_STR-SP_STR]+=val;
				sd->param_bonus[SP_AGI-SP_STR]+=val;
				sd->param_bonus[SP_VIT-SP_STR]+=val;
				sd->param_bonus[SP_INT-SP_STR]+=val;
				sd->param_bonus[SP_DEX-SP_STR]+=val;
				sd->param_bonus[SP_LUK-SP_STR]+=val;
			}
			break;
		case SP_AGI_VIT:	// [Valaris]
			if(sd->state.lr_flag!=2) {
				sd->param_bonus[SP_AGI-SP_STR]+=val;
				sd->param_bonus[SP_VIT-SP_STR]+=val;
			}
			break;
		case SP_AGI_DEX_STR:	// [Valaris]
			if(sd->state.lr_flag!=2) {
				sd->param_bonus[SP_AGI-SP_STR]+=val;
				sd->param_bonus[SP_DEX-SP_STR]+=val;
				sd->param_bonus[SP_STR-SP_STR]+=val;
			}
			break;
		case SP_PERFECT_HIDE: // [Valaris]
			if(sd->state.lr_flag!=2)
				sd->special_state.perfect_hiding=1;
			break;
		case SP_UNBREAKABLE:
			if(sd->state.lr_flag!=2)
				sd->bonus.unbreakable += val;
			break;
		case SP_UNBREAKABLE_WEAPON:
			if(sd->state.lr_flag != 2)
				sd->bonus.unbreakable_equip |= EQP_WEAPON;
			break;
		case SP_UNBREAKABLE_ARMOR:
			if(sd->state.lr_flag != 2)
				sd->bonus.unbreakable_equip |= EQP_ARMOR;
			break;
		case SP_UNBREAKABLE_HELM:
			if(sd->state.lr_flag != 2)
				sd->bonus.unbreakable_equip |= EQP_HELM;
			break;
		case SP_UNBREAKABLE_SHIELD:
			if(sd->state.lr_flag != 2)
				sd->bonus.unbreakable_equip |= EQP_SHIELD;
			break;
		case SP_UNBREAKABLE_GARMENT:
			if(sd->state.lr_flag != 2)
				sd->bonus.unbreakable_equip |= EQP_GARMENT;
			break;
		case SP_UNBREAKABLE_SHOES:
			if(sd->state.lr_flag != 2)
				sd->bonus.unbreakable_equip |= EQP_SHOES;
			break;
		case SP_CLASSCHANGE: // [Valaris]
			if(sd->state.lr_flag !=2)
				sd->bonus.classchange=val;
			break;
		case SP_LONG_ATK_RATE:
			if(sd->state.lr_flag != 2)	//[Lupus] it should stack, too. As any other cards rate bonuses
				sd->bonus.long_attack_atk_rate+=val;
			break;
		case SP_BREAK_WEAPON_RATE:
			if(sd->state.lr_flag != 2)
				sd->bonus.break_weapon_rate+=val;
			break;
		case SP_BREAK_ARMOR_RATE:
			if(sd->state.lr_flag != 2)
				sd->bonus.break_armor_rate+=val;
			break;
		case SP_ADD_STEAL_RATE:
			if(sd->state.lr_flag != 2)
				sd->bonus.add_steal_rate+=val;
			break;
		case SP_DELAYRATE:
			if(sd->state.lr_flag != 2)
				sd->delayrate+=val;
			break;
		case SP_CRIT_ATK_RATE:
			if(sd->state.lr_flag != 2)
				sd->bonus.crit_atk_rate += val;
			break;
		case SP_NO_REGEN:
			if(sd->state.lr_flag != 2)
				sd->regen.state.block|=val;
			break;
		case SP_UNSTRIPABLE_WEAPON:
			if(sd->state.lr_flag != 2)
				sd->bonus.unstripable_equip |= EQP_WEAPON;
			break;
		case SP_UNSTRIPABLE:
		case SP_UNSTRIPABLE_ARMOR:
			if(sd->state.lr_flag != 2)
				sd->bonus.unstripable_equip |= EQP_ARMOR;
			break;
		case SP_UNSTRIPABLE_HELM:
			if(sd->state.lr_flag != 2)
				sd->bonus.unstripable_equip |= EQP_HELM;
			break;
		case SP_UNSTRIPABLE_SHIELD:
			if(sd->state.lr_flag != 2)
				sd->bonus.unstripable_equip |= EQP_SHIELD;
			break;
		case SP_HP_DRAIN_VALUE: // bonus bHPDrainValue,n;
			if(!sd->state.lr_flag) {
				sd->right_weapon.hp_drain_class[CLASS_NORMAL] += val;
				sd->right_weapon.hp_drain_class[CLASS_BOSS] += val;
			} else if(sd->state.lr_flag == 1) {
				sd->left_weapon.hp_drain_class[CLASS_NORMAL] += val;
				sd->left_weapon.hp_drain_class[CLASS_BOSS] += val;
			}
			break;
		case SP_SP_DRAIN_VALUE: // bonus bSPDrainValue,n;
			if(!sd->state.lr_flag) {
				sd->right_weapon.sp_drain_class[CLASS_NORMAL] += val;
				sd->right_weapon.sp_drain_class[CLASS_BOSS] += val;
			} else if(sd->state.lr_flag == 1) {
				sd->left_weapon.sp_drain_class[CLASS_NORMAL] += val;
				sd->left_weapon.sp_drain_class[CLASS_BOSS] += val;
			}
			break;
		case SP_SP_GAIN_VALUE:
			if(!sd->state.lr_flag)
				sd->bonus.sp_gain_value += val;
			break;
		case SP_HP_GAIN_VALUE:
			if(!sd->state.lr_flag)
				sd->bonus.hp_gain_value += val;
			break;
		case SP_LONG_SP_GAIN_VALUE:
			if(!sd->state.lr_flag)
				sd->bonus.long_sp_gain_value += val;
		case SP_LONG_HP_GAIN_VALUE:
			if(!sd->state.lr_flag)
				sd->bonus.long_hp_gain_value += val;
<<<<<<< HEAD
			break;	
=======
			break;		
>>>>>>> 7a9f3c63
		case SP_MAGIC_SP_GAIN_VALUE:
			if(!sd->state.lr_flag)
				sd->bonus.magic_sp_gain_value += val;
			break;
		case SP_MAGIC_HP_GAIN_VALUE:
			if(!sd->state.lr_flag)
				sd->bonus.magic_hp_gain_value += val;
			break;
		case SP_ADD_HEAL_RATE:
			if(sd->state.lr_flag != 2)
				sd->bonus.add_heal_rate += val;
			break;
		case SP_ADD_HEAL2_RATE:
			if(sd->state.lr_flag != 2)
				sd->bonus.add_heal2_rate += val;
			break;
		case SP_ADD_ITEM_HEAL_RATE:
			if(sd->state.lr_flag != 2)
				sd->bonus.itemhealrate2 += val;
			break;
		case SP_EMATK:
			if(sd->state.lr_flag != 2)
				sd->bonus.ematk += val;
			break;
#ifdef RENEWAL_CAST
		case SP_FIXCASTRATE:
			if(sd->state.lr_flag != 2)
				sd->bonus.fixcastrate = min(sd->bonus.fixcastrate,val);
			break;
		case SP_ADD_FIXEDCAST:
			if(sd->state.lr_flag != 2)
				sd->bonus.add_fixcast += val;
			break;
		case SP_CASTRATE:
		case SP_VARCASTRATE:
			if(sd->state.lr_flag != 2)
				sd->bonus.varcastrate -= val;
			break;
		case SP_ADD_VARIABLECAST:
			if(sd->state.lr_flag != 2)
				sd->bonus.add_varcast += val;
			break;
#else
		case SP_ADD_FIXEDCAST:
		case SP_FIXCASTRATE:
		case SP_ADD_VARIABLECAST:
			//ShowWarning("pc_bonus: non-RENEWAL_CAST doesn't support this bonus %d.\n", type);
			break;
		case SP_VARCASTRATE:
		case SP_CASTRATE:
			if(sd->state.lr_flag != 2)
				sd->castrate += val;
			break;
#endif
		case SP_ADDMAXWEIGHT:
			if (sd->state.lr_flag != 2)
				sd->add_max_weight += val;
			break;
		case SP_ABSORB_DMG_MAXHP: // bonus bAbsorbDmgMaxHP,n;
			sd->bonus.absorb_dmg_maxhp = max(sd->bonus.absorb_dmg_maxhp, val);
			break;
		case SP_CRITICAL_RANGEATK: // bonus bCriticalLong,n;
			if (sd->state.lr_flag != 2)
				sd->bonus.critical_rangeatk += val*10;
			else
				sd->bonus.arrow_cri += val*10;
			break;
		case SP_WEAPON_ATK_RATE:
			if (sd->state.lr_flag != 2)
				sd->bonus.weapon_atk_rate += val;
			break;
		case SP_WEAPON_MATK_RATE:
			if (sd->state.lr_flag != 2)
				sd->bonus.weapon_matk_rate += val;
			break;
		case SP_NO_MADO_FUEL:
			if (sd->state.lr_flag != 2)
				sd->special_state.no_mado_fuel = 1;
			break;
		case SP_NO_WALK_DELAY:
			if (sd->state.lr_flag != 2)
				sd->special_state.no_walk_delay = 1;
			break;
		default:
			if (running_npc_stat_calc_event) {
				ShowWarning("pc_bonus: unknown bonus type %d %d in OnPCStatCalcEvent!\n", type, val);
			}
			else if (current_equip_combo_pos > 0) {
				ShowWarning("pc_bonus: unknown bonus type %d %d in a combo with item #%d\n", type, val, sd->inventory_data[pc_checkequip( sd, current_equip_combo_pos )]->nameid);
			}
			else if (current_equip_card_id > 0 || current_equip_item_index > 0) {
				ShowWarning("pc_bonus: unknown bonus type %d %d in item #%d\n", type, val, current_equip_card_id ? current_equip_card_id : sd->inventory_data[current_equip_item_index]->nameid);
			}
			else {
				ShowWarning("pc_bonus: unknown bonus type %d %d in unknown usage. Report this!\n", type, val);
			}
			break;
	}
}

/*==========================================
 * Player bonus (type) with args type2 and val, called trough bonus2 (npc)
 * format: bonus2 bBonusName,type2,val;
 * @param sd
 * @param type Bonus type used by bBonusName
 * @param type2
 * @param val Value that usually for rate or fixed value
 *------------------------------------------*/
void pc_bonus2(struct map_session_data *sd,int type,int type2,int val)
{
	nullpo_retv(sd);

	switch(type){
	case SP_ADDELE: // bonus2 bAddEle,e,x;
		PC_BONUS_CHK_ELEMENT(type2,SP_ADDELE);
		if(!sd->state.lr_flag || sd->state.lr_flag == 3)
			sd->right_weapon.addele[type2]+=val;
		else if(sd->state.lr_flag == 1)
			sd->left_weapon.addele[type2]+=val;
		else if(sd->state.lr_flag == 2)
			sd->arrow_addele[type2]+=val;
		break;
	case SP_ADDRACE: // bonus2 bAddRace,r,x;
		PC_BONUS_CHK_RACE(type2,SP_ADDRACE);
		if(!sd->state.lr_flag || sd->state.lr_flag == 3)
			sd->right_weapon.addrace[type2]+=val;
		else if(sd->state.lr_flag == 1)
			sd->left_weapon.addrace[type2]+=val;
		else if(sd->state.lr_flag == 2)
			sd->arrow_addrace[type2]+=val;
		break;
	case SP_ADDCLASS: // bonus2 bAddClass,c,x;
		PC_BONUS_CHK_CLASS(type2,SP_ADDCLASS);
		if(!sd->state.lr_flag || sd->state.lr_flag == 3)
			sd->right_weapon.addclass[type2]+=val;
		else if(sd->state.lr_flag == 1)
			sd->left_weapon.addclass[type2]+=val;
		else if(sd->state.lr_flag == 2)
			sd->arrow_addclass[type2]+=val;
		break;
	case SP_ADDSIZE: // bonus2 bAddSize,s,x;
		PC_BONUS_CHK_SIZE(type2,SP_ADDSIZE);
		if(!sd->state.lr_flag || sd->state.lr_flag == 3)
			sd->right_weapon.addsize[type2]+=val;
		else if(sd->state.lr_flag == 1)
			sd->left_weapon.addsize[type2]+=val;
		else if(sd->state.lr_flag == 2)
			sd->arrow_addsize[type2]+=val;
		break;
	case SP_SUBELE: // bonus2 bSubEle,e,x;
		PC_BONUS_CHK_ELEMENT(type2,SP_SUBELE);
		if(sd->state.lr_flag != 2)
			sd->subele_script[type2] += val;
		break;
	case SP_SUBRACE: // bonus2 bSubRace,r,x;
		PC_BONUS_CHK_RACE(type2,SP_SUBRACE);
		if(sd->state.lr_flag != 2)
			sd->subrace[type2]+=val;
		break;
	case SP_SUBCLASS: // bonus2 bSubClass,c,x;
		PC_BONUS_CHK_CLASS(type2,SP_SUBCLASS);
		if(sd->state.lr_flag != 2)
			sd->subclass[type2]+=val;
		break;
	case SP_ADDEFF: // bonus2 bAddEff,eff,n;
		PC_BONUS_CHK_SC(type2,SP_ADDEFF);
		pc_bonus_addeff(sd->addeff, (sc_type)type2, sd->state.lr_flag != 2 ? val : 0, sd->state.lr_flag == 2 ? val : 0, 0, 0);
		break;
	case SP_ADDEFF2: // bonus2 bAddEff2,eff,n;
		PC_BONUS_CHK_SC(type2,SP_ADDEFF2);
		pc_bonus_addeff(sd->addeff, (sc_type)type2, sd->state.lr_flag != 2 ? val : 0, sd->state.lr_flag == 2 ? val : 0, ATF_SELF, 0);
		break;
	case SP_RESEFF: // bonus2 bResEff,eff,n;
		if(sd->state.lr_flag == 2)
			break;
		if (sd->reseff.size() == MAX_PC_BONUS) {
			ShowWarning("pc_bonus2: SP_RESEFF: Reached max (%d) number of resistance bonuses per character!\n", MAX_PC_BONUS);
			break;
		}

		pc_bonus_itembonus(sd->reseff, type2, val, true);
		break;
	case SP_MAGIC_ADDELE: // bonus2 bMagicAddEle,e,x;
		PC_BONUS_CHK_ELEMENT(type2,SP_MAGIC_ADDELE);
		if(sd->state.lr_flag != 2)
			sd->magic_addele_script[type2] += val;
		break;
	case SP_MAGIC_ADDRACE: // bonus2 bMagicAddRace,r,x;
		PC_BONUS_CHK_RACE(type2,SP_MAGIC_ADDRACE);
		if(sd->state.lr_flag != 2)
			sd->magic_addrace[type2]+=val;
		break;
	case SP_MAGIC_ADDCLASS: // bonus2 bMagicAddClass,c,x;
		PC_BONUS_CHK_CLASS(type2,SP_MAGIC_ADDCLASS);
		if(sd->state.lr_flag != 2)
			sd->magic_addclass[type2]+=val;
		break;
	case SP_MAGIC_ADDSIZE: // bonus2 bMagicAddSize,s,x;
		PC_BONUS_CHK_SIZE(type2,SP_MAGIC_ADDSIZE);
		if(sd->state.lr_flag != 2)
			sd->magic_addsize[type2]+=val;
		break;
	case SP_MAGIC_ATK_ELE: // bonus2 bMagicAtkEle,e,x;
		PC_BONUS_CHK_ELEMENT(type2,SP_MAGIC_ATK_ELE);
		if(sd->state.lr_flag != 2)
			sd->magic_atk_ele[type2]+=val;
		break;
	case SP_ADD_DAMAGE_CLASS: { // bonus2 bAddDamageClass,mid,x;
			struct weapon_data *wd = (sd->state.lr_flag ? &sd->left_weapon : &sd->right_weapon);

			if (wd->add_dmg.size() == MAX_PC_BONUS) {
				ShowWarning("pc_bonus2: SP_ADD_DAMAGE_CLASS: Reached max (%d) number of add class damage bonuses per character!\n", MAX_PC_BONUS);
				break;
			}

			pc_bonus_itembonus(wd->add_dmg, type2, val, false);
		}
		break;
	case SP_ADD_MAGIC_DAMAGE_CLASS: // bonus2 bAddMagicDamageClass,mid,x;
		if(sd->state.lr_flag == 2)
			break;
		if (sd->add_mdmg.size() == MAX_PC_BONUS) {
			ShowWarning("pc_bonus2: SP_ADD_MAGIC_DAMAGE_CLASS: Reached max (%d) number of add class magic dmg bonuses per character!\n", MAX_PC_BONUS);
			break;
		}

		pc_bonus_itembonus(sd->add_mdmg, type2, val, false);
		break;
	case SP_ADD_DEF_MONSTER: // bonus2 bAddDefMonster,mid,x;
		if(sd->state.lr_flag == 2)
			break;
		if (sd->add_def.size() == MAX_PC_BONUS) {
			ShowWarning("pc_bonus2: SP_ADD_DEF_MONSTER: Reached max (%d) number of add class def bonuses per character!\n", MAX_PC_BONUS);
			break;
		}

		pc_bonus_itembonus(sd->add_def, type2, val, false);
		break;
	case SP_ADD_MDEF_MONSTER: // bonus2 bAddMDefMonster,mid,x;
		if(sd->state.lr_flag == 2)
			break;
		if (sd->add_mdef.size() == MAX_PC_BONUS) {
			ShowWarning("pc_bonus2: SP_ADD_MDEF_MONSTER: Reached max (%d) number of add class mdef bonuses per character!\n", MAX_PC_BONUS);
			break;
		}

		pc_bonus_itembonus(sd->add_mdef, type2, val, false);
		break;
	case SP_HP_DRAIN_RATE: // bonus2 bHPDrainRate,x,n;
		if(!sd->state.lr_flag) {
			sd->right_weapon.hp_drain_rate.rate += type2;
			sd->right_weapon.hp_drain_rate.per += val;
		}
		else if(sd->state.lr_flag == 1) {
			sd->left_weapon.hp_drain_rate.rate += type2;
			sd->left_weapon.hp_drain_rate.per += val;
		}
		break;
	case SP_SP_DRAIN_RATE: // bonus2 bSPDrainRate,x,n;
		if(!sd->state.lr_flag) {
			sd->right_weapon.sp_drain_rate.rate += type2;
			sd->right_weapon.sp_drain_rate.per += val;
		}
		else if(sd->state.lr_flag == 1) {
			sd->left_weapon.sp_drain_rate.rate += type2;
			sd->left_weapon.sp_drain_rate.per += val;
		}
		break;
	case SP_SP_VANISH_RATE: // bonus2 bSPVanishRate,x,n;
		if(sd->state.lr_flag != 2) {
			pc_bonus_addvanish(sd->sp_vanish, type2, val, BF_NORMAL);
		}
		break;
	case SP_HP_VANISH_RATE: // bonus2 bHPVanishRate,x,n;
		if(sd->state.lr_flag != 2) {
			pc_bonus_addvanish(sd->hp_vanish, type2, val, BF_NORMAL);
		}
		break;
	case SP_GET_ZENY_NUM: // bonus2 bGetZenyNum,x,n;
		if(sd->state.lr_flag != 2 && sd->bonus.get_zeny_rate < val) {
			sd->bonus.get_zeny_rate = val;
			sd->bonus.get_zeny_num = type2;
		}
		break;
	case SP_ADD_GET_ZENY_NUM: // bonus2 bAddGetZenyNum,x,n;
		if(sd->state.lr_flag != 2) {
			sd->bonus.get_zeny_rate += val;
			sd->bonus.get_zeny_num += type2;
		}
		break;
	case SP_WEAPON_COMA_ELE: // bonus2 bWeaponComaEle,e,n;
		PC_BONUS_CHK_ELEMENT(type2,SP_WEAPON_COMA_ELE);
		if(sd->state.lr_flag == 2)
			break;
		sd->weapon_coma_ele[type2] += val;
		sd->special_state.bonus_coma = 1;
		break;
	case SP_WEAPON_COMA_RACE: // bonus2 bWeaponComaRace,r,n;
		PC_BONUS_CHK_RACE(type2,SP_WEAPON_COMA_RACE);
		if(sd->state.lr_flag == 2)
			break;
		sd->weapon_coma_race[type2] += val;
		sd->special_state.bonus_coma = 1;
		break;
	case SP_WEAPON_COMA_CLASS: // bonus2 bWeaponComaClass,c,n;
		PC_BONUS_CHK_CLASS(type2,SP_WEAPON_COMA_CLASS);
		if(sd->state.lr_flag == 2)
			break;
		sd->weapon_coma_class[type2] += val;
		sd->special_state.bonus_coma = 1;
		break;
	case SP_WEAPON_ATK: // bonus2 bWeaponAtk,w,n;
		if(sd->state.lr_flag != 2)
			sd->weapon_atk[type2]+=val;
		break;
	case SP_WEAPON_DAMAGE_RATE: // bonus2 bWeaponDamageRate,w,n;
		if(sd->state.lr_flag != 2)
			sd->weapon_damage_rate[type2]+=val;
		break;
	case SP_CRITICAL_ADDRACE: // bonus2 bCriticalAddRace,r,n;
		PC_BONUS_CHK_RACE(type2,SP_CRITICAL_ADDRACE);
		if(sd->state.lr_flag != 2)
			sd->critaddrace[type2] += val*10;
		break;
	case SP_ADDEFF_WHENHIT: // bonus2 bAddEffWhenHit,eff,n;
		PC_BONUS_CHK_SC(type2,SP_ADDEFF_WHENHIT);
		if(sd->state.lr_flag != 2)
			pc_bonus_addeff(sd->addeff_atked, (sc_type)type2, val, 0, 0, 0);
		break;
	case SP_SKILL_ATK: // bonus2 bSkillAtk,sk,n;
		if(sd->state.lr_flag == 2)
			break;
		if (sd->skillatk.size() == MAX_PC_BONUS) {
			ShowWarning("pc_bonus2: SP_SKILL_ATK: Reached max (%d) number of skills per character, bonus skill %d (+%d%%) lost.\n", MAX_PC_BONUS, type2, val);
			break;
		}

		pc_bonus_itembonus(sd->skillatk, type2, val, false);
		break;
	case SP_SKILL_HEAL: // bonus2 bSkillHeal,sk,n;
		if(sd->state.lr_flag == 2)
			break;
		if (sd->skillheal.size() == MAX_PC_BONUS) { // Better mention this so the array length can be updated. [Skotlex]
			ShowWarning("pc_bonus2: SP_SKILL_HEAL: Reached max (%d) number of skills per character, bonus skill %d (+%d%%) lost.\n", MAX_PC_BONUS, type2, val);
			break;
		}
		
		pc_bonus_itembonus(sd->skillheal, type2, val, false);
		break;
	case SP_SKILL_HEAL2: // bonus2 bSkillHeal2,sk,n;
		if(sd->state.lr_flag == 2)
			break;
		if (sd->skillheal2.size() == MAX_PC_BONUS) { // Better mention this so the array length can be updated. [Skotlex]
			ShowWarning("pc_bonus2: SP_SKILL_HEAL2: Reached max (%d) number of skills per character, bonus skill %d (+%d%%) lost.\n", MAX_PC_BONUS, type2, val);
			break;
		}
		
		pc_bonus_itembonus(sd->skillheal2, type2, val, false);
		break;
	case SP_ADD_SKILL_BLOW: // bonus2 bAddSkillBlow,sk,n;
		if(sd->state.lr_flag == 2)
			break;
		if (sd->skillblown.size() == MAX_PC_BONUS) { //Better mention this so the array length can be updated. [Skotlex]
			ShowWarning("pc_bonus2: SP_ADD_SKILL_BLOW: Reached max (%d) number of skills per character, bonus skill %d (%d) lost.\n", MAX_PC_BONUS, type2, val);
			break;
		}
		
		pc_bonus_itembonus(sd->skillblown, type2, val, false);
		break;
	case SP_HP_LOSS_RATE: // bonus2 bHPLossRate,n,t;
		if(sd->state.lr_flag != 2) {
			sd->hp_loss.value = type2;
			sd->hp_loss.rate = val;
		}
		break;
	case SP_HP_REGEN_RATE: // bonus2 bHPRegenRate,n,t;
		if(sd->state.lr_flag != 2) {
			sd->hp_regen.value = type2;
			sd->hp_regen.rate = val;
		}
		break;
	case SP_REGEN_PERCENT_HP: // bonus2 bRegenPercentHP,n,t;
		if (sd->state.lr_flag != 2) {
			sd->percent_hp_regen.value = type2;
			sd->percent_hp_regen.rate = val;
		}
		break;
	case SP_REGEN_PERCENT_SP: // bonus2 bRegenPercentSP,n,t;
		if (sd->state.lr_flag != 2) {
			sd->percent_sp_regen.value = type2;
			sd->percent_sp_regen.rate = val;
		}
		break;
	case SP_ADDRACE2: // bonus2 bAddRace2,mr,x;
		PC_BONUS_CHK_RACE2(type2,SP_ADDRACE2);
		if(sd->state.lr_flag != 2)
			sd->right_weapon.addrace2[type2] += val;
		else
			sd->left_weapon.addrace2[type2] += val;
		break;
	case SP_SUBSIZE: // bonus2 bSubSize,s,x;
		PC_BONUS_CHK_SIZE(type2,SP_SUBSIZE);
		if(sd->state.lr_flag != 2)
			sd->subsize[type2]+=val;
		break;
	case SP_SUBRACE2: // bonus2 bSubRace2,mr,x;
		PC_BONUS_CHK_RACE2(type2,SP_SUBRACE2);
		if(sd->state.lr_flag != 2)
			sd->subrace2[type2]+=val;
		break;
	case SP_ADD_ITEM_HEAL_RATE: // bonus2 bAddItemHealRate,iid,n;
		if(sd->state.lr_flag == 2)
			break;
		if (!itemdb_exists(type2)) {
			ShowWarning("pc_bonus2: SP_ADD_ITEM_HEAL_RATE Invalid item with id %d\n", type2);
			break;
		}
		if (sd->itemhealrate.size() == MAX_PC_BONUS) {
			ShowWarning("pc_bonus2: SP_ADD_ITEM_HEAL_RATE: Reached max (%d) number of item heal bonuses per character!\n", MAX_PC_BONUS);
			break;
		}

		pc_bonus_itembonus(sd->itemhealrate, type2, val, false);
		break;
	case SP_ADD_ITEMGROUP_HEAL_RATE: // bonus2 bAddItemGroupHealRate,ig,n;
		if (sd->state.lr_flag == 2)
			break;
		if (!type2 || !itemdb_group_exists(type2)) {
			ShowWarning("pc_bonus2: SP_ADD_ITEMGROUP_HEAL_RATE: Invalid item group with id %d\n", type2);
			break;
		}
		if (sd->itemhealrate.size() == MAX_PC_BONUS) {
			ShowWarning("pc_bonus2: SP_ADD_ITEMGROUP_HEAL_RATE: Reached max (%d) number of item heal bonuses per character!\n", MAX_PC_BONUS);
			break;
		}

		pc_bonus_itembonus(sd->itemgrouphealrate, type2, val, false);
		break;
	case SP_EXP_ADDRACE: // bonus2 bExpAddRace,r,x;
		PC_BONUS_CHK_RACE(type2,SP_EXP_ADDRACE);
		if(sd->state.lr_flag != 2)
			sd->expaddrace[type2]+=val;
		break;
	case SP_EXP_ADDCLASS: // bonus2 bExpAddClass,c,x;
		PC_BONUS_CHK_CLASS(type2,SP_EXP_ADDCLASS);
		if(sd->state.lr_flag != 2)
			sd->expaddclass[type2]+=val;
		break;
	case SP_SP_GAIN_RACE: // bonus2 bSPGainRace,r,n;
		PC_BONUS_CHK_RACE(type2,SP_SP_GAIN_RACE);
		if(sd->state.lr_flag != 2)
			sd->sp_gain_race[type2]+=val;
		break;
	case SP_ADD_MONSTER_DROP_ITEM: // bonus2 bAddMonsterDropItem,iid,n;
		if (sd->state.lr_flag != 2)
			pc_bonus_item_drop(sd->add_drop, type2, 0, CLASS_ALL, RC_NONE_, val);
		break;
	case SP_ADD_MONSTER_DROP_ITEMGROUP: // bonus2 bAddMonsterDropItemGroup,ig,n;
		if (sd->state.lr_flag != 2)
			pc_bonus_item_drop(sd->add_drop, 0, type2, CLASS_ALL, RC_NONE_, val);
		break;
	case SP_SP_LOSS_RATE: // bonus2 bSPLossRate,n,t;
		if(sd->state.lr_flag != 2) {
			sd->sp_loss.value = type2;
			sd->sp_loss.rate = val;
		}
		break;
	case SP_SP_REGEN_RATE: // bonus2 bSPRegenRate,n,t;
		if(sd->state.lr_flag != 2) {
			sd->sp_regen.value = type2;
			sd->sp_regen.rate = val;
		}
		break;
	case SP_HP_DRAIN_VALUE_RACE: // bonus2 bHPDrainValueRace,r,n;
		PC_BONUS_CHK_RACE(type2,SP_HP_DRAIN_VALUE_RACE);
		if(!sd->state.lr_flag) {
			sd->right_weapon.hp_drain_race[type2] += val;
		}
		else if(sd->state.lr_flag == 1) {
			sd->left_weapon.hp_drain_race[type2] += val;
		}
		break;
	case SP_SP_DRAIN_VALUE_RACE: // bonus2 bSPDrainValueRace,r,n;
		PC_BONUS_CHK_RACE(type2,SP_SP_DRAIN_VALUE_RACE);
		if(!sd->state.lr_flag) {
			sd->right_weapon.sp_drain_race[type2] += val;
		}
		else if(sd->state.lr_flag == 1) {
			sd->left_weapon.sp_drain_race[type2] += val;
		}
		break;
	case SP_HP_DRAIN_VALUE_CLASS: // bonus2 bHPDrainValueClass,c,n;
		PC_BONUS_CHK_CLASS(type2,SP_HP_DRAIN_VALUE_CLASS);
		if(!sd->state.lr_flag) {
			sd->right_weapon.hp_drain_class[type2] += val;
		}
		else if(sd->state.lr_flag == 1) {
			sd->left_weapon.hp_drain_class[type2] += val;
		}
		break;
	case SP_SP_DRAIN_VALUE_CLASS: // bonus2 bSPDrainValueClass,c,n;
		PC_BONUS_CHK_CLASS(type2,SP_SP_DRAIN_VALUE_CLASS);
		if(!sd->state.lr_flag) {
			sd->right_weapon.sp_drain_class[type2] += val;
		}
		else if(sd->state.lr_flag == 1) {
			sd->left_weapon.sp_drain_class[type2] += val;
		}
		break;
	case SP_IGNORE_MDEF_RACE_RATE: // bonus2 bIgnoreMdefRaceRate,r,n;
		PC_BONUS_CHK_RACE(type2,SP_IGNORE_MDEF_RACE_RATE);
		if(sd->state.lr_flag != 2)
			sd->ignore_mdef_by_race[type2] += val;
		break;
	case SP_IGNORE_MDEF_CLASS_RATE: // bonus2 bIgnoreMdefClassRate,c,n;
		PC_BONUS_CHK_CLASS(type2,SP_IGNORE_MDEF_CLASS_RATE);
		if(sd->state.lr_flag != 2)
			sd->ignore_mdef_by_class[type2] += val;
		break;
	case SP_IGNORE_DEF_RACE_RATE: // bonus2 bIgnoreDefRaceRate,r,n;
		PC_BONUS_CHK_RACE(type2,SP_IGNORE_DEF_RACE_RATE);
		if(sd->state.lr_flag != 2)
			sd->ignore_def_by_race[type2] += val;
		break;
	case SP_IGNORE_DEF_CLASS_RATE: // bonus2 bIgnoreDefClassRate,r,n;
		PC_BONUS_CHK_CLASS(type2, SP_IGNORE_DEF_CLASS_RATE);
		if (sd->state.lr_flag != 2)
			sd->ignore_def_by_class[type2] += val;
		break;
	case SP_SKILL_USE_SP_RATE: // bonus2 bSkillUseSPrate,sk,n;
		if(sd->state.lr_flag == 2)
			break;
		if (sd->skillusesprate.size() == MAX_PC_BONUS) {
			ShowWarning("pc_bonus2: SP_SKILL_USE_SP_RATE: Reached max (%d) number of skills per character, bonus skill %d (+%d%%) lost.\n", MAX_PC_BONUS, type2, val);
			break;
		}
		
		pc_bonus_itembonus(sd->skillusesprate, type2, val, true);
		break;
	case SP_SKILL_DELAY:
		if(sd->state.lr_flag == 2)
			break;
		if (sd->skilldelay.size() == MAX_PC_BONUS) {
			ShowWarning("pc_bonus2: SP_SKILL_DELAY: Reached max (%d) number of skills per character, bonus skill %d (%d) lost.\n", MAX_PC_BONUS, type2, val);
			break;
		}

		pc_bonus_itembonus(sd->skilldelay, type2, val, false);
		break;
	case SP_SKILL_COOLDOWN: // bonus2 bSkillCooldown,sk,t;
		if(sd->state.lr_flag == 2)
			break;
		if (sd->skillcooldown.size() == MAX_PC_BONUS) {
			ShowWarning("pc_bonus2: SP_SKILL_COOLDOWN: Reached max (%d) number of skills per character, bonus skill %d (%d) lost.\n", MAX_PC_BONUS, type2, val);
			break;
		}

		pc_bonus_itembonus(sd->skillcooldown, type2, val, false);
		break;
#ifdef RENEWAL_CAST
	case SP_SKILL_FIXEDCAST: // bonus2 bSkillFixedCast,sk,t;
		if(sd->state.lr_flag == 2)
			break;
		if (sd->skillfixcast.size() == MAX_PC_BONUS) {
			ShowWarning("pc_bonus2: SP_SKILL_FIXEDCAST: Reached max (%d) number of skills per character, bonus skill %d (%d) lost.\n", MAX_PC_BONUS, type2, val);
			break;
		}

		pc_bonus_itembonus(sd->skillfixcast, type2, val, false);
		break;
	case SP_SKILL_VARIABLECAST: // bonus2 bSkillVariableCast,sk,t;
		if(sd->state.lr_flag == 2)
			break;
		if (sd->skillvarcast.size() == MAX_PC_BONUS) {
			ShowWarning("pc_bonus2: SP_SKILL_VARIABLECAST: Reached max (%d) number of skills per character, bonus skill %d (%d) lost.\n", MAX_PC_BONUS, type2, val);
			break;
		}

		pc_bonus_itembonus(sd->skillvarcast, type2, val, false);
		break;
	case SP_CASTRATE: // bonus2 bCastrate,sk,n;
	case SP_VARCASTRATE: // bonus2 bVariableCastrate,sk,n;
		if(sd->state.lr_flag == 2)
			break;
		if (sd->skillcastrate.size() == MAX_PC_BONUS) {
			ShowWarning("pc_bonus2: SP_VARCASTRATE: Reached max (%d) number of skills per character, bonus skill %d (%d%%) lost.\n", MAX_PC_BONUS, type2, val);
			break;
		}

		pc_bonus_itembonus(sd->skillcastrate, type2, -val, true); // Send inversed value here
		break;
	case SP_FIXCASTRATE: // bonus2 bFixedCastrate,sk,n;
		if(sd->state.lr_flag == 2)
			break;
		if (sd->skillfixcastrate.size() == MAX_PC_BONUS) {
			ShowWarning("pc_bonus2: SP_FIXCASTRATE: Reached max (%d) number of skills per character, bonus skill %d (%d%%) lost.\n", MAX_PC_BONUS, type2, val);
			break;
		}

		pc_bonus_itembonus(sd->skillfixcastrate, type2, -val, true); // Send inversed value here
		break;
#else
	case SP_SKILL_FIXEDCAST: // bonus2 bSkillFixedCast,sk,t;
	case SP_SKILL_VARIABLECAST: // bonus2 bSkillVariableCast,sk,t;
	case SP_FIXCASTRATE: // bonus2 bFixedCastrate,sk,n;
		//ShowWarning("pc_bonus2: Non-RENEWAL_CAST doesn't support this bonus %d.\n", type);
		break;
	case SP_VARCASTRATE: // bonus2 bVariableCastrate,sk,n;
	case SP_CASTRATE: // bonus2 bCastrate,sk,n;
		if(sd->state.lr_flag == 2)
			break;
		if (sd->skillcastrate.size() == MAX_PC_BONUS) { //Better mention this so the array length can be updated. [Skotlex]
			ShowWarning("pc_bonus2: %s: Reached max (%d) number of skills per character, bonus skill %d (%d%%) lost.\n", (type == SP_CASTRATE) ? "SP_CASTRATE" : "SP_VARCASTRATE", MAX_PC_BONUS, type2, val);
			break;
		}

		pc_bonus_itembonus(sd->skillcastrate, type2, val, true);
		break;
#endif
	case SP_SKILL_USE_SP: // bonus2 bSkillUseSP,sk,n;
		if(sd->state.lr_flag == 2)
			break;
		if (sd->skillusesp.size() == MAX_PC_BONUS) {
			ShowWarning("pc_bonus2: SP_SKILL_USE_SP: Reached max (%d) number of skills per character, bonus skill %d (%d) lost.\n", MAX_PC_BONUS, type2, val);
			break;
		}

		pc_bonus_itembonus(sd->skillusesp, type2, val, false);
		break;
	case SP_SUB_SKILL: // bonus2 bSubSkill,sk,n;
		if (sd->subskill.size() == MAX_PC_BONUS) {
			ShowWarning("pc_bonus2: SP_SUB_SKILL: Reached max (%d) number of skills per character, bonus skill %d (%d) lost.\n", MAX_PC_BONUS, type2, val);
			break;
		}

		pc_bonus_itembonus(sd->subskill, type2, val, false);
		break;
	case SP_SUBDEF_ELE: // bonus2 bSubDefEle,e,x;
		PC_BONUS_CHK_ELEMENT(type2,SP_SUBDEF_ELE);
		sd->subdefele[type2] += val;
		break;
	case SP_COMA_CLASS: // bonus2 bComaClass,c,n;
		PC_BONUS_CHK_CLASS(type2,SP_COMA_CLASS);
		sd->coma_class[type2] += val;
		sd->special_state.bonus_coma = 1;
		break;
	case SP_COMA_RACE: // bonus2 bComaRace,r,n;
		PC_BONUS_CHK_RACE(type2,SP_COMA_RACE);
		sd->coma_race[type2] += val;
		sd->special_state.bonus_coma = 1;
		break;
	case SP_MAGIC_ADDRACE2: // bonus2 bMagicAddRace2,mr,n;
		PC_BONUS_CHK_RACE2(type2, SP_MAGIC_ADDRACE2);
		if(sd->state.lr_flag != 2)
			sd->magic_addrace2[type2] += val;
		break;
	case SP_IGNORE_MDEF_RACE2_RATE: //bonus2 bIgnoreMdefRace2Rate,mr,n;
		PC_BONUS_CHK_RACE2(type2, SP_IGNORE_MDEF_RACE2);
		if (sd->state.lr_flag != 2)
			sd->ignore_mdef_by_race2[type2] += val;
		break;
	case SP_DROP_ADDRACE: // bonus2 bDropAddRace,r,x;
		PC_BONUS_CHK_RACE(type2, SP_DROP_ADDRACE);
		if (sd->state.lr_flag != 2)
			sd->dropaddrace[type2] += val;
		break;
	case SP_DROP_ADDCLASS: // bonus2 bDropAddClass,c,x;
		PC_BONUS_CHK_CLASS(type2, SP_DROP_ADDCLASS);
		if (sd->state.lr_flag != 2)
			sd->dropaddclass[type2] += val;
		break;
	default:
		if (running_npc_stat_calc_event) {
			ShowWarning("pc_bonus2: unknown bonus type %d %d %d in OnPCStatCalcEvent!\n", type, type2, val);
		}
		else if (current_equip_combo_pos > 0) {
			ShowWarning("pc_bonus2: unknown bonus type %d %d %d in a combo with item #%d\n", type, type2, val, sd->inventory_data[pc_checkequip( sd, current_equip_combo_pos )]->nameid);
		} 
		else if (current_equip_card_id > 0 || current_equip_item_index > 0) {
			ShowWarning("pc_bonus2: unknown bonus type %d %d %d in item #%d\n", type, type2, val, current_equip_card_id ? current_equip_card_id : sd->inventory_data[current_equip_item_index]->nameid);
		}
		else {
			ShowWarning("pc_bonus2: unknown bonus type %d %d %d in unknown usage. Report this!\n", type, type2, val);
		}
		break;
	}
}

/**
 * Gives item bonus to player for format: bonus3 bBonusName,type2,type3,val;
 * @param sd
 * @param type Bonus type used by bBonusName
 * @param type2
 * @param type3
 * @param val Value that usually for rate or fixed value
 */
void pc_bonus3(struct map_session_data *sd,int type,int type2,int type3,int val)
{
	nullpo_retv(sd);

	switch(type){
	case SP_ADD_MONSTER_DROP_ITEM: // bonus3 bAddMonsterDropItem,iid,r,n;
		if(sd->state.lr_flag != 2)
			pc_bonus_item_drop(sd->add_drop, type2, 0, CLASS_NONE, type3, val);
		break;
	case SP_ADD_MONSTER_ID_DROP_ITEM: // bonus3 bAddMonsterIdDropItem,iid,mid,n;
		if(sd->state.lr_flag != 2)
			pc_bonus_item_drop(sd->add_drop, type2, 0, CLASS_NONE, -type3, val);
		break;
	case SP_ADD_CLASS_DROP_ITEM: // bonus3 bAddClassDropItem,iid,c,n;
		if(sd->state.lr_flag != 2)
			pc_bonus_item_drop(sd->add_drop, type2, 0, type3, RC_NONE_, val);
		break;
	case SP_AUTOSPELL: // bonus3 bAutoSpell,sk,y,n;
		if(sd->state.lr_flag != 2)
		{
			int target = skill_get_inf(type2); //Support or Self (non-auto-target) skills should pick self.
			target = target&INF_SUPPORT_SKILL || (target&INF_SELF_SKILL && !(skill_get_inf2(type2)&INF2_NO_TARGET_SELF));
			pc_bonus_autospell(sd->autospell, target?-type2:type2, type3, val, 0, current_equip_card_id);
		}
		break;
	case SP_AUTOSPELL_WHENHIT: // bonus3 bAutoSpellWhenHit,sk,y,n;
		if(sd->state.lr_flag != 2)
		{
			int target = skill_get_inf(type2); //Support or Self (non-auto-target) skills should pick self.
			target = target&INF_SUPPORT_SKILL || (target&INF_SELF_SKILL && !(skill_get_inf2(type2)&INF2_NO_TARGET_SELF));
			pc_bonus_autospell(sd->autospell2, target?-type2:type2, type3, val, BF_NORMAL|BF_SKILL, current_equip_card_id);
		}
		break;
	case SP_ADD_MONSTER_DROP_ITEMGROUP: // bonus3 bAddMonsterDropItemGroup,ig,r,n;
		if (sd->state.lr_flag != 2)
			pc_bonus_item_drop(sd->add_drop, 0, type2, CLASS_NONE, type3, val);
		break;
	case SP_ADD_CLASS_DROP_ITEMGROUP: // bonus3 bAddClassDropItemGroup,ig,c,n;
		if (sd->state.lr_flag != 2)
			pc_bonus_item_drop(sd->add_drop, 0, type2, type3, RC_NONE_, val);
		break;

	case SP_ADDEFF: // bonus3 bAddEff,eff,n,y;
		PC_BONUS_CHK_SC(type2,SP_ADDEFF);
		pc_bonus_addeff(sd->addeff, (sc_type)type2, sd->state.lr_flag != 2 ? type3 : 0, sd->state.lr_flag == 2 ? type3 : 0, val, 0);
		break;

	case SP_ADDEFF_WHENHIT: // bonus3 bAddEffWhenHit,eff,n,y;
		PC_BONUS_CHK_SC(type2,SP_ADDEFF_WHENHIT);
		if(sd->state.lr_flag != 2)
			pc_bonus_addeff(sd->addeff_atked, (sc_type)type2, type3, 0, val, 0);
		break;

	case SP_ADDEFF_ONSKILL: // bonus3 bAddEffOnSkill,sk,eff,n;
		PC_BONUS_CHK_SC(type2,SP_ADDEFF_ONSKILL);
		if( sd->state.lr_flag != 2 )
			pc_bonus_addeff_onskill(sd->addeff_onskill, (sc_type)type3, val, type2, ATF_TARGET, 0);
		break;

	case SP_ADDELE: // bonus3 bAddEle,e,x,bf;
		PC_BONUS_CHK_ELEMENT(type2,SP_ADDELE);
		if (sd->state.lr_flag != 2)
			pc_bonus_addele(sd, (unsigned char)type2, type3, val);
		break;

	case SP_SUBELE: // bonus3 bSubEle,e,x,bf;
		PC_BONUS_CHK_ELEMENT(type2,SP_SUBELE);
		if (sd->state.lr_flag != 2)
			pc_bonus_subele(sd, (unsigned char)type2, type3, val);
		break;
		
	case SP_SP_VANISH_RACE_RATE: // bonus3 bSPVanishRaceRate,r,x,n;
		PC_BONUS_CHK_RACE(type2,SP_SP_VANISH_RACE_RATE);
		if(sd->state.lr_flag != 2) {
			sd->sp_vanish_race[type2].rate += type3;
			sd->sp_vanish_race[type2].per += val;
		}
		break;

	case SP_HP_VANISH_RACE_RATE: // bonus3 bHPVanishRaceRate,r,x,n;
		PC_BONUS_CHK_RACE(type2,SP_HP_VANISH_RACE_RATE);
		if(sd->state.lr_flag != 2) {
			sd->hp_vanish_race[type2].rate += type3;
			sd->hp_vanish_race[type2].per += val;
		}
		break;

	case SP_SP_VANISH_RATE: // bonus3 bSPVanishRate,x,n,bf;
		if(sd->state.lr_flag != 2) {
			pc_bonus_addvanish(sd->sp_vanish, type2, type3, val);
		}
		break;

	case SP_HP_VANISH_RATE: // bonus3 bHPVanishRate,x,n,bf;
		if(sd->state.lr_flag != 2) {
			pc_bonus_addvanish(sd->hp_vanish, type2, type3, val);
		}
		break;

	case SP_STATE_NORECOVER_RACE: // bonus3 bStateNoRecoverRace,r,x,t;
		PC_BONUS_CHK_RACE(type2, SP_STATE_NORECOVER_RACE);
		if (sd->state.lr_flag == 2)
			break;
		//! CONFIRM: Is it not stackable? Does not check max or min value?
		//if (type3 > sd->norecover_state_race[type2].rate) {
		//	sd->norecover_state_race[type2].rate = type3;
		//	sd->norecover_state_race[type2].tick = val;
		//	break;
		//}
		sd->norecover_state_race[type2].rate = type3;
		sd->norecover_state_race[type2].tick = val;
		break;
	default:
		if (running_npc_stat_calc_event) {
			ShowWarning("pc_bonus3: unknown bonus type %d %d %d %d in OnPCStatCalcEvent!\n", type, type2, type3, val);
		}
		else if (current_equip_combo_pos > 0) {
			ShowWarning("pc_bonus3: unknown bonus type %d %d %d %d in a combo with item #%d\n", type, type2, type3, val, sd->inventory_data[pc_checkequip( sd, current_equip_combo_pos )]->nameid);
		}
		else if (current_equip_card_id > 0 || current_equip_item_index > 0) {
			ShowWarning("pc_bonus3: unknown bonus type %d %d %d %d in item #%d\n", type, type2, type3, val, current_equip_card_id ? current_equip_card_id : sd->inventory_data[current_equip_item_index]->nameid);
		}
		else {
			ShowWarning("pc_bonus3: unknown bonus type %d %d %d %d in unknown usage. Report this!\n", type, type2, type3, val);
		}
		break;
	}
}

/**
 * Gives item bonus to player for format: bonus4 bBonusName,type2,type3,type4,val;
 * @param sd
 * @param type Bonus type used by bBonusName
 * @param type2
 * @param type3
 * @param type4
 * @param val Value that usually for rate or fixed value
 */
void pc_bonus4(struct map_session_data *sd,int type,int type2,int type3,int type4,int val)
{
	nullpo_retv(sd);

	switch(type){
	case SP_AUTOSPELL: // bonus4 bAutoSpell,sk,y,n,i;
		if(sd->state.lr_flag != 2)
			pc_bonus_autospell(sd->autospell, (val&1?type2:-type2), (val&2?-type3:type3), type4, 0, current_equip_card_id);
		break;

	case SP_AUTOSPELL_WHENHIT: // bonus4 bAutoSpellWhenHit,sk,y,n,i;
		if(sd->state.lr_flag != 2)
			pc_bonus_autospell(sd->autospell2, (val&1?type2:-type2), (val&2?-type3:type3), type4, BF_NORMAL|BF_SKILL, current_equip_card_id);
		break;

	case SP_AUTOSPELL_ONSKILL: // bonus4 bAutoSpellOnSkill,sk,x,y,n;
		if(sd->state.lr_flag != 2)
		{
			int target = skill_get_inf(type3); //Support or Self (non-auto-target) skills should pick self.
			target = target&INF_SUPPORT_SKILL || (target&INF_SELF_SKILL && !(skill_get_inf2(type3)&INF2_NO_TARGET_SELF));

			pc_bonus_autospell_onskill(sd->autospell3, type2, target?-type3:type3, type4, val, current_equip_card_id);
		}
		break;

	case SP_ADDEFF: // bonus4 bAddEff,eff,n,y,t;
		PC_BONUS_CHK_SC(type2,SP_ADDEFF);
		pc_bonus_addeff(sd->addeff, (sc_type)type2, sd->state.lr_flag != 2 ? type3 : 0, sd->state.lr_flag == 2 ? type3 : 0, type4, val);
		break;

	case SP_ADDEFF_WHENHIT: // bonus4 bAddEffWhenHit,eff,n,y,t;
		PC_BONUS_CHK_SC(type2,SP_ADDEFF_WHENHIT);
		if (sd->state.lr_flag != 2)
			pc_bonus_addeff(sd->addeff_atked, (sc_type)type2, type3, 0, type4, val);
		break;

	case SP_ADDEFF_ONSKILL: // bonus4 bAddEffOnSkill,sk,eff,n,y;
		PC_BONUS_CHK_SC(type3,SP_ADDEFF_ONSKILL);
		if( sd->state.lr_flag != 2 )
			pc_bonus_addeff_onskill(sd->addeff_onskill, (sc_type)type3, type4, type2, val, 0);
		break;

	case SP_SET_DEF_RACE: // bonus4 bSetDefRace,r,n,t,y;
		PC_BONUS_CHK_RACE(type2,SP_SET_DEF_RACE);
		if(sd->state.lr_flag == 2)
			break;
		sd->def_set_race[type2].rate = type3;
		sd->def_set_race[type2].tick = type4;
		sd->def_set_race[type2].value = val;
		break;

	case SP_SET_MDEF_RACE: // bonus4 bSetMDefRace,r,n,t,y;
		PC_BONUS_CHK_RACE(type2,SP_SET_MDEF_RACE);
		if(sd->state.lr_flag == 2)
			break;
		sd->mdef_set_race[type2].rate = type3;
		sd->mdef_set_race[type2].tick = type4;
		sd->mdef_set_race[type2].value = val;
		break;

	default:
		if (running_npc_stat_calc_event) {
			ShowWarning("pc_bonus4: unknown bonus type %d %d %d %d %d in OnPCStatCalcEvent!\n", type, type2, type3, type4, val);
		}
		else if (current_equip_combo_pos > 0) {
			ShowWarning("pc_bonus4: unknown bonus type %d %d %d %d %d in a combo with item #%d\n", type, type2, type3, type4, val, sd->inventory_data[pc_checkequip( sd, current_equip_combo_pos )]->nameid);
		}
		else if (current_equip_card_id > 0 || current_equip_item_index > 0) {
			ShowWarning("pc_bonus4: unknown bonus type %d %d %d %d %d in item #%d\n", type, type2, type3, type4, val, current_equip_card_id ? current_equip_card_id : sd->inventory_data[current_equip_item_index]->nameid);
		}
		else {
			ShowWarning("pc_bonus4: unknown bonus type %d %d %d %d %d in unknown usage. Report this!\n", type, type2, type3, type4, val);
		}
		break;
	}
}

/**
* Gives item bonus to player for format: bonus5 bBonusName,type2,type3,type4,val;
* @param sd
* @param type Bonus type used by bBonusName
* @param type2
* @param type3
* @param type4
* @param val Value that usually for rate or fixed value
*/
void pc_bonus5(struct map_session_data *sd,int type,int type2,int type3,int type4,int type5,int val)
{
	nullpo_retv(sd);

	switch(type){
	case SP_AUTOSPELL: // bonus5 bAutoSpell,sk,y,n,bf,i;
		if(sd->state.lr_flag != 2)
			pc_bonus_autospell(sd->autospell, (val&1?type2:-type2), (val&2?-type3:type3), type4, type5, current_equip_card_id);
		break;

	case SP_AUTOSPELL_WHENHIT: // bonus5 bAutoSpellWhenHit,sk,y,n,bf,i;
		if(sd->state.lr_flag != 2)
			pc_bonus_autospell(sd->autospell2, (val&1?type2:-type2), (val&2?-type3:type3), type4, type5, current_equip_card_id);
		break;

	case SP_AUTOSPELL_ONSKILL: // bonus5 bAutoSpellOnSkill,sk,x,y,n,i;
		if(sd->state.lr_flag != 2)
			pc_bonus_autospell_onskill(sd->autospell3, type2, (val&1?-type3:type3), (val&2?-type4:type4), type5, current_equip_card_id);
		break;
 
	case SP_ADDEFF_ONSKILL: // bonus5 bAddEffOnSkill,sk,eff,n,y,t;
		PC_BONUS_CHK_SC(type3,SP_ADDEFF_ONSKILL);
		if( sd->state.lr_flag != 2 )
			pc_bonus_addeff_onskill(sd->addeff_onskill, (sc_type)type3, type4, type2, type5, val);
		break;

	default:
		if (running_npc_stat_calc_event) {
			ShowWarning("pc_bonus5: unknown bonus type %d %d %d %d %d %d in OnPCStatCalcEvent!\n", type, type2, type3, type4, type5, val);
		}
		else if (current_equip_combo_pos > 0) {
			ShowWarning("pc_bonus5: unknown bonus type %d %d %d %d %d %d in a combo with item #%d\n", type, type2, type3, type4, type5, val, sd->inventory_data[pc_checkequip( sd, current_equip_combo_pos )]->nameid);
		}
		else if (current_equip_card_id > 0 || current_equip_item_index > 0) {
			ShowWarning("pc_bonus5: unknown bonus type %d %d %d %d %d %d in item #%d\n", type, type2, type3, type4, type5, val, current_equip_card_id ? current_equip_card_id : sd->inventory_data[current_equip_item_index]->nameid);
		}
		else {
			ShowWarning("pc_bonus5: unknown bonus type %d %d %d %d %d %d in unknown usage. Report this!\n", type, type2, type3, type4, type5, val);
		}
		break;
	}
}

/*==========================================
 *	Grants a player a given skill. Flag values are:
 *	0 - Grant permanent skill to be bound to skill tree
 *	1 - Grant an item skill (temporary)
 *	2 - Like 1, except the level granted can stack with previously learned level.
 *	4 - Like 0, except the skill will ignore skill tree (saves through job changes and resets).
 *------------------------------------------*/
bool pc_skill(struct map_session_data* sd, uint16 skill_id, int level, enum e_addskill_type type) {
	uint16 idx = 0;
	nullpo_ret(sd);

	if (!skill_id || !(idx = skill_get_index(skill_id))) {
		ShowError("pc_skill: Skill with id %d does not exist in the skill database\n", skill_id);
		return false;
	}
	if (level > MAX_SKILL_LEVEL) {
		ShowError("pc_skill: Skill level %d too high. Max lv supported is %d\n", level, MAX_SKILL_LEVEL);
		return false;
	}
	if (type == ADDSKILL_TEMP_ADDLEVEL && sd->status.skill[idx].lv + level > MAX_SKILL_LEVEL) {
		ShowWarning("pc_skill: Skill level bonus %d too high. Max lv supported is %d. Curr lv is %d. Set to max level.\n", level, MAX_SKILL_LEVEL, sd->status.skill[idx].lv);
		level = MAX_SKILL_LEVEL - sd->status.skill[idx].lv;
	}

	switch (type) {
		case ADDSKILL_PERMANENT: //Set skill data overwriting whatever was there before.
			sd->status.skill[idx].id   = skill_id;
			sd->status.skill[idx].lv   = level;
			sd->status.skill[idx].flag = SKILL_FLAG_PERMANENT;
			if (level == 0) { //Remove skill.
				sd->status.skill[idx].id = 0;
				clif_deleteskill(sd,skill_id);
			} else
				clif_addskill(sd,skill_id);
			if (!skill_get_inf(skill_id)) //Only recalculate for passive skills.
				status_calc_pc(sd, SCO_NONE);
			break;

		case ADDSKILL_TEMP: //Item bonus skill.
			if (sd->status.skill[idx].id != 0) {
				if (sd->status.skill[idx].lv >= level)
					return true;
				if (sd->status.skill[idx].flag == SKILL_FLAG_PERMANENT) //Non-granted skill, store it's level.
					sd->status.skill[idx].flag = SKILL_FLAG_REPLACED_LV_0 + sd->status.skill[idx].lv;
			} else {
				sd->status.skill[idx].id   = skill_id;
				sd->status.skill[idx].flag = SKILL_FLAG_TEMPORARY;
			}
			sd->status.skill[idx].lv = level;
			break;

		case ADDSKILL_TEMP_ADDLEVEL: //Add skill bonus on top of what you had.
			if (sd->status.skill[idx].id != 0) {
				if (sd->status.skill[idx].flag == SKILL_FLAG_PERMANENT)
					sd->status.skill[idx].flag = SKILL_FLAG_REPLACED_LV_0 + sd->status.skill[idx].lv; // Store previous level.
			} else {
				sd->status.skill[idx].id   = skill_id;
				sd->status.skill[idx].flag = SKILL_FLAG_TEMPORARY; //Set that this is a bonus skill.
			}
			sd->status.skill[idx].lv += level;
			break;

		case ADDSKILL_PERMANENT_GRANTED: //Permanent granted skills ignore the skill tree
			sd->status.skill[idx].id   = skill_id;
			sd->status.skill[idx].lv   = level;
			sd->status.skill[idx].flag = SKILL_FLAG_PERM_GRANTED;
			if (level == 0) { //Remove skill.
				sd->status.skill[idx].id = 0;
				clif_deleteskill(sd,skill_id);
			} else
				clif_addskill(sd,skill_id);
			if (!skill_get_inf(skill_id)) //Only recalculate for passive skills.
				status_calc_pc(sd, SCO_NONE);
			break;

		default:
			return false;
	}
	return true;
}
/*==========================================
 * Append a card to an item ?
 *------------------------------------------*/
int pc_insert_card(struct map_session_data* sd, int idx_card, int idx_equip)
{
	int i;
	unsigned short nameid;

	nullpo_ret(sd);

	if( idx_equip < 0 || idx_equip >= MAX_INVENTORY || sd->inventory_data[idx_equip] == NULL )
		return 0; //Invalid item index.
	if( idx_card < 0 || idx_card >= MAX_INVENTORY || sd->inventory_data[idx_card] == NULL )
		return 0; //Invalid card index.
	if( sd->inventory.u.items_inventory[idx_equip].nameid <= 0 || sd->inventory.u.items_inventory[idx_equip].amount < 1 )
		return 0; // target item missing
	if( sd->inventory.u.items_inventory[idx_card].nameid <= 0 || sd->inventory.u.items_inventory[idx_card].amount < 1 )
		return 0; // target card missing
	if( sd->inventory_data[idx_equip]->type != IT_WEAPON && sd->inventory_data[idx_equip]->type != IT_ARMOR )
		return 0; // only weapons and armor are allowed
	if( sd->inventory_data[idx_card]->type != IT_CARD )
		return 0; // must be a card
	if( sd->inventory.u.items_inventory[idx_equip].identify == 0 )
		return 0; // target must be identified
	if( itemdb_isspecial(sd->inventory.u.items_inventory[idx_equip].card[0]) )
		return 0; // card slots reserved for other purposes
	if( (sd->inventory_data[idx_equip]->equip & sd->inventory_data[idx_card]->equip) == 0 )
		return 0; // card cannot be compounded on this item type
	if( sd->inventory_data[idx_equip]->type == IT_WEAPON && sd->inventory_data[idx_card]->equip == EQP_SHIELD )
		return 0; // attempted to place shield card on left-hand weapon.
	if( sd->inventory.u.items_inventory[idx_equip].equip != 0 )
		return 0; // item must be unequipped

	ARR_FIND( 0, sd->inventory_data[idx_equip]->slot, i, sd->inventory.u.items_inventory[idx_equip].card[i] == 0 );
	if( i == sd->inventory_data[idx_equip]->slot )
		return 0; // no free slots

	// remember the card id to insert
	nameid = sd->inventory.u.items_inventory[idx_card].nameid;

	if( pc_delitem(sd,idx_card,1,1,0,LOG_TYPE_OTHER) == 1 )
	{// failed
		clif_insert_card(sd,idx_equip,idx_card,1);
	}
	else
	{// success
		log_pick_pc(sd, LOG_TYPE_OTHER, -1, &sd->inventory.u.items_inventory[idx_equip]);
		sd->inventory.u.items_inventory[idx_equip].card[i] = nameid;
		log_pick_pc(sd, LOG_TYPE_OTHER,  1, &sd->inventory.u.items_inventory[idx_equip]);
		clif_insert_card(sd,idx_equip,idx_card,0);
	}

	return 0;
}

/**
 * Returns the count of unidentified items with the option to identify too.
 * @param sd: Player data
 * @param identify_item: Whether or not to identify any unidentified items
 * @return Unidentified items count
 */
int pc_identifyall(struct map_session_data *sd, bool identify_item)
{
	int unidentified_count = 0;

	for (int i = 0; i < MAX_INVENTORY; i++) {
		if (sd->inventory.u.items_inventory[i].nameid > 0 && sd->inventory.u.items_inventory[i].identify != 1) {
			if (identify_item == true) {
				sd->inventory.u.items_inventory[i].identify = 1;
				clif_item_identified(sd,i,0);
			}
			unidentified_count++;
		}
	}

	return unidentified_count;
}

//
// Items
//

/*==========================================
 * Update buying value by skills
 *------------------------------------------*/
int pc_modifybuyvalue(struct map_session_data *sd,int orig_value)
{
	int skill,val = orig_value,rate1 = 0,rate2 = 0;
	if((skill=pc_checkskill(sd,MC_DISCOUNT))>0)	// merchant discount
		rate1 = 5+skill*2-((skill==10)? 1:0);
	if((skill=pc_checkskill(sd,RG_COMPULSION))>0)	 // rogue discount
		rate2 = 5+skill*4;
	if(rate1 < rate2) rate1 = rate2;
	if(rate1)
		val = (int)((double)orig_value*(double)(100-rate1)/100.);
	if(val < battle_config.min_shop_buy)
		val = battle_config.min_shop_buy;

	return val;
}

/*==========================================
 * Update selling value by skills
 *------------------------------------------*/
int pc_modifysellvalue(struct map_session_data *sd,int orig_value)
{
	int skill,val = orig_value,rate = 0;
	if((skill=pc_checkskill(sd,MC_OVERCHARGE))>0)	//OverCharge
		rate = 5+skill*2-((skill==10)? 1:0);
	if(rate)
		val = (int)((double)orig_value*(double)(100+rate)/100.);
	if (val < battle_config.min_shop_sell)
		val = battle_config.min_shop_sell;

	return val;
}

/*==========================================
 * Checking if we have enough place on inventory for new item
 * Make sure to take 30k as limit (for client I guess)
 * @param sd
 * @param nameid
 * @param amount
 * @return e_chkitem_result
 *------------------------------------------*/
char pc_checkadditem(struct map_session_data *sd, unsigned short nameid, int amount)
{
	int i;
	struct item_data* data;

	nullpo_ret(sd);

	if(amount > MAX_AMOUNT)
		return CHKADDITEM_OVERAMOUNT;

	data = itemdb_search(nameid);

	if(!itemdb_isstackable2(data))
		return CHKADDITEM_NEW;

	if( data->stack.inventory && amount > data->stack.amount )
		return CHKADDITEM_OVERAMOUNT;

	for(i=0;i<MAX_INVENTORY;i++){
		// FIXME: This does not consider the checked item's cards, thus could check a wrong slot for stackability.
		if(sd->inventory.u.items_inventory[i].nameid == nameid){
			if( amount > MAX_AMOUNT - sd->inventory.u.items_inventory[i].amount || ( data->stack.inventory && amount > data->stack.amount - sd->inventory.u.items_inventory[i].amount ) )
				return CHKADDITEM_OVERAMOUNT;
			return CHKADDITEM_EXIST;
		}
	}

	return CHKADDITEM_NEW;
}

/*==========================================
 * Return number of available place in inventory
 * Each non stackable item will reduce place by 1
 * @param sd
 * @return Number of empty slots
 *------------------------------------------*/
uint8 pc_inventoryblank(struct map_session_data *sd)
{
	uint8 i, b;

	nullpo_ret(sd);

	for(i = 0, b = 0; i < MAX_INVENTORY; i++){
		if(sd->inventory.u.items_inventory[i].nameid == 0)
			b++;
	}

	return b;
}

/**
 * Attempts to remove zeny from player
 * @param sd: Player
 * @param zeny: Zeny removed
 * @param type: Log type
 * @param tsd: (optional) From who to log (if null take sd)
 * @return 0: Success, 1: Failed (Removing negative Zeny or not enough Zeny), 2: Player not found
 */
char pc_payzeny(struct map_session_data *sd, int zeny, enum e_log_pick_type type, struct map_session_data *tsd)
{
	nullpo_retr(2,sd);

	zeny = cap_value(zeny,-MAX_ZENY,MAX_ZENY); //prevent command UB
	if( zeny < 0 )
	{
		ShowError("pc_payzeny: Paying negative Zeny (zeny=%d, account_id=%d, char_id=%d).\n", zeny, sd->status.account_id, sd->status.char_id);
		return 1;
	}

	if( sd->status.zeny < zeny )
		return 1; //Not enough.

	sd->status.zeny -= zeny;
	clif_updatestatus(sd,SP_ZENY);

	if(!tsd) tsd = sd;
	log_zeny(sd, type, tsd, -zeny);
	if( zeny > 0 && sd->state.showzeny ) {
		char output[255];
		sprintf(output, "Removed %dz.", zeny);
		clif_messagecolor(&sd->bl, color_table[COLOR_LIGHT_GREEN], output, false, SELF);
	}

	return 0;
}

/**
 * Attempts to give zeny to player
 * @param sd: Player
 * @param type: Log type
 * @param tsd: (optional) From who to log (if null take sd)
 * @return -1: Player not found, 0: Success, 1: Giving negative Zeny
 */
char pc_getzeny(struct map_session_data *sd, int zeny, enum e_log_pick_type type, struct map_session_data *tsd)
{
	nullpo_retr(-1,sd);

	zeny = cap_value(zeny,-MAX_ZENY,MAX_ZENY); //prevent command UB
	if( zeny < 0 )
	{
		ShowError("pc_getzeny: Obtaining negative Zeny (zeny=%d, account_id=%d, char_id=%d).\n", zeny, sd->status.account_id, sd->status.char_id);
		return 1;
	}

	if( zeny > MAX_ZENY - sd->status.zeny )
		zeny = MAX_ZENY - sd->status.zeny;

	sd->status.zeny += zeny;
	clif_updatestatus(sd,SP_ZENY);

	if(!tsd) tsd = sd;
	log_zeny(sd, type, tsd, zeny);
	if( zeny > 0 && sd->state.showzeny ) {
		char output[255];
		sprintf(output, "Gained %dz.", zeny);
		clif_messagecolor(&sd->bl, color_table[COLOR_LIGHT_GREEN], output, false, SELF);
	}

	achievement_update_objective(sd, AG_GET_ZENY, 1, sd->status.zeny);

	return 0;
}

/**
 * Attempts to remove Cash Points from player
 * @param sd: Player
 * @param price: Total points (cash + kafra) the player has to pay
 * @param points: Kafra points the player has to pay
 * @param type: Log type
 * @return -1: Not enough points, otherwise success (cash+points)
 */
int pc_paycash(struct map_session_data *sd, int price, int points, e_log_pick_type type)
{
	int cash;
	nullpo_retr(-1,sd);

	points = cap_value(points, 0, MAX_ZENY); //prevent command UB

	cash = price-points;

	if( sd->cashPoints < cash || sd->kafraPoints < points )
	{
		ShowError("pc_paycash: Not enough points (cash=%d, kafra=%d) to cover the price (cash=%d, kafra=%d) (account_id=%d, char_id=%d).\n", sd->cashPoints, sd->kafraPoints, cash, points, sd->status.account_id, sd->status.char_id);
		return -1;
	}

	if( cash ){
		pc_setaccountreg(sd, add_str(CASHPOINT_VAR), sd->cashPoints - cash);
		sd->cashPoints -= cash;
		log_cash( sd, type, LOG_CASH_TYPE_CASH, -cash );
	}

	if( points ){
		pc_setaccountreg(sd, add_str(KAFRAPOINT_VAR), sd->kafraPoints - points);
		sd->kafraPoints -= points;
		log_cash( sd, type, LOG_CASH_TYPE_KAFRA, -points );
	}

	if( battle_config.cashshop_show_points )
	{
		char output[CHAT_SIZE_MAX];

		sprintf(output, msg_txt(sd,504), points, cash, sd->kafraPoints, sd->cashPoints); // Used %d kafra points and %d cash points. %d kafra and %d cash points remaining.
		clif_messagecolor(&sd->bl, color_table[COLOR_LIGHT_GREEN], output, false, SELF);
	}
	return cash+points;
}

/**
 * Attempts to give Cash Points to player
 * @param sd: Player
 * @param cash: Cash points the player gets
 * @param points: Kafra points the player gets
 * @param type: Log type
 * @return -1: Error, otherwise success (cash or points)
 */
int pc_getcash(struct map_session_data *sd, int cash, int points, e_log_pick_type type)
{
	char output[CHAT_SIZE_MAX];

	nullpo_retr(-1,sd);

	cash = cap_value(cash, 0, MAX_ZENY); //prevent command UB
	points = cap_value(points, 0, MAX_ZENY); //prevent command UB
	if( cash > 0 )
	{
		if( cash > MAX_ZENY-sd->cashPoints )
		{
			ShowWarning("pc_getcash: Cash point overflow (cash=%d, have cash=%d, account_id=%d, char_id=%d).\n", cash, sd->cashPoints, sd->status.account_id, sd->status.char_id);
			cash = MAX_ZENY-sd->cashPoints;
		}

		pc_setaccountreg(sd, add_str(CASHPOINT_VAR), sd->cashPoints+cash);
		sd->cashPoints += cash;
		log_cash( sd, type, LOG_CASH_TYPE_CASH, cash );

		if( battle_config.cashshop_show_points )
		{
			sprintf(output, msg_txt(sd,505), cash, sd->cashPoints);
			clif_messagecolor(&sd->bl, color_table[COLOR_LIGHT_GREEN], output, false, SELF);
		}
		return cash;
	}

	if( points > 0 )
	{
		if( points > MAX_ZENY-sd->kafraPoints )
		{
			ShowWarning("pc_getcash: Kafra point overflow (points=%d, have points=%d, account_id=%d, char_id=%d).\n", points, sd->kafraPoints, sd->status.account_id, sd->status.char_id);
			points = MAX_ZENY-sd->kafraPoints;
		}

		pc_setaccountreg(sd, add_str(KAFRAPOINT_VAR), sd->kafraPoints+points);
		sd->kafraPoints += points;
		log_cash( sd, type, LOG_CASH_TYPE_KAFRA, points );

		if( battle_config.cashshop_show_points )
		{
			sprintf(output, msg_txt(sd,506), points, sd->kafraPoints);
			clif_messagecolor(&sd->bl, color_table[COLOR_LIGHT_GREEN], output, false, SELF);
		}
		return points;
	}

	return -1; //shouldn't happen but just in case
}

/**
 * Searching a specified itemid in inventory and return his stored index
 * @param sd Player
 * @param nameid Find this Item!
 * @return Stored index in inventory, or -1 if not found.
 **/
short pc_search_inventory(struct map_session_data *sd, unsigned short nameid) {
	short i;
	nullpo_retr(-1, sd);

	ARR_FIND( 0, MAX_INVENTORY, i, sd->inventory.u.items_inventory[i].nameid == nameid && (sd->inventory.u.items_inventory[i].amount > 0 || nameid == 0) );
	return ( i < MAX_INVENTORY ) ? i : -1;
}

/** Attempt to add a new item to player inventory
 * @param sd
 * @param item_data
 * @param amount
 * @param log_type
 * @return
 *   0 = success
 *   1 = invalid itemid not found or negative amount
 *   2 = overweight
 *   3 = ?
 *   4 = no free place found
 *   5 = max amount reached
 *   6 = ?
 *   7 = stack limitation
 */
enum e_additem_result pc_additem(struct map_session_data *sd,struct item *item,int amount,e_log_pick_type log_type) {
	struct item_data *id;
	int16 i;
	unsigned int w;

	nullpo_retr(ADDITEM_INVALID, sd);
	nullpo_retr(ADDITEM_INVALID, item);

	if( item->nameid == 0 || amount <= 0 )
		return ADDITEM_INVALID;
	if( amount > MAX_AMOUNT )
		return ADDITEM_OVERAMOUNT;

	id = itemdb_search(item->nameid);

	if( id->stack.inventory && amount > id->stack.amount )
	{// item stack limitation
		return ADDITEM_STACKLIMIT;
	}

	w = id->weight*amount;
	if(sd->weight + w > sd->max_weight)
		return ADDITEM_OVERWEIGHT;

	i = MAX_INVENTORY;

	if (id->flag.guid && !item->unique_id)
		item->unique_id = pc_generate_unique_id(sd);

	// Stackable | Non Rental
	if( itemdb_isstackable2(id) && item->expire_time == 0 ) {
		for( i = 0; i < MAX_INVENTORY; i++ ) {
			if( sd->inventory.u.items_inventory[i].nameid == item->nameid &&
				sd->inventory.u.items_inventory[i].bound == item->bound &&
				sd->inventory.u.items_inventory[i].expire_time == 0 &&
				sd->inventory.u.items_inventory[i].unique_id == item->unique_id &&
				memcmp(&sd->inventory.u.items_inventory[i].card, &item->card, sizeof(item->card)) == 0 ) {
				if( amount > MAX_AMOUNT - sd->inventory.u.items_inventory[i].amount || ( id->stack.inventory && amount > id->stack.amount - sd->inventory.u.items_inventory[i].amount ) )
					return ADDITEM_OVERAMOUNT;
				sd->inventory.u.items_inventory[i].amount += amount;
				clif_additem(sd,i,amount,0);
				break;
			}
		}
	}

	if (i >= MAX_INVENTORY) {
		i = pc_search_inventory(sd,0);
		if( i < 0 )
			return ADDITEM_OVERITEM;

		memcpy(&sd->inventory.u.items_inventory[i], item, sizeof(sd->inventory.u.items_inventory[0]));
		// clear equip and favorite fields first, just in case
		if( item->equip )
			sd->inventory.u.items_inventory[i].equip = 0;
		if( item->favorite )
			sd->inventory.u.items_inventory[i].favorite = 0;
		if( item->equipSwitch )
			sd->inventory.u.items_inventory[i].equipSwitch = 0;

		sd->inventory.u.items_inventory[i].amount = amount;
		sd->inventory_data[i] = id;
		sd->last_addeditem_index = i;

		if (!itemdb_isstackable2(id) || id->flag.guid)
			sd->inventory.u.items_inventory[i].unique_id = item->unique_id ? item->unique_id : pc_generate_unique_id(sd);

		clif_additem(sd,i,amount,0);
	}

	log_pick_pc(sd, log_type, amount, &sd->inventory.u.items_inventory[i]);

	sd->weight += w;
	clif_updatestatus(sd,SP_WEIGHT);
	//Auto-equip
	if(id->flag.autoequip)
		pc_equipitem(sd, i, id->equip);

	/* rental item check */
	if( item->expire_time ) {
		if( time(NULL) > item->expire_time ) {
			clif_rental_expired(sd->fd, i, sd->inventory.u.items_inventory[i].nameid);
			pc_delitem(sd, i, sd->inventory.u.items_inventory[i].amount, 1, 0, LOG_TYPE_OTHER);
		} else {
			unsigned int seconds = (unsigned int)( item->expire_time - time(NULL) );
			clif_rental_time(sd->fd, sd->inventory.u.items_inventory[i].nameid, seconds);
			pc_inventory_rental_add(sd, seconds);
		}
	}

	achievement_update_objective(sd, AG_GET_ITEM, 1, id->value_sell);

	return ADDITEM_SUCCESS;
}

/*==========================================
 * Remove an item at index n from inventory by amount.
 * @param sd
 * @param n Item index in inventory
 * @param amount
 * @param type &1: Don't notify deletion; &2 Don't notify weight change; &4 Don't calculate status
 * @param reason Delete reason
 * @param log_type e_log_pick_type
 * @return 1 - invalid itemid or negative amount; 0 - Success
 *------------------------------------------*/
char pc_delitem(struct map_session_data *sd,int n,int amount,int type, short reason, e_log_pick_type log_type)
{
	nullpo_retr(1, sd);

	if(n < 0 || sd->inventory.u.items_inventory[n].nameid == 0 || amount <= 0 || sd->inventory.u.items_inventory[n].amount<amount || sd->inventory_data[n] == NULL)
		return 1;

	log_pick_pc(sd, log_type, -amount, &sd->inventory.u.items_inventory[n]);

	sd->inventory.u.items_inventory[n].amount -= amount;
	sd->weight -= sd->inventory_data[n]->weight*amount ;
	if( sd->inventory.u.items_inventory[n].amount <= 0 ){
		if(sd->inventory.u.items_inventory[n].equip)
			pc_unequipitem(sd,n,2|(!(type&4) ? 1 : 0));
		memset(&sd->inventory.u.items_inventory[n],0,sizeof(sd->inventory.u.items_inventory[0]));
		sd->inventory_data[n] = NULL;
	}
	if(!(type&1))
		clif_delitem(sd,n,amount,reason);
	if(!(type&2))
		clif_updatestatus(sd,SP_WEIGHT);

	return 0;
}

/*==========================================
 * Attempt to drop an item.
 * @param sd
 * @param n Item index in inventory
 * @param amount Amount of item
 * @return False = fail; True = success
 *------------------------------------------*/
bool pc_dropitem(struct map_session_data *sd,int n,int amount)
{
	nullpo_retr(1, sd);

	if(n < 0 || n >= MAX_INVENTORY)
		return false;

	if(amount <= 0)
		return false;

	if(sd->inventory.u.items_inventory[n].nameid <= 0 ||
		sd->inventory.u.items_inventory[n].amount <= 0 ||
		sd->inventory.u.items_inventory[n].amount < amount ||
		sd->state.trading || sd->state.vending ||
		!sd->inventory_data[n] //pc_delitem would fail on this case.
		)
		return false;

	if( sd->inventory.u.items_inventory[n].equipSwitch )
		return false;

	if( map_getmapflag(sd->bl.m, MF_NODROP) )
	{
		clif_displaymessage (sd->fd, msg_txt(sd,271));
		return false; //Can't drop items in nodrop mapflag maps.
	}

	if( !pc_candrop(sd,&sd->inventory.u.items_inventory[n]) )
	{
		clif_displaymessage (sd->fd, msg_txt(sd,263));
		return false;
	}

	if (!map_addflooritem(&sd->inventory.u.items_inventory[n], amount, sd->bl.m, sd->bl.x, sd->bl.y, 0, 0, 0, 2, 0))
		return false;

	pc_delitem(sd, n, amount, 1, 0, LOG_TYPE_PICKDROP_PLAYER);
	clif_dropitem(sd, n, amount);
	return true;
}

/*==========================================
 * Attempt to pick up an item.
 * @param sd
 * @param fitem Item that will be picked
 * @return False = fail; True = success
 *------------------------------------------*/
bool pc_takeitem(struct map_session_data *sd,struct flooritem_data *fitem)
{
	int flag = 0;
	t_tick tick = gettick();
	struct party_data *p = NULL;

	nullpo_ret(sd);
	nullpo_ret(fitem);

	if (!check_distance_bl(&fitem->bl, &sd->bl, 2) && sd->ud.skill_id!=BS_GREED)
		return false;	// Distance is too far

	if (sd->sc.cant.pickup)
		return false;

	if (sd->status.party_id)
		p = party_search(sd->status.party_id);

	if (fitem->first_get_charid > 0 && fitem->first_get_charid != sd->status.char_id) {
		struct map_session_data *first_sd = map_charid2sd(fitem->first_get_charid);
		if (DIFF_TICK(tick,fitem->first_get_tick) < 0) {
			if (!(p && p->party.item&1 &&
				first_sd && first_sd->status.party_id == sd->status.party_id
				))
				return false;
		}
		else if (fitem->second_get_charid > 0 && fitem->second_get_charid != sd->status.char_id) {
			struct map_session_data *second_sd = map_charid2sd(fitem->second_get_charid);
			if (DIFF_TICK(tick, fitem->second_get_tick) < 0) {
				if (!(p && p->party.item&1 &&
					((first_sd && first_sd->status.party_id == sd->status.party_id) ||
					(second_sd && second_sd->status.party_id == sd->status.party_id))
					))
					return false;
			}
			else if (fitem->third_get_charid > 0 && fitem->third_get_charid != sd->status.char_id){
				struct map_session_data *third_sd = map_charid2sd(fitem->third_get_charid);
				if (DIFF_TICK(tick,fitem->third_get_tick) < 0) {
					if(!(p && p->party.item&1 &&
						((first_sd && first_sd->status.party_id == sd->status.party_id) ||
						(second_sd && second_sd->status.party_id == sd->status.party_id) ||
						(third_sd && third_sd->status.party_id == sd->status.party_id))
						))
						return false;
				}
			}
		}
	}

	//This function takes care of giving the item to whoever should have it, considering party-share options.
	if ((flag = party_share_loot(p,sd,&fitem->item, fitem->first_get_charid))) {
		clif_additem(sd,0,0,flag);
		return true;
	}

	//Display pickup animation.
	pc_stop_attack(sd);
	clif_takeitem(&sd->bl,&fitem->bl);

	if (fitem->mob_id &&
		(itemdb_search(fitem->item.nameid))->flag.broadcast &&
		(!p || !(p->party.item&2)) // Somehow, if party's pickup distribution is 'Even Share', no announcemet
		)
		intif_broadcast_obtain_special_item(sd, fitem->item.nameid, fitem->mob_id, ITEMOBTAIN_TYPE_MONSTER_ITEM);

	map_clearflooritem(&fitem->bl);
	return true;
}

/*==========================================
 * Check if item is usable.
 * Return:
 *	false = no
 *	true = yes
 *------------------------------------------*/
bool pc_isUseitem(struct map_session_data *sd,int n)
{
	struct item_data *item;
	unsigned short nameid;

	nullpo_ret(sd);

	item = sd->inventory_data[n];
	nameid = sd->inventory.u.items_inventory[n].nameid;

	if( item == NULL )
		return false;
	//Not consumable item
	if( item->type != IT_HEALING && item->type != IT_USABLE && item->type != IT_CASH )
		return false;
	if (pc_has_permission(sd,PC_PERM_ITEM_UNCONDITIONAL))
		return true;

	struct map_data *mapdata = map_getmapdata(sd->bl.m);

	if(mapdata->flag[MF_NOITEMCONSUMPTION]) //consumable but mapflag prevent it
		return false;
	//Prevent mass item usage. [Skotlex]
	if( DIFF_TICK(sd->canuseitem_tick,gettick()) > 0 ||
		(itemdb_group_item_exists(IG_CASH_FOOD, nameid) && DIFF_TICK(sd->canusecashfood_tick,gettick()) > 0)
	)
		return false;

	if( (item->item_usage.flag&NOUSE_SITTING) && (pc_issit(sd) == 1) && (pc_get_group_level(sd) < item->item_usage.override) ) {
		clif_msg(sd,ITEM_NOUSE_SITTING);
		return false; // You cannot use this item while sitting.
	}

	if (sd->state.storage_flag && item->type != IT_CASH) {
		clif_messagecolor(&sd->bl, color_table[COLOR_RED], msg_txt(sd,388), false, SELF);
		return false; // You cannot use this item while storage is open.
	}

	if (item->flag.dead_branch && (mapdata->flag[MF_NOBRANCH] || mapdata_flag_gvg2(mapdata)))
		return false;

	switch( nameid ) {
		case ITEMID_WING_OF_FLY:
		case ITEMID_GIANT_FLY_WING:
		case ITEMID_N_FLY_WING:
			if( mapdata->flag[MF_NOTELEPORT] || mapdata_flag_gvg2(mapdata) ) {
				clif_skill_teleportmessage(sd,0);
				return false;
			}
			if (nameid == ITEMID_GIANT_FLY_WING) {
				struct party_data *pd = party_search(sd->status.party_id);

				if (pd) {
					int i;

					ARR_FIND(0, MAX_PARTY, i, pd->data[i].sd == sd && pd->party.member[i].leader);
					if (i == MAX_PARTY) { // User is not party leader
						clif_msg(sd, ITEM_PARTY_MEMBER_NOT_SUMMONED);
						break;
					}

					ARR_FIND(0, MAX_PARTY, i, pd->data[i].sd && pd->data[i].sd != sd && pd->data[i].sd->bl.m == sd->bl.m && !pc_isdead(pd->data[i].sd));
					if (i == MAX_PARTY) { // No party members found on same map
						clif_msg(sd, ITEM_PARTY_NO_MEMBER_IN_MAP);
						break;
					}
				} else {
					clif_msg(sd, ITEM_PARTY_MEMBER_NOT_SUMMONED);
					break;
				}
			}
		// Fall through
		case ITEMID_WING_OF_BUTTERFLY:
		case ITEMID_N_BUTTERFLY_WING:
		case ITEMID_DUN_TELE_SCROLL1:
		case ITEMID_DUN_TELE_SCROLL2:
		case ITEMID_DUN_TELE_SCROLL3:
		case ITEMID_WOB_RUNE:
		case ITEMID_WOB_SCHWALTZ:
		case ITEMID_WOB_RACHEL:
		case ITEMID_WOB_LOCAL:
		case ITEMID_SIEGE_TELEPORT_SCROLL:
			if( sd->duel_group && !battle_config.duel_allow_teleport ) {
				clif_displaymessage(sd->fd, msg_txt(sd,663));
				return false;
			}
			if( mapdata->flag[MF_NORETURN] && nameid != ITEMID_WING_OF_FLY && nameid != ITEMID_GIANT_FLY_WING && nameid != ITEMID_N_FLY_WING )
				return false;
			break;
		case ITEMID_MERCENARY_RED_POTION:
		case ITEMID_MERCENARY_BLUE_POTION:
		case ITEMID_M_CENTER_POTION:
		case ITEMID_M_AWAKENING_POTION:
		case ITEMID_M_BERSERK_POTION:
			if( sd->md == NULL || sd->md->db == NULL )
				return false;
			if( sd->md->sc.data[SC_BERSERK] )
				return false;
			if( nameid == ITEMID_M_AWAKENING_POTION && sd->md->db->lv < 40 )
				return false;
			if( nameid == ITEMID_M_BERSERK_POTION && sd->md->db->lv < 80 )
				return false;
			break;

		case ITEMID_NEURALIZER:
			if( !mapdata->flag[MF_RESET] )
				return false;
			break;
	}

	if( itemdb_group_item_exists(IG_MERCENARY, nameid) && sd->md != NULL )
		return false; // Mercenary Scrolls

	if( item->flag.group || item->type == IT_CASH) {	//safe check type cash disappear when overweight [Napster]
		if( pc_is90overweight(sd) ) {
			clif_msg(sd, ITEM_CANT_OBTAIN_WEIGHT);
			return false;
		}
		if( !pc_inventoryblank(sd) ) {
			clif_messagecolor(&sd->bl, color_table[COLOR_RED], msg_txt(sd, 732), false, SELF); //Item cannot be open when inventory is full
			return false;
		}
	}

	//Gender check
	if(item->sex != 2 && sd->status.sex != item->sex)
		return false;
	//Required level check
	if(item->elv && sd->status.base_level < (unsigned int)item->elv)
		return false;
	if(item->elvmax && sd->status.base_level > (unsigned int)item->elvmax)
		return false;

	//Not equipable by class. [Skotlex]
	if (!(
		(1ULL<<(sd->class_&MAPID_BASEMASK)) &
		(item->class_base[sd->class_&JOBL_2_1?1:(sd->class_&JOBL_2_2?2:0)])
	))
		return false;
	
	if (sd->sc.count && (
		sd->sc.data[SC_BERSERK] || sd->sc.data[SC_SATURDAYNIGHTFEVER] ||
		(sd->sc.data[SC_GRAVITATION] && sd->sc.data[SC_GRAVITATION]->val3 == BCT_SELF) ||
		sd->sc.data[SC_TRICKDEAD] ||
		sd->sc.data[SC_HIDING] ||
		sd->sc.data[SC__SHADOWFORM] ||
		sd->sc.data[SC__INVISIBILITY] ||
		sd->sc.data[SC__MANHOLE] ||
		sd->sc.data[SC_DEEPSLEEP] ||
		sd->sc.data[SC_CRYSTALIZE] ||
		sd->sc.data[SC_KAGEHUMI] ||
		(sd->sc.data[SC_NOCHAT] && sd->sc.data[SC_NOCHAT]->val1&MANNER_NOITEM) ||
		sd->sc.data[SC_KINGS_GRACE] ||
		sd->sc.data[SC_SUHIDE]))
		return false;
	
	if (!pc_isItemClass(sd,item))
		return false;

	//Dead Branch items
	if( item->flag.dead_branch )
		log_branch(sd);

	return true;
}

/*==========================================
 * Last checks to use an item.
 * Return:
 *	0 = fail
 *	1 = success
 *------------------------------------------*/
int pc_useitem(struct map_session_data *sd,int n)
{
	t_tick tick = gettick();
	int amount;
	unsigned short nameid;
	struct script_code *script;
	struct item item;
	struct item_data *id;

	nullpo_ret(sd);

	if (sd->npc_id) {
		if (sd->progressbar.npc_id) {
			clif_progressbar_abort(sd);
			return 0; // First item use attempt cancels the progress bar
		}

		if( pc_hasprogress( sd, WIP_DISABLE_SKILLITEM ) || !sd->npc_item_flag ){
#ifdef RENEWAL
			clif_msg( sd, WORK_IN_PROGRESS );
#endif
			return 0;
		}
	}
	item = sd->inventory.u.items_inventory[n];
	id = sd->inventory_data[n];

	if (item.nameid == 0 || item.amount <= 0)
		return 0;

	if( !pc_isUseitem(sd,n) )
		return 0;

	// Store information for later use before it is lost (via pc_delitem) [Paradox924X]
	nameid = id->nameid;

	if (nameid != ITEMID_NAUTHIZ && sd->sc.opt1 > 0 && sd->sc.opt1 != OPT1_STONEWAIT && sd->sc.opt1 != OPT1_BURNING)
		return 0;

	/* Items with delayed consume are not meant to work while in mounts except reins of mount(12622) */
	if( id->flag.delay_consume ) {
		if( nameid != ITEMID_REINS_OF_MOUNT && sd->sc.data[SC_ALL_RIDING] )
			return 0;
		else if( pc_issit(sd) )
			return 0;
	}
	//Since most delay-consume items involve using a "skill-type" target cursor,
	//perform a skill-use check before going through. [Skotlex]
	//resurrection was picked as testing skill, as a non-offensive, generic skill, it will do.
	//FIXME: Is this really needed here? It'll be checked in unit.cpp after all and this prevents skill items using when silenced [Inkfish]
	if( id->flag.delay_consume && ( sd->ud.skilltimer != INVALID_TIMER /*|| !status_check_skilluse(&sd->bl, &sd->bl, ALL_RESURRECTION, 0)*/ ) )
		return 0;

	if( id->delay > 0 && !pc_has_permission(sd,PC_PERM_ITEM_UNCONDITIONAL) && pc_itemcd_check(sd, id, tick, n))
		return 0;

	/* on restricted maps the item is consumed but the effect is not used */
	if (!pc_has_permission(sd,PC_PERM_ITEM_UNCONDITIONAL) && itemdb_isNoEquip(id,sd->bl.m)) {
		clif_msg(sd,ITEM_CANT_USE_AREA); // This item cannot be used within this area
		if( battle_config.allow_consume_restricted_item && !id->flag.delay_consume ) { //need confirmation for delayed consumption items
			clif_useitemack(sd,n,item.amount-1,true);
			pc_delitem(sd,n,1,1,0,LOG_TYPE_CONSUME);
		}
		return 0;/* regardless, effect is not run */
	}

	sd->itemid = item.nameid;
	sd->itemindex = n;
	if(sd->catch_target_class != PET_CATCH_FAIL) //Abort pet catching.
		sd->catch_target_class = PET_CATCH_FAIL;

	amount = item.amount;
	script = id->script;
	//Check if the item is to be consumed immediately [Skotlex]
	if (id->flag.delay_consume)
		clif_useitemack(sd, n, amount, true);
	else
	{
		if( item.expire_time == 0 && nameid != ITEMID_REINS_OF_MOUNT )
		{
			clif_useitemack(sd, n, amount - 1, true);
			pc_delitem(sd, n, 1, 1, 0, LOG_TYPE_CONSUME); // Rental Usable Items are not deleted until expiration
		}
		else
			clif_useitemack(sd, n, 0, false);
	}
	if (item.card[0]==CARD0_CREATE && pc_famerank(MakeDWord(item.card[2],item.card[3]), MAPID_ALCHEMIST))
	    potion_flag = 2; // Famous player's potions have 50% more efficiency

	//Update item use time.
	sd->canuseitem_tick = tick + battle_config.item_use_interval;
	if( itemdb_group_item_exists(IG_CASH_FOOD, nameid) )
		sd->canusecashfood_tick = tick + battle_config.cashfood_use_interval;

	run_script(script,0,sd->bl.id,fake_nd->bl.id);
	potion_flag = 0;
	return 1;
}

/**
 * Add item on cart for given index.
 * @param sd
 * @param item
 * @param amount
 * @param log_type
 * @return See pc.hpp::e_additem_result
 */
enum e_additem_result pc_cart_additem(struct map_session_data *sd,struct item *item,int amount,e_log_pick_type log_type)
{
	struct item_data *data;
	int i,w;

	nullpo_retr(ADDITEM_INVALID, sd);
	nullpo_retr(ADDITEM_INVALID, item);

	if(item->nameid == 0 || amount <= 0)
		return ADDITEM_INVALID;
	data = itemdb_search(item->nameid);

	if( data->stack.cart && amount > data->stack.amount )
	{// item stack limitation
		return ADDITEM_STACKLIMIT;
	}

	if( !itemdb_cancartstore(item, pc_get_group_level(sd)) || (item->bound > BOUND_ACCOUNT && !pc_can_give_bounded_items(sd)))
	{ // Check item trade restrictions	[Skotlex]
		clif_displaymessage (sd->fd, msg_txt(sd,264));
		return ADDITEM_INVALID;
	}

	if( (w = data->weight*amount) + sd->cart_weight > sd->cart_weight_max )
		return ADDITEM_OVERWEIGHT;

	i = MAX_CART;
	if( itemdb_isstackable2(data) && !item->expire_time )
	{
		for (i = 0; i < MAX_CART; i++) {
			if (sd->cart.u.items_cart[i].nameid == item->nameid
				&& sd->cart.u.items_cart[i].bound == item->bound
				&& sd->cart.u.items_cart[i].unique_id == item->unique_id
				&& memcmp(sd->cart.u.items_cart[i].card, item->card, sizeof(item->card)) == 0
				)
				break;
		}
	}

	if( i < MAX_CART )
	{// item already in cart, stack it
		if( amount > MAX_AMOUNT - sd->cart.u.items_cart[i].amount || ( data->stack.cart && amount > data->stack.amount - sd->cart.u.items_cart[i].amount ) )
			return ADDITEM_OVERAMOUNT; // no slot

		sd->cart.u.items_cart[i].amount += amount;
		clif_cart_additem(sd,i,amount,0);
	}
	else
	{// item not stackable or not present, add it
		ARR_FIND( 0, MAX_CART, i, sd->cart.u.items_cart[i].nameid == 0 );
		if( i == MAX_CART )
			return ADDITEM_OVERAMOUNT; // no slot

		memcpy(&sd->cart.u.items_cart[i],item,sizeof(sd->cart.u.items_cart[0]));
		sd->cart.u.items_cart[i].id = 0;
		sd->cart.u.items_cart[i].amount = amount;
		sd->cart_num++;
		clif_cart_additem(sd,i,amount,0);
	}
	sd->cart.u.items_cart[i].favorite = 0; // clear
	sd->cart.u.items_cart[i].equipSwitch = 0;
	log_pick_pc(sd, log_type, amount, &sd->cart.u.items_cart[i]);

	sd->cart_weight += w;
	clif_updatestatus(sd,SP_CARTINFO);

	return ADDITEM_SUCCESS;
}

/*==========================================
 * Delete item on cart for given index.
 *------------------------------------------*/
void pc_cart_delitem(struct map_session_data *sd,int n,int amount,int type,e_log_pick_type log_type)
{
	nullpo_retv(sd);

	if(sd->cart.u.items_cart[n].nameid == 0 ||
		sd->cart.u.items_cart[n].amount < amount)
		return;

	log_pick_pc(sd, log_type, -amount, &sd->cart.u.items_cart[n]);

	sd->cart.u.items_cart[n].amount -= amount;
	sd->cart_weight -= itemdb_weight(sd->cart.u.items_cart[n].nameid) * amount;
	if(sd->cart.u.items_cart[n].amount <= 0) {
		memset(&sd->cart.u.items_cart[n],0,sizeof(sd->cart.u.items_cart[0]));
		sd->cart_num--;
	}
	if(!type) {
		clif_cart_delitem(sd,n,amount);
		clif_updatestatus(sd,SP_CARTINFO);
	}
}

/*==========================================
 * Transfer item from inventory to cart.
 *------------------------------------------*/
void pc_putitemtocart(struct map_session_data *sd,int idx,int amount)
{
	nullpo_retv(sd);

	if (idx < 0 || idx >= MAX_INVENTORY) //Invalid index check [Skotlex]
		return;

	struct item *item_data = &sd->inventory.u.items_inventory[idx];

	if( item_data->nameid == 0 || amount < 1 || item_data->amount < amount || sd->state.vending || sd->state.prevend )
		return;

	if( item_data->equipSwitch ){
		clif_msg( sd, C_ITEM_EQUIP_SWITCH );
		return;
	}

	enum e_additem_result flag = pc_cart_additem(sd,item_data,amount,LOG_TYPE_NONE);

	if (flag == ADDITEM_SUCCESS)
		pc_delitem(sd,idx,amount,0,5,LOG_TYPE_NONE);
	else {
		clif_delitem(sd, idx, amount, flag);
		clif_cart_additem_ack(sd, (flag == ADDITEM_OVERAMOUNT) ? ADDITEM_TO_CART_FAIL_COUNT : ADDITEM_TO_CART_FAIL_WEIGHT);
		clif_additem(sd, idx, amount, flag);
	}
}

/*==========================================
 * Get number of item in cart.
 * Return:
        -1 = itemid not found or no amount found
        x = remaining itemid on cart after get
 *------------------------------------------*/
int pc_cartitem_amount(struct map_session_data* sd, int idx, int amount)
{
	struct item* item_data;

	nullpo_retr(-1, sd);

	item_data = &sd->cart.u.items_cart[idx];
	if( item_data->nameid == 0 || item_data->amount == 0 )
		return -1;

	return item_data->amount - amount;
}

/*==========================================
 * Retrieve an item at index idx from cart.
 *------------------------------------------*/
void pc_getitemfromcart(struct map_session_data *sd,int idx,int amount)
{
	nullpo_retv(sd);

	if (idx < 0 || idx >= MAX_CART) //Invalid index check [Skotlex]
		return;

	struct item *item_data=&sd->cart.u.items_cart[idx];

	if (item_data->nameid == 0 || amount < 1 || item_data->amount < amount || sd->state.vending || sd->state.prevend)
		return;

	enum e_additem_result flag = pc_additem(sd, item_data, amount, LOG_TYPE_NONE);

	if (flag == ADDITEM_SUCCESS)
		pc_cart_delitem(sd, idx, amount, 0, LOG_TYPE_NONE);
	else {
		clif_cart_delitem(sd, idx, amount);
		clif_additem(sd, idx, amount, flag);
		clif_cart_additem(sd, idx, amount, 0);
	}
}

/*==========================================
 * Bound Item Check
 * Type:
 * 1 Account Bound
 * 2 Guild Bound
 * 3 Party Bound
 * 4 Character Bound
 *------------------------------------------*/
int pc_bound_chk(TBL_PC *sd,enum bound_type type,int *idxlist)
{
	int i = 0, j = 0;
	for(i = 0; i < MAX_INVENTORY; i++) {
		if(sd->inventory.u.items_inventory[i].nameid > 0 && sd->inventory.u.items_inventory[i].amount > 0 && sd->inventory.u.items_inventory[i].bound == type) {
			idxlist[j] = i;
			j++;
		}
	}
	return j;
}

/*==========================================
 *  Display item stolen msg to player sd
 *------------------------------------------*/
int pc_show_steal(struct block_list *bl,va_list ap)
{
	struct map_session_data *sd;
	int itemid;

	struct item_data *item=NULL;
	char output[100];

	sd=va_arg(ap,struct map_session_data *);
	itemid=va_arg(ap,int);

	if((item=itemdb_exists(itemid))==NULL)
		sprintf(output,"%s stole an Unknown Item (id: %i).",sd->status.name, itemid);
	else
		sprintf(output,"%s stole %s.",sd->status.name,item->jname);
	clif_displaymessage( ((struct map_session_data *)bl)->fd, output);

	return 0;
}

/**
 * Steal an item from bl (mob).
 * @param sd: Player data
 * @param bl: Object to steal from
 * @param skill_lv: Level of skill used
 * @return True on success or false otherwise
 */
bool pc_steal_item(struct map_session_data *sd,struct block_list *bl, uint16 skill_lv)
{
	int i,itemid;
	double rate;
	unsigned char flag = 0;
	struct status_data *sd_status, *md_status;
	struct mob_data *md;
	struct item tmp_item;

	if(!sd || !bl || bl->type!=BL_MOB)
		return false;

	md = (TBL_MOB *)bl;

	if(md->state.steal_flag == UCHAR_MAX || ( md->sc.opt1 && md->sc.opt1 != OPT1_BURNING ) ) //already stolen from / status change check
		return false;

	sd_status= status_get_status_data(&sd->bl);
	md_status= status_get_status_data(bl);

	if (md->master_id || status_has_mode(md_status, MD_STATUS_IMMUNE) || status_get_race2(&md->bl) == RC2_TREASURE ||
		map_getmapflag(bl->m, MF_NOMOBLOOT) || // check noloot map flag [Lorky]
		(battle_config.skill_steal_max_tries && //Reached limit of steal attempts. [Lupus]
			md->state.steal_flag++ >= battle_config.skill_steal_max_tries)
  	) { //Can't steal from
		md->state.steal_flag = UCHAR_MAX;
		return false;
	}

	// base skill success chance (percentual)
	rate = (sd_status->dex - md_status->dex)/2 + skill_lv*6 + 4;
	rate += sd->bonus.add_steal_rate;

	if( rate < 1
#ifdef RENEWAL
		|| rnd()%100 >= rate
#endif
	)
		return false;

	// Try dropping one item, in the order from first to last possible slot.
	// Droprate is affected by the skill success rate.
	for( i = 0; i < MAX_STEAL_DROP; i++ )
		if( md->db->dropitem[i].nameid > 0 && !md->db->dropitem[i].steal_protected && itemdb_exists(md->db->dropitem[i].nameid) && rnd() % 10000 < md->db->dropitem[i].p
#ifndef RENEWAL
		* rate/100.
#endif
		)
			break;
	if( i == MAX_STEAL_DROP )
		return false;

	itemid = md->db->dropitem[i].nameid;
	memset(&tmp_item,0,sizeof(tmp_item));
	tmp_item.nameid = itemid;
	tmp_item.amount = 1;
	tmp_item.identify = itemdb_isidentified(itemid);
	mob_setdropitem_option(&tmp_item, &md->db->dropitem[i]);
	flag = pc_additem(sd,&tmp_item,1,LOG_TYPE_PICKDROP_PLAYER);

	//TODO: Should we disable stealing when the item you stole couldn't be added to your inventory? Perhaps players will figure out a way to exploit this behaviour otherwise?
	md->state.steal_flag = UCHAR_MAX; //you can't steal from this mob any more

	if(flag) { //Failed to steal due to overweight
		clif_additem(sd,0,0,flag);
		return false;
	}

	if(battle_config.show_steal_in_same_party)
		party_foreachsamemap(pc_show_steal,sd,AREA_SIZE,sd,tmp_item.nameid);

	//Logs items, Stolen from mobs [Lupus]
	log_pick_mob(md, LOG_TYPE_STEAL, -1, &tmp_item);

	//A Rare Steal Global Announce by Lupus
	if(md->db->dropitem[i].p<=battle_config.rare_drop_announce) {
		struct item_data *i_data;
		char message[128];
		i_data = itemdb_search(itemid);
		sprintf (message, msg_txt(sd,542), (sd->status.name[0])?sd->status.name :"GM", md->db->jname, i_data->jname, (float)md->db->dropitem[i].p/100);
		//MSG: "'%s' stole %s's %s (chance: %0.02f%%)"
		intif_broadcast(message, strlen(message) + 1, BC_DEFAULT);
	}
	return true;
}

/*==========================================
 * Stole zeny from bl (mob)
 * return
 *	0 = fail
 *	1 = success
 *------------------------------------------*/
int pc_steal_coin(struct map_session_data *sd,struct block_list *target)
{
	int rate, target_lv;
	struct mob_data *md;

	if(!sd || !target || target->type != BL_MOB)
		return 0;

	md = (TBL_MOB*)target;
	target_lv = status_get_lv(target);

	if (md->state.steal_coin_flag || md->sc.data[SC_STONE] || md->sc.data[SC_FREEZE] || status_bl_has_mode(target,MD_STATUS_IMMUNE) || status_get_race2(&md->bl) == RC2_TREASURE)
		return 0;

	rate = sd->battle_status.dex / 2 + 2 * (sd->status.base_level - target_lv) + (10 * pc_checkskill(sd, RG_STEALCOIN)) + sd->battle_status.luk / 2;
	if(rnd()%1000 < rate)
	{
		// Zeny Steal Amount: (rnd() % (10 * target_lv + 1 - 8 * target_lv)) + 8 * target_lv
		int amount = (rnd() % (2 * target_lv + 1)) + 8 * target_lv; // Reduced formula

		pc_getzeny(sd, amount, LOG_TYPE_STEAL, NULL);
		md->state.steal_coin_flag = 1;
		return 1;
	}
	return 0;
}

/*==========================================
 * Set's a player position.
 * @param sd
 * @param mapindex
 * @param x
 * @param y
 * @param clrtype
 * @return	SETPOS_OK			Success
 *			SETPOS_MAPINDEX		Invalid map index
 *			SETPOS_NO_MAPSERVER	Map not in this map-server, and failed to locate alternate map-server.
 *			SETPOS_AUTOTRADE	Player is in autotrade state
 *------------------------------------------*/
enum e_setpos pc_setpos(struct map_session_data* sd, unsigned short mapindex, int x, int y, clr_type clrtype)
{
	nullpo_retr(SETPOS_OK,sd);

	if( !mapindex || !mapindex_id2name(mapindex) ) {
		ShowDebug("pc_setpos: Passed mapindex(%d) is invalid!\n", mapindex);
		return SETPOS_MAPINDEX;
	}

	if ( sd->state.autotrade && (sd->vender_id || sd->buyer_id) ) // Player with autotrade just causes clif glitch! @ FIXME
		return SETPOS_AUTOTRADE;

	if( battle_config.revive_onwarp && pc_isdead(sd) ) { //Revive dead people before warping them
		pc_setstand(sd, true);
		pc_setrestartvalue(sd,1);
	}

	int16 m = map_mapindex2mapid(mapindex);
	struct map_data *mapdata = map_getmapdata(m);

	sd->state.changemap = (sd->mapindex != mapindex);
	sd->state.warping = 1;
	sd->state.workinprogress = WIP_DISABLE_NONE;

	if( sd->state.changemap ) { // Misc map-changing settings
		unsigned short curr_map_instance_id = map_getmapdata(sd->bl.m)->instance_id, new_map_instance_id = (mapdata ? mapdata->instance_id : 0);

		if (curr_map_instance_id != new_map_instance_id) {
			if (curr_map_instance_id) // Update instance timer for the map on leave
				instance_delusers(curr_map_instance_id);

			if (new_map_instance_id) // Update instance timer for the map on enter
				instance_addusers(new_map_instance_id);
		}

		if (sd->bg_id)
			bg_team_leave(sd, false, true);

		sd->state.pmap = sd->bl.m;

		if (battle_config.blocking_play_delay)
			sc_start(&sd->bl, &sd->bl, SC_BLOCKING_PLAY, 100, 0, 0);

		if (sd->sc.count) { // Cancel some map related stuff.
			if (sd->sc.data[SC_JAILED])
				return SETPOS_MAPINDEX; //You may not get out!
			status_change_end(&sd->bl, SC_BOSSMAPINFO, INVALID_TIMER);
			status_change_end(&sd->bl, SC_WARM, INVALID_TIMER);
			status_change_end(&sd->bl, SC_SUN_COMFORT, INVALID_TIMER);
			status_change_end(&sd->bl, SC_MOON_COMFORT, INVALID_TIMER);
			status_change_end(&sd->bl, SC_STAR_COMFORT, INVALID_TIMER);
			status_change_end(&sd->bl, SC_MIRACLE, INVALID_TIMER);
			if (sd->sc.data[SC_KNOWLEDGE]) {
				struct status_change_entry *sce = sd->sc.data[SC_KNOWLEDGE];
				if (sce->timer != INVALID_TIMER)
					delete_timer(sce->timer, status_change_timer);
				sce->timer = add_timer(gettick() + skill_get_time(SG_KNOWLEDGE, sce->val1), status_change_timer, sd->bl.id, SC_KNOWLEDGE);
			}
			status_change_end(&sd->bl, SC_PROPERTYWALK, INVALID_TIMER);
			status_change_end(&sd->bl, SC_CLOAKING, INVALID_TIMER);
			status_change_end(&sd->bl, SC_CLOAKINGEXCEED, INVALID_TIMER);
		}
		for(int i = 0; i < EQI_MAX; i++ ) {
			if( sd->equip_index[i] >= 0 )
				if( pc_isequip(sd,sd->equip_index[i]) )
					pc_unequipitem(sd,sd->equip_index[i],2);
		}
		if (battle_config.clear_unit_onwarp&BL_PC)
			skill_clear_unitgroup(&sd->bl);
		party_send_dot_remove(sd); //minimap dot fix [Kevin]
		guild_send_dot_remove(sd);
		bg_send_dot_remove(sd);
		if (sd->regen.state.gc)
			sd->regen.state.gc = 0;
		// make sure vending is allowed here
		if (sd->state.vending && mapdata->flag[MF_NOVENDING]) {
			clif_displaymessage (sd->fd, msg_txt(sd,276)); // "You can't open a shop on this map"
			vending_closevending(sd);
		}

		channel_pcquit(sd,4); //quit map chan
	}

	if( m < 0 )
	{
		uint32 ip;
		uint16 port;
		struct script_state *st;

		//if can't find any map-servers, just abort setting position.
		if(!sd->mapindex || map_mapname2ipport(mapindex,&ip,&port))
			return SETPOS_NO_MAPSERVER;

		if (sd->npc_id){
			npc_event_dequeue(sd,false);
			st = sd->st;
		}else{
			st = nullptr;
		}

		npc_script_event(sd, NPCE_LOGOUT);
		//remove from map, THEN change x/y coordinates
		unit_remove_map_pc(sd,clrtype);
		sd->mapindex = mapindex;
		sd->bl.x=x;
		sd->bl.y=y;
		pc_clean_skilltree(sd);
		chrif_save(sd, CSAVE_CHANGE_MAPSERV|CSAVE_INVENTORY|CSAVE_CART);
		chrif_changemapserver(sd, ip, (short)port);

		//Free session data from this map server [Kevin]
		unit_free_pc(sd);

		if( st ){
			// Has to be done here, because otherwise unit_free_pc will free the stack already
			st->state = END;
		}

		return SETPOS_OK;
	}

	if( x < 0 || x >= mapdata->xs || y < 0 || y >= mapdata->ys )
	{
		ShowError("pc_setpos: attempt to place player '%s' (%d:%d) on invalid coordinates (%s-%d,%d)\n", sd->status.name, sd->status.account_id, sd->status.char_id, mapindex_id2name(mapindex),x,y);
		x = y = 0; // make it random
	}

	if( x == 0 && y == 0 ) { // pick a random walkable cell
		int c=0;
		do {
			x = rnd()%(mapdata->xs-2)+1;
			y = rnd()%(mapdata->ys-2)+1;
			c++;
			
			if(c > (mapdata->xs * mapdata->ys)*3){ //force out
				ShowError("pc_setpos: couldn't found a valid coordinates for player '%s' (%d:%d) on (%s), preventing warp\n", sd->status.name, sd->status.account_id, sd->status.char_id, mapindex_id2name(mapindex));
				return SETPOS_OK; //preventing warp
				//break; //allow warp anyway
			}
		} while(map_getcell(m,x,y,CELL_CHKNOPASS) || (!battle_config.teleport_on_portal && npc_check_areanpc(1,m,x,y,1)));
	}

	if (sd->state.vending && map_getcell(m,x,y,CELL_CHKNOVENDING)) {
		clif_displaymessage (sd->fd, msg_txt(sd,204)); // "You can't open a shop on this cell."
		vending_closevending(sd);
	}

	if(sd->bl.prev != NULL){
		unit_remove_map_pc(sd,clrtype);
		clif_changemap(sd,m,x,y); // [MouseJstr]
	} else if(sd->state.active) //Tag player for rewarping after map-loading is done. [Skotlex]
		sd->state.rewarp = 1;

	sd->mapindex = mapindex;
	sd->bl.m = m;
	sd->bl.x = sd->ud.to_x = x;
	sd->bl.y = sd->ud.to_y = y;

	if( sd->status.guild_id > 0 && mapdata->flag[MF_GVG_CASTLE] )
	{	// Increased guild castle regen [Valaris]
		struct guild_castle *gc = guild_mapindex2gc(sd->mapindex);
		if(gc && gc->guild_id == sd->status.guild_id)
			sd->regen.state.gc = 1;
	}

	if( sd->status.pet_id > 0 && sd->pd && sd->pd->pet.intimate > 0 )
	{
		sd->pd->bl.m = m;
		sd->pd->bl.x = sd->pd->ud.to_x = x;
		sd->pd->bl.y = sd->pd->ud.to_y = y;
		sd->pd->ud.dir = sd->ud.dir;
	}

	if( hom_is_active(sd->hd) )
	{
		sd->hd->bl.m = m;
		sd->hd->bl.x = sd->hd->ud.to_x = x;
		sd->hd->bl.y = sd->hd->ud.to_y = y;
		sd->hd->ud.dir = sd->ud.dir;
	}

	if( sd->md )
	{
		sd->md->bl.m = m;
		sd->md->bl.x = sd->md->ud.to_x = x;
		sd->md->bl.y = sd->md->ud.to_y = y;
		sd->md->ud.dir = sd->ud.dir;
	}

	if( sd->ed ) {
		sd->ed->bl.m = m;
		sd->ed->bl.x = sd->ed->ud.to_x = x;
		sd->ed->bl.y = sd->ed->ud.to_y = y;
		sd->ed->ud.dir = sd->ud.dir;
	}

	pc_cell_basilica(sd);
	
	//check if we gonna be rewarped [lighta]
	if(npc_check_areanpc(1,m,x,y,0)){
		sd->count_rewarp++;
	}
	else 
		sd->count_rewarp = 0;
	
	return SETPOS_OK;
}

/*==========================================
 * Warp player sd to random location on current map.
 * May fail if no walkable cell found (1000 attempts).
 * Return:
 *	0 = Success
 *	1,2,3 = Fail
 *------------------------------------------*/
char pc_randomwarp(struct map_session_data *sd, clr_type type)
{
	int x,y,i=0;

	nullpo_ret(sd);

	struct map_data *mapdata = map_getmapdata(sd->bl.m);

	if (mapdata->flag[MF_NOTELEPORT]) //Teleport forbidden
		return 3;

	do {
		x = rnd()%(mapdata->xs-2)+1;
		y = rnd()%(mapdata->ys-2)+1;
	} while((map_getcell(sd->bl.m,x,y,CELL_CHKNOPASS) || (!battle_config.teleport_on_portal && npc_check_areanpc(1,sd->bl.m,x,y,1))) && (i++) < 1000);

	if (i < 1000)
		return pc_setpos(sd,mapdata->index,x,y,type);

	return 3;
}

/*==========================================
 * Records a memo point at sd's current position
 * pos - entry to replace, (-1: shift oldest entry out)
 *------------------------------------------*/
bool pc_memo(struct map_session_data* sd, int pos)
{
	int skill;

	nullpo_ret(sd);

	// check mapflags
	if( sd->bl.m >= 0 && (map_getmapflag(sd->bl.m, MF_NOMEMO) || map_getmapflag(sd->bl.m, MF_NOWARPTO)) && !pc_has_permission(sd, PC_PERM_WARP_ANYWHERE) ) {
		clif_skill_teleportmessage(sd, 1); // "Saved point cannot be memorized."
		return false;
	}

	// check inputs
	if( pos < -1 || pos >= MAX_MEMOPOINTS )
		return false; // invalid input

	// check required skill level
	skill = pc_checkskill(sd, AL_WARP);
	if( skill < 1 ) {
		clif_skill_memomessage(sd,2); // "You haven't learned Warp."
		return false;
	}
	if( skill < 2 || skill - 2 < pos ) {
		clif_skill_memomessage(sd,1); // "Skill Level is not high enough."
		return false;
	}

	if( pos == -1 )
	{
		uint8 i;
		// prevent memo-ing the same map multiple times
		ARR_FIND( 0, MAX_MEMOPOINTS, i, sd->status.memo_point[i].map == map_id2index(sd->bl.m) );
		memmove(&sd->status.memo_point[1], &sd->status.memo_point[0], (u8min(i,MAX_MEMOPOINTS-1))*sizeof(struct point));
		pos = 0;
	}

	if( map_getmapdata(sd->bl.m)->instance_id ) {
		clif_displaymessage( sd->fd, msg_txt(sd,384) ); // You cannot create a memo in an instance.
		return false;
	}

	sd->status.memo_point[pos].map = map_id2index(sd->bl.m);
	sd->status.memo_point[pos].x = sd->bl.x;
	sd->status.memo_point[pos].y = sd->bl.y;

	clif_skill_memomessage(sd, 0);

	return true;
}

//
// Skills
//

/**
 * Get the skill current cooldown for player.
 * (get the db base cooldown for skill + player specific cooldown)
 * @param sd : player pointer
 * @param id : skill id
 * @param lv : skill lv
 * @return player skill cooldown
 */
int pc_get_skillcooldown(struct map_session_data *sd, uint16 skill_id, uint16 skill_lv) {
	uint16 idx = skill_get_index(skill_id);
	int cooldown = 0;
	
	if (!idx) return 0;
	if (skill_db[idx]->cooldown[skill_lv - 1])
		cooldown = skill_db[idx]->cooldown[skill_lv - 1];
	if (skill_id == SU_TUNABELLY && pc_checkskill(sd, SU_SPIRITOFSEA))
		cooldown -= skill_get_time(SU_TUNABELLY, skill_lv);

	for (auto &it : sd->skillcooldown) {
		if (it.id == skill_id) {
			cooldown += it.val;
			cooldown = max(0, cooldown);
			break;
		}
	}
	return cooldown;
}

/*==========================================
 * Return player sd skill_lv learned for given skill
 *------------------------------------------*/
uint8 pc_checkskill(struct map_session_data *sd, uint16 skill_id)
{
	uint16 idx = 0;
	if (sd == NULL)
		return 0;
	if ((idx = skill_get_index(skill_id)) == 0) {
		ShowError("pc_checkskill: Invalid skill id %d (char_id=%d).\n", skill_id, sd->status.char_id);
		return 0;
	}
	if (SKILL_CHK_GUILD(skill_id) ) {
		struct guild *g;

		if( sd->status.guild_id>0 && (g=sd->guild)!=NULL)
			return guild_checkskill(g,skill_id);
		return 0;
	}
	return (sd->status.skill[idx].id == skill_id) ? sd->status.skill[idx].lv : 0;
}

/**
 * Check if we still have the correct weapon to continue the skill (actually status)
 * If not ending it
 * @param sd
 * @return 0:error, 1:check done
 */
static void pc_checkallowskill(struct map_session_data *sd)
{
	const enum sc_type scw_list[] = {
		SC_TWOHANDQUICKEN,
		SC_ONEHAND,
		SC_AURABLADE,
		SC_PARRYING,
		SC_SPEARQUICKEN,
		SC_ADRENALINE,
		SC_ADRENALINE2,
		SC_DANCING,
		SC_GATLINGFEVER,
	};
	uint8 i;
	nullpo_retv(sd);

	if(!sd->sc.count)
		return;

	for (i = 0; i < ARRAYLENGTH(scw_list); i++)
	{	// Skills requiring specific weapon types
		if( scw_list[i] == SC_DANCING && !battle_config.dancing_weaponswitch_fix )
			continue;
		if(sd->sc.data[scw_list[i]] &&
			!pc_check_weapontype(sd,skill_get_weapontype(status_sc2skill(scw_list[i]))))
			status_change_end(&sd->bl, scw_list[i], INVALID_TIMER);
	}

	if(sd->sc.data[SC_SPURT] && sd->status.weapon)
		// Spurt requires bare hands (feet, in fact xD)
		status_change_end(&sd->bl, SC_SPURT, INVALID_TIMER);

	if(sd->status.shield <= 0) { // Skills requiring a shield
		const enum sc_type scs_list[] = {
			SC_AUTOGUARD,
			SC_DEFENDER,
			SC_REFLECTSHIELD,
			SC_REFLECTDAMAGE
		};
		for (i = 0; i < ARRAYLENGTH(scs_list); i++)
			if(sd->sc.data[scs_list[i]])
				status_change_end(&sd->bl, scs_list[i], INVALID_TIMER);
	}
}

/*==========================================
 * Return equipped index of item on player sd at pos
 * Return
 * -1 : Nothing equipped
 * idx : (this index could be used in inventory to found item_data)
 *------------------------------------------*/
short pc_checkequip(struct map_session_data *sd,int pos, bool checkall)
{
	uint8 i;

	nullpo_retr(-1, sd);

	for(i=0;i<EQI_MAX;i++){
		if(pos & equip_bitmask[i]){
			if( checkall && ( pos&~equip_bitmask[i] ) != 0 && sd->equip_index[i] == -1 ){
				// Check all if any match is found
				continue;
			}

			return sd->equip_index[i];
		}
	}

	return -1;
}

/*==========================================
 * Check if sd has nameid equipped somewhere
 * @sd : the player session
 * @nameid : id of the item to check
 * @min : : see pc.hpp enum equip_index from ? to @max
 * @max : see pc.hpp enum equip_index for @min to ?
 * -return true,false
 *------------------------------------------*/
bool pc_checkequip2(struct map_session_data *sd, unsigned short nameid, int min, int max)
{
	int i;

	for(i = min; i < max; i++) {
		if(equip_bitmask[i]) {
			int idx = sd->equip_index[i];

			if (sd->inventory.u.items_inventory[idx].nameid == nameid)
				return true;
		}
	}
	return false;
}

/*==========================================
 * Convert's from the client's lame Job ID system
 * to the map server's 'makes sense' system. [Skotlex]
 *------------------------------------------*/
int pc_jobid2mapid(unsigned short b_class)
{
	switch(b_class)
	{
	//Novice And 1-1 Jobs
		case JOB_NOVICE:                return MAPID_NOVICE;
		case JOB_SWORDMAN:              return MAPID_SWORDMAN;
		case JOB_MAGE:                  return MAPID_MAGE;
		case JOB_ARCHER:                return MAPID_ARCHER;
		case JOB_ACOLYTE:               return MAPID_ACOLYTE;
		case JOB_MERCHANT:              return MAPID_MERCHANT;
		case JOB_THIEF:                 return MAPID_THIEF;
		case JOB_TAEKWON:               return MAPID_TAEKWON;
		case JOB_WEDDING:               return MAPID_WEDDING;
		case JOB_GUNSLINGER:            return MAPID_GUNSLINGER;
		case JOB_NINJA:                 return MAPID_NINJA;
		case JOB_XMAS:                  return MAPID_XMAS;
		case JOB_SUMMER:                return MAPID_SUMMER;
		case JOB_HANBOK:                return MAPID_HANBOK;
		case JOB_GANGSI:                return MAPID_GANGSI;
		case JOB_OKTOBERFEST:           return MAPID_OKTOBERFEST;
		case JOB_SUMMER2:               return MAPID_SUMMER2;
	//2-1 Jobs
		case JOB_SUPER_NOVICE:          return MAPID_SUPER_NOVICE;
		case JOB_KNIGHT:                return MAPID_KNIGHT;
		case JOB_WIZARD:                return MAPID_WIZARD;
		case JOB_HUNTER:                return MAPID_HUNTER;
		case JOB_PRIEST:                return MAPID_PRIEST;
		case JOB_BLACKSMITH:            return MAPID_BLACKSMITH;
		case JOB_ASSASSIN:              return MAPID_ASSASSIN;
		case JOB_STAR_GLADIATOR:        return MAPID_STAR_GLADIATOR;
		case JOB_KAGEROU:
		case JOB_OBORO:                 return MAPID_KAGEROUOBORO;
		case JOB_REBELLION:             return MAPID_REBELLION;
		case JOB_DEATH_KNIGHT:          return MAPID_DEATH_KNIGHT;
	//2-2 Jobs
		case JOB_CRUSADER:              return MAPID_CRUSADER;
		case JOB_SAGE:                  return MAPID_SAGE;
		case JOB_BARD:
		case JOB_DANCER:                return MAPID_BARDDANCER;
		case JOB_MONK:                  return MAPID_MONK;
		case JOB_ALCHEMIST:             return MAPID_ALCHEMIST;
		case JOB_ROGUE:                 return MAPID_ROGUE;
		case JOB_SOUL_LINKER:           return MAPID_SOUL_LINKER;
		case JOB_DARK_COLLECTOR:        return MAPID_DARK_COLLECTOR;
	//Trans Novice And Trans 1-1 Jobs
		case JOB_NOVICE_HIGH:           return MAPID_NOVICE_HIGH;
		case JOB_SWORDMAN_HIGH:         return MAPID_SWORDMAN_HIGH;
		case JOB_MAGE_HIGH:             return MAPID_MAGE_HIGH;
		case JOB_ARCHER_HIGH:           return MAPID_ARCHER_HIGH;
		case JOB_ACOLYTE_HIGH:          return MAPID_ACOLYTE_HIGH;
		case JOB_MERCHANT_HIGH:         return MAPID_MERCHANT_HIGH;
		case JOB_THIEF_HIGH:            return MAPID_THIEF_HIGH;
	//Trans 2-1 Jobs
		case JOB_LORD_KNIGHT:           return MAPID_LORD_KNIGHT;
		case JOB_HIGH_WIZARD:           return MAPID_HIGH_WIZARD;
		case JOB_SNIPER:                return MAPID_SNIPER;
		case JOB_HIGH_PRIEST:           return MAPID_HIGH_PRIEST;
		case JOB_WHITESMITH:            return MAPID_WHITESMITH;
		case JOB_ASSASSIN_CROSS:        return MAPID_ASSASSIN_CROSS;
	//Trans 2-2 Jobs
		case JOB_PALADIN:               return MAPID_PALADIN;
		case JOB_PROFESSOR:             return MAPID_PROFESSOR;
		case JOB_CLOWN:
		case JOB_GYPSY:                 return MAPID_CLOWNGYPSY;
		case JOB_CHAMPION:              return MAPID_CHAMPION;
		case JOB_CREATOR:               return MAPID_CREATOR;
		case JOB_STALKER:               return MAPID_STALKER;
	//Baby Novice And Baby 1-1 Jobs
		case JOB_BABY:                  return MAPID_BABY;
		case JOB_BABY_SWORDMAN:         return MAPID_BABY_SWORDMAN;
		case JOB_BABY_MAGE:             return MAPID_BABY_MAGE;
		case JOB_BABY_ARCHER:           return MAPID_BABY_ARCHER;
		case JOB_BABY_ACOLYTE:          return MAPID_BABY_ACOLYTE;
		case JOB_BABY_MERCHANT:         return MAPID_BABY_MERCHANT;
		case JOB_BABY_THIEF:            return MAPID_BABY_THIEF;
		case JOB_BABY_TAEKWON:          return MAPID_BABY_TAEKWON;
		case JOB_BABY_GUNSLINGER:       return MAPID_BABY_GUNSLINGER;
		case JOB_BABY_NINJA:            return MAPID_BABY_NINJA;
		case JOB_BABY_SUMMONER:         return MAPID_BABY_SUMMONER;
	//Baby 2-1 Jobs
		case JOB_SUPER_BABY:            return MAPID_SUPER_BABY;
		case JOB_BABY_KNIGHT:           return MAPID_BABY_KNIGHT;
		case JOB_BABY_WIZARD:           return MAPID_BABY_WIZARD;
		case JOB_BABY_HUNTER:           return MAPID_BABY_HUNTER;
		case JOB_BABY_PRIEST:           return MAPID_BABY_PRIEST;
		case JOB_BABY_BLACKSMITH:       return MAPID_BABY_BLACKSMITH;
		case JOB_BABY_ASSASSIN:         return MAPID_BABY_ASSASSIN;
		case JOB_BABY_STAR_GLADIATOR:   return MAPID_BABY_STAR_GLADIATOR;
		case JOB_BABY_REBELLION:        return MAPID_BABY_REBELLION;
		case JOB_BABY_KAGEROU:
		case JOB_BABY_OBORO:            return MAPID_BABY_KAGEROUOBORO;
	//Baby 2-2 Jobs
		case JOB_BABY_CRUSADER:         return MAPID_BABY_CRUSADER;
		case JOB_BABY_SAGE:             return MAPID_BABY_SAGE;
		case JOB_BABY_BARD:
		case JOB_BABY_DANCER:           return MAPID_BABY_BARDDANCER;
		case JOB_BABY_MONK:             return MAPID_BABY_MONK;
		case JOB_BABY_ALCHEMIST:        return MAPID_BABY_ALCHEMIST;
		case JOB_BABY_ROGUE:            return MAPID_BABY_ROGUE;
		case JOB_BABY_SOUL_LINKER:      return MAPID_BABY_SOUL_LINKER;
	//3-1 Jobs
		case JOB_SUPER_NOVICE_E:        return MAPID_SUPER_NOVICE_E;
		case JOB_RUNE_KNIGHT:           return MAPID_RUNE_KNIGHT;
		case JOB_WARLOCK:               return MAPID_WARLOCK;
		case JOB_RANGER:                return MAPID_RANGER;
		case JOB_ARCH_BISHOP:           return MAPID_ARCH_BISHOP;
		case JOB_MECHANIC:              return MAPID_MECHANIC;
		case JOB_GUILLOTINE_CROSS:      return MAPID_GUILLOTINE_CROSS;
		case JOB_STAR_EMPEROR:          return MAPID_STAR_EMPEROR;
	//3-2 Jobs
		case JOB_ROYAL_GUARD:           return MAPID_ROYAL_GUARD;
		case JOB_SORCERER:              return MAPID_SORCERER;
		case JOB_MINSTREL:
		case JOB_WANDERER:              return MAPID_MINSTRELWANDERER;
		case JOB_SURA:                  return MAPID_SURA;
		case JOB_GENETIC:               return MAPID_GENETIC;
		case JOB_SHADOW_CHASER:         return MAPID_SHADOW_CHASER;
		case JOB_SOUL_REAPER:           return MAPID_SOUL_REAPER;
	//Trans 3-1 Jobs
		case JOB_RUNE_KNIGHT_T:         return MAPID_RUNE_KNIGHT_T;
		case JOB_WARLOCK_T:             return MAPID_WARLOCK_T;
		case JOB_RANGER_T:              return MAPID_RANGER_T;
		case JOB_ARCH_BISHOP_T:         return MAPID_ARCH_BISHOP_T;
		case JOB_MECHANIC_T:            return MAPID_MECHANIC_T;
		case JOB_GUILLOTINE_CROSS_T:    return MAPID_GUILLOTINE_CROSS_T;
	//Trans 3-2 Jobs
		case JOB_ROYAL_GUARD_T:         return MAPID_ROYAL_GUARD_T;
		case JOB_SORCERER_T:            return MAPID_SORCERER_T;
		case JOB_MINSTREL_T:
		case JOB_WANDERER_T:            return MAPID_MINSTRELWANDERER_T;
		case JOB_SURA_T:                return MAPID_SURA_T;
		case JOB_GENETIC_T:             return MAPID_GENETIC_T;
		case JOB_SHADOW_CHASER_T:       return MAPID_SHADOW_CHASER_T;
	//Baby 3-1 Jobs
		case JOB_SUPER_BABY_E:          return MAPID_SUPER_BABY_E;
		case JOB_BABY_RUNE:             return MAPID_BABY_RUNE;
		case JOB_BABY_WARLOCK:          return MAPID_BABY_WARLOCK;
		case JOB_BABY_RANGER:           return MAPID_BABY_RANGER;
		case JOB_BABY_BISHOP:           return MAPID_BABY_BISHOP;
		case JOB_BABY_MECHANIC:         return MAPID_BABY_MECHANIC;
		case JOB_BABY_CROSS:            return MAPID_BABY_CROSS;
		case JOB_BABY_STAR_EMPEROR:     return MAPID_BABY_STAR_EMPEROR;
	//Baby 3-2 Jobs
		case JOB_BABY_GUARD:            return MAPID_BABY_GUARD;
		case JOB_BABY_SORCERER:         return MAPID_BABY_SORCERER;
		case JOB_BABY_MINSTREL:
		case JOB_BABY_WANDERER:         return MAPID_BABY_MINSTRELWANDERER;
		case JOB_BABY_SURA:             return MAPID_BABY_SURA;
		case JOB_BABY_GENETIC:          return MAPID_BABY_GENETIC;
		case JOB_BABY_CHASER:           return MAPID_BABY_CHASER;
		case JOB_BABY_SOUL_REAPER:      return MAPID_BABY_SOUL_REAPER;
	//Doram Jobs
		case JOB_SUMMONER:              return MAPID_SUMMONER;
		default:
			return -1;
	}
}

//Reverts the map-style class id to the client-style one.
int pc_mapid2jobid(unsigned short class_, int sex)
{
	switch(class_) {
	//Novice And 1-1 Jobs
		case MAPID_NOVICE:                return JOB_NOVICE;
		case MAPID_SWORDMAN:              return JOB_SWORDMAN;
		case MAPID_MAGE:                  return JOB_MAGE;
		case MAPID_ARCHER:                return JOB_ARCHER;
		case MAPID_ACOLYTE:               return JOB_ACOLYTE;
		case MAPID_MERCHANT:              return JOB_MERCHANT;
		case MAPID_THIEF:                 return JOB_THIEF;
		case MAPID_TAEKWON:               return JOB_TAEKWON;
		case MAPID_WEDDING:               return JOB_WEDDING;
		case MAPID_GUNSLINGER:            return JOB_GUNSLINGER;
		case MAPID_NINJA:                 return JOB_NINJA;
		case MAPID_XMAS:                  return JOB_XMAS;
		case MAPID_SUMMER:                return JOB_SUMMER;
		case MAPID_HANBOK:                return JOB_HANBOK;
		case MAPID_GANGSI:                return JOB_GANGSI;
		case MAPID_OKTOBERFEST:           return JOB_OKTOBERFEST;
		case MAPID_SUMMER2:               return JOB_SUMMER2;
	//2-1 Jobs
		case MAPID_SUPER_NOVICE:          return JOB_SUPER_NOVICE;
		case MAPID_KNIGHT:                return JOB_KNIGHT;
		case MAPID_WIZARD:                return JOB_WIZARD;
		case MAPID_HUNTER:                return JOB_HUNTER;
		case MAPID_PRIEST:                return JOB_PRIEST;
		case MAPID_BLACKSMITH:            return JOB_BLACKSMITH;
		case MAPID_ASSASSIN:              return JOB_ASSASSIN;
		case MAPID_STAR_GLADIATOR:        return JOB_STAR_GLADIATOR;
		case MAPID_KAGEROUOBORO:          return sex?JOB_KAGEROU:JOB_OBORO;
		case MAPID_REBELLION:             return JOB_REBELLION;
		case MAPID_DEATH_KNIGHT:          return JOB_DEATH_KNIGHT;
	//2-2 Jobs
		case MAPID_CRUSADER:              return JOB_CRUSADER;
		case MAPID_SAGE:                  return JOB_SAGE;
		case MAPID_BARDDANCER:            return sex?JOB_BARD:JOB_DANCER;
		case MAPID_MONK:                  return JOB_MONK;
		case MAPID_ALCHEMIST:             return JOB_ALCHEMIST;
		case MAPID_ROGUE:                 return JOB_ROGUE;
		case MAPID_SOUL_LINKER:           return JOB_SOUL_LINKER;
		case MAPID_DARK_COLLECTOR:        return JOB_DARK_COLLECTOR;
	//Trans Novice And Trans 2-1 Jobs
		case MAPID_NOVICE_HIGH:           return JOB_NOVICE_HIGH;
		case MAPID_SWORDMAN_HIGH:         return JOB_SWORDMAN_HIGH;
		case MAPID_MAGE_HIGH:             return JOB_MAGE_HIGH;
		case MAPID_ARCHER_HIGH:           return JOB_ARCHER_HIGH;
		case MAPID_ACOLYTE_HIGH:          return JOB_ACOLYTE_HIGH;
		case MAPID_MERCHANT_HIGH:         return JOB_MERCHANT_HIGH;
		case MAPID_THIEF_HIGH:            return JOB_THIEF_HIGH;
	//Trans 2-1 Jobs
		case MAPID_LORD_KNIGHT:           return JOB_LORD_KNIGHT;
		case MAPID_HIGH_WIZARD:           return JOB_HIGH_WIZARD;
		case MAPID_SNIPER:                return JOB_SNIPER;
		case MAPID_HIGH_PRIEST:           return JOB_HIGH_PRIEST;
		case MAPID_WHITESMITH:            return JOB_WHITESMITH;
		case MAPID_ASSASSIN_CROSS:        return JOB_ASSASSIN_CROSS;
	//Trans 2-2 Jobs
		case MAPID_PALADIN:               return JOB_PALADIN;
		case MAPID_PROFESSOR:             return JOB_PROFESSOR;
		case MAPID_CLOWNGYPSY:            return sex?JOB_CLOWN:JOB_GYPSY;
		case MAPID_CHAMPION:              return JOB_CHAMPION;
		case MAPID_CREATOR:               return JOB_CREATOR;
		case MAPID_STALKER:               return JOB_STALKER;
	//Baby Novice And Baby 1-1 Jobs
		case MAPID_BABY:                  return JOB_BABY;
		case MAPID_BABY_SWORDMAN:         return JOB_BABY_SWORDMAN;
		case MAPID_BABY_MAGE:             return JOB_BABY_MAGE;
		case MAPID_BABY_ARCHER:           return JOB_BABY_ARCHER;
		case MAPID_BABY_ACOLYTE:          return JOB_BABY_ACOLYTE;
		case MAPID_BABY_MERCHANT:         return JOB_BABY_MERCHANT;
		case MAPID_BABY_THIEF:            return JOB_BABY_THIEF;
		case MAPID_BABY_TAEKWON:          return JOB_BABY_TAEKWON;
		case MAPID_BABY_GUNSLINGER:       return JOB_BABY_GUNSLINGER;
		case MAPID_BABY_NINJA:            return JOB_BABY_NINJA;
		case MAPID_BABY_SUMMONER:         return JOB_BABY_SUMMONER;
	//Baby 2-1 Jobs
		case MAPID_SUPER_BABY:            return JOB_SUPER_BABY;
		case MAPID_BABY_KNIGHT:           return JOB_BABY_KNIGHT;
		case MAPID_BABY_WIZARD:           return JOB_BABY_WIZARD;
		case MAPID_BABY_HUNTER:           return JOB_BABY_HUNTER;
		case MAPID_BABY_PRIEST:           return JOB_BABY_PRIEST;
		case MAPID_BABY_BLACKSMITH:       return JOB_BABY_BLACKSMITH;
		case MAPID_BABY_ASSASSIN:         return JOB_BABY_ASSASSIN;
		case MAPID_BABY_STAR_GLADIATOR:   return JOB_BABY_STAR_GLADIATOR;
		case MAPID_BABY_REBELLION:        return JOB_BABY_REBELLION;
		case MAPID_BABY_KAGEROUOBORO:     return sex?JOB_BABY_KAGEROU:JOB_BABY_OBORO;
	//Baby 2-2 Jobs
		case MAPID_BABY_CRUSADER:         return JOB_BABY_CRUSADER;
		case MAPID_BABY_SAGE:             return JOB_BABY_SAGE;
		case MAPID_BABY_BARDDANCER:       return sex?JOB_BABY_BARD:JOB_BABY_DANCER;
		case MAPID_BABY_MONK:             return JOB_BABY_MONK;
		case MAPID_BABY_ALCHEMIST:        return JOB_BABY_ALCHEMIST;
		case MAPID_BABY_ROGUE:            return JOB_BABY_ROGUE;
		case MAPID_BABY_SOUL_LINKER:      return JOB_BABY_SOUL_LINKER;
	//3-1 Jobs
		case MAPID_SUPER_NOVICE_E:        return JOB_SUPER_NOVICE_E;
		case MAPID_RUNE_KNIGHT:           return JOB_RUNE_KNIGHT;
		case MAPID_WARLOCK:               return JOB_WARLOCK;
		case MAPID_RANGER:                return JOB_RANGER;
		case MAPID_ARCH_BISHOP:           return JOB_ARCH_BISHOP;
		case MAPID_MECHANIC:              return JOB_MECHANIC;
		case MAPID_GUILLOTINE_CROSS:      return JOB_GUILLOTINE_CROSS;
		case MAPID_STAR_EMPEROR:          return JOB_STAR_EMPEROR;
	//3-2 Jobs
		case MAPID_ROYAL_GUARD:           return JOB_ROYAL_GUARD;
		case MAPID_SORCERER:              return JOB_SORCERER;
		case MAPID_MINSTRELWANDERER:      return sex?JOB_MINSTREL:JOB_WANDERER;
		case MAPID_SURA:                  return JOB_SURA;
		case MAPID_GENETIC:               return JOB_GENETIC;
		case MAPID_SHADOW_CHASER:         return JOB_SHADOW_CHASER;
		case MAPID_SOUL_REAPER:           return JOB_SOUL_REAPER;
	//Trans 3-1 Jobs
		case MAPID_RUNE_KNIGHT_T:         return JOB_RUNE_KNIGHT_T;
		case MAPID_WARLOCK_T:             return JOB_WARLOCK_T;
		case MAPID_RANGER_T:              return JOB_RANGER_T;
		case MAPID_ARCH_BISHOP_T:         return JOB_ARCH_BISHOP_T;
		case MAPID_MECHANIC_T:            return JOB_MECHANIC_T;
		case MAPID_GUILLOTINE_CROSS_T:    return JOB_GUILLOTINE_CROSS_T;
	//Trans 3-2 Jobs
		case MAPID_ROYAL_GUARD_T:         return JOB_ROYAL_GUARD_T;
		case MAPID_SORCERER_T:            return JOB_SORCERER_T;
		case MAPID_MINSTRELWANDERER_T:    return sex?JOB_MINSTREL_T:JOB_WANDERER_T;
		case MAPID_SURA_T:                return JOB_SURA_T;
		case MAPID_GENETIC_T:             return JOB_GENETIC_T;
		case MAPID_SHADOW_CHASER_T:       return JOB_SHADOW_CHASER_T;
	//Baby 3-1 Jobs
		case MAPID_SUPER_BABY_E:          return JOB_SUPER_BABY_E;
		case MAPID_BABY_RUNE:             return JOB_BABY_RUNE;
		case MAPID_BABY_WARLOCK:          return JOB_BABY_WARLOCK;
		case MAPID_BABY_RANGER:           return JOB_BABY_RANGER;
		case MAPID_BABY_BISHOP:           return JOB_BABY_BISHOP;
		case MAPID_BABY_MECHANIC:         return JOB_BABY_MECHANIC;
		case MAPID_BABY_CROSS:            return JOB_BABY_CROSS;
		case MAPID_BABY_STAR_EMPEROR:     return JOB_BABY_STAR_EMPEROR;
	//Baby 3-2 Jobs
		case MAPID_BABY_GUARD:            return JOB_BABY_GUARD;
		case MAPID_BABY_SORCERER:         return JOB_BABY_SORCERER;
		case MAPID_BABY_MINSTRELWANDERER: return sex?JOB_BABY_MINSTREL:JOB_BABY_WANDERER;
		case MAPID_BABY_SURA:             return JOB_BABY_SURA;
		case MAPID_BABY_GENETIC:          return JOB_BABY_GENETIC;
		case MAPID_BABY_CHASER:           return JOB_BABY_CHASER;
		case MAPID_BABY_SOUL_REAPER:      return JOB_BABY_SOUL_REAPER;
	//Doram Jobs
		case MAPID_SUMMONER:              return JOB_SUMMONER;
		default:
			return -1;
	}
}

/*====================================================
 * This function return the name of the job (by [Yor])
 *----------------------------------------------------*/
const char* job_name(int class_)
{
	switch (class_) {
	case JOB_NOVICE:
	case JOB_SWORDMAN:
	case JOB_MAGE:
	case JOB_ARCHER:
	case JOB_ACOLYTE:
	case JOB_MERCHANT:
	case JOB_THIEF:
		return msg_txt(NULL,550 - JOB_NOVICE+class_);

	case JOB_KNIGHT:
	case JOB_PRIEST:
	case JOB_WIZARD:
	case JOB_BLACKSMITH:
	case JOB_HUNTER:
	case JOB_ASSASSIN:
		return msg_txt(NULL,557 - JOB_KNIGHT+class_);

	case JOB_KNIGHT2:
		return msg_txt(NULL,557);

	case JOB_CRUSADER:
	case JOB_MONK:
	case JOB_SAGE:
	case JOB_ROGUE:
	case JOB_ALCHEMIST:
	case JOB_BARD:
	case JOB_DANCER:
		return msg_txt(NULL,563 - JOB_CRUSADER+class_);

	case JOB_CRUSADER2:
		return msg_txt(NULL,563);

	case JOB_WEDDING:
	case JOB_SUPER_NOVICE:
	case JOB_GUNSLINGER:
	case JOB_NINJA:
	case JOB_XMAS:
		return msg_txt(NULL,570 - JOB_WEDDING+class_);

	case JOB_SUMMER:
	case JOB_SUMMER2:
		return msg_txt(NULL,621);

	case JOB_HANBOK:
		return msg_txt(NULL,694);

	case JOB_OKTOBERFEST:
		return msg_txt(NULL,696);

	case JOB_NOVICE_HIGH:
	case JOB_SWORDMAN_HIGH:
	case JOB_MAGE_HIGH:
	case JOB_ARCHER_HIGH:
	case JOB_ACOLYTE_HIGH:
	case JOB_MERCHANT_HIGH:
	case JOB_THIEF_HIGH:
		return msg_txt(NULL,575 - JOB_NOVICE_HIGH+class_);

	case JOB_LORD_KNIGHT:
	case JOB_HIGH_PRIEST:
	case JOB_HIGH_WIZARD:
	case JOB_WHITESMITH:
	case JOB_SNIPER:
	case JOB_ASSASSIN_CROSS:
		return msg_txt(NULL,582 - JOB_LORD_KNIGHT+class_);

	case JOB_LORD_KNIGHT2:
		return msg_txt(NULL,582);

	case JOB_PALADIN:
	case JOB_CHAMPION:
	case JOB_PROFESSOR:
	case JOB_STALKER:
	case JOB_CREATOR:
	case JOB_CLOWN:
	case JOB_GYPSY:
		return msg_txt(NULL,588 - JOB_PALADIN + class_);

	case JOB_PALADIN2:
		return msg_txt(NULL,588);

	case JOB_BABY:
	case JOB_BABY_SWORDMAN:
	case JOB_BABY_MAGE:
	case JOB_BABY_ARCHER:
	case JOB_BABY_ACOLYTE:
	case JOB_BABY_MERCHANT:
	case JOB_BABY_THIEF:
		return msg_txt(NULL,595 - JOB_BABY + class_);

	case JOB_BABY_KNIGHT:
	case JOB_BABY_PRIEST:
	case JOB_BABY_WIZARD:
	case JOB_BABY_BLACKSMITH:
	case JOB_BABY_HUNTER:
	case JOB_BABY_ASSASSIN:
		return msg_txt(NULL,602 - JOB_BABY_KNIGHT + class_);

	case JOB_BABY_KNIGHT2:
		return msg_txt(NULL,602);

	case JOB_BABY_CRUSADER:
	case JOB_BABY_MONK:
	case JOB_BABY_SAGE:
	case JOB_BABY_ROGUE:
	case JOB_BABY_ALCHEMIST:
	case JOB_BABY_BARD:
	case JOB_BABY_DANCER:
		return msg_txt(NULL,608 - JOB_BABY_CRUSADER + class_);

	case JOB_BABY_CRUSADER2:
		return msg_txt(NULL,608);

	case JOB_SUPER_BABY:
		return msg_txt(NULL,615);

	case JOB_TAEKWON:
		return msg_txt(NULL,616);
	case JOB_STAR_GLADIATOR:
	case JOB_STAR_GLADIATOR2:
		return msg_txt(NULL,617);
	case JOB_SOUL_LINKER:
		return msg_txt(NULL,618);

	case JOB_GANGSI:
	case JOB_DEATH_KNIGHT:
	case JOB_DARK_COLLECTOR:
		return msg_txt(NULL,622 - JOB_GANGSI+class_);

	case JOB_RUNE_KNIGHT:
	case JOB_WARLOCK:
	case JOB_RANGER:
	case JOB_ARCH_BISHOP:
	case JOB_MECHANIC:
	case JOB_GUILLOTINE_CROSS:
		return msg_txt(NULL,625 - JOB_RUNE_KNIGHT+class_);

	case JOB_RUNE_KNIGHT_T:
	case JOB_WARLOCK_T:
	case JOB_RANGER_T:
	case JOB_ARCH_BISHOP_T:
	case JOB_MECHANIC_T:
	case JOB_GUILLOTINE_CROSS_T:
		return msg_txt(NULL,681 - JOB_RUNE_KNIGHT_T+class_);

	case JOB_ROYAL_GUARD:
	case JOB_SORCERER:
	case JOB_MINSTREL:
	case JOB_WANDERER:
	case JOB_SURA:
	case JOB_GENETIC:
	case JOB_SHADOW_CHASER:
		return msg_txt(NULL,631 - JOB_ROYAL_GUARD+class_);

	case JOB_ROYAL_GUARD_T:
	case JOB_SORCERER_T:
	case JOB_MINSTREL_T:
	case JOB_WANDERER_T:
	case JOB_SURA_T:
	case JOB_GENETIC_T:
	case JOB_SHADOW_CHASER_T:
		return msg_txt(NULL,687 - JOB_ROYAL_GUARD_T+class_);

	case JOB_RUNE_KNIGHT2:
	case JOB_RUNE_KNIGHT_T2:
		return msg_txt(NULL,625);

	case JOB_ROYAL_GUARD2:
	case JOB_ROYAL_GUARD_T2:
		return msg_txt(NULL,631);

	case JOB_RANGER2:
	case JOB_RANGER_T2:
		return msg_txt(NULL,627);

	case JOB_MECHANIC2:
	case JOB_MECHANIC_T2:
		return msg_txt(NULL,629);

	case JOB_BABY_RUNE:
	case JOB_BABY_WARLOCK:
	case JOB_BABY_RANGER:
	case JOB_BABY_BISHOP:
	case JOB_BABY_MECHANIC:
	case JOB_BABY_CROSS:
	case JOB_BABY_GUARD:
	case JOB_BABY_SORCERER:
	case JOB_BABY_MINSTREL:
	case JOB_BABY_WANDERER:
	case JOB_BABY_SURA:
	case JOB_BABY_GENETIC:
	case JOB_BABY_CHASER:
		return msg_txt(NULL,638 - JOB_BABY_RUNE+class_);

	case JOB_BABY_RUNE2:
		return msg_txt(NULL,638);

	case JOB_BABY_GUARD2:
		return msg_txt(NULL,644);

	case JOB_BABY_RANGER2:
		return msg_txt(NULL,640);

	case JOB_BABY_MECHANIC2:
		return msg_txt(NULL,642);

	case JOB_SUPER_NOVICE_E:
	case JOB_SUPER_BABY_E:
		return msg_txt(NULL,651 - JOB_SUPER_NOVICE_E+class_);

	case JOB_KAGEROU:
	case JOB_OBORO:
		return msg_txt(NULL,653 - JOB_KAGEROU+class_);

	case JOB_REBELLION:
		return msg_txt(NULL,695);

	case JOB_SUMMONER:
		return msg_txt(NULL,697);
	case JOB_BABY_SUMMONER:
		return msg_txt(NULL,698);
	case JOB_BABY_NINJA:
		return msg_txt(NULL,699);

	case JOB_BABY_KAGEROU:
	case JOB_BABY_OBORO:
	case JOB_BABY_TAEKWON:
	case JOB_BABY_STAR_GLADIATOR:
	case JOB_BABY_SOUL_LINKER:
	case JOB_BABY_GUNSLINGER:
	case JOB_BABY_REBELLION:
		return msg_txt(NULL,753 - JOB_BABY_KAGEROU+class_);

	case JOB_BABY_STAR_GLADIATOR2:
		return msg_txt(NULL,756);

	case JOB_STAR_EMPEROR:
	case JOB_SOUL_REAPER:
	case JOB_BABY_STAR_EMPEROR:
	case JOB_BABY_SOUL_REAPER:
		return msg_txt(NULL,782 - JOB_STAR_EMPEROR + class_);

	case JOB_STAR_EMPEROR2:
		return msg_txt(NULL,782);

	case JOB_BABY_STAR_EMPEROR2:
		return msg_txt(NULL,784);

	default:
		return msg_txt(NULL,655);
	}
}

/*====================================================
 * Timered function to make id follow a target.
 * @id = bl.id (player only atm)
 * target is define in sd->followtarget (bl.id)
 * used by pc_follow
 *----------------------------------------------------*/
TIMER_FUNC(pc_follow_timer){
	struct map_session_data *sd;
	struct block_list *tbl;

	sd = map_id2sd(id);
	nullpo_ret(sd);

	if (sd->followtimer != tid){
		ShowError("pc_follow_timer %d != %d\n",sd->followtimer,tid);
		sd->followtimer = INVALID_TIMER;
		return 0;
	}

	sd->followtimer = INVALID_TIMER;
	tbl = map_id2bl(sd->followtarget);

	if (tbl == NULL || pc_isdead(sd))
	{
		pc_stop_following(sd);
		return 0;
	}

	// either player or target is currently detached from map blocks (could be teleporting),
	// but still connected to this map, so we'll just increment the timer and check back later
	if (sd->bl.prev != NULL && tbl->prev != NULL &&
		sd->ud.skilltimer == INVALID_TIMER && sd->ud.attacktimer == INVALID_TIMER && sd->ud.walktimer == INVALID_TIMER)
	{
		if((sd->bl.m == tbl->m) && unit_can_reach_bl(&sd->bl,tbl, AREA_SIZE, 0, NULL, NULL)) {
			if (!check_distance_bl(&sd->bl, tbl, 5))
				unit_walktobl(&sd->bl, tbl, 5, 0);
		} else
			pc_setpos(sd, map_id2index(tbl->m), tbl->x, tbl->y, CLR_TELEPORT);
	}
	sd->followtimer = add_timer(
		tick + 1000,	// increase time a bit to loosen up map's load
		pc_follow_timer, sd->bl.id, 0);
	return 0;
}

int pc_stop_following (struct map_session_data *sd)
{
	nullpo_ret(sd);

	if (sd->followtimer != INVALID_TIMER) {
		delete_timer(sd->followtimer,pc_follow_timer);
		sd->followtimer = INVALID_TIMER;
	}
	sd->followtarget = -1;
	sd->ud.target_to = 0;

	unit_stop_walking(&sd->bl, 1);

	return 0;
}

int pc_follow(struct map_session_data *sd,int target_id)
{
	struct block_list *bl = map_id2bl(target_id);
	if (bl == NULL /*|| bl->type != BL_PC*/)
		return 1;
	if (sd->followtimer != INVALID_TIMER)
		pc_stop_following(sd);

	sd->followtarget = target_id;
	pc_follow_timer(INVALID_TIMER, gettick(), sd->bl.id, 0);

	return 0;
}

int pc_checkbaselevelup(struct map_session_data *sd) {
	unsigned int next = pc_nextbaseexp(sd);

	if (!next || sd->status.base_exp < next || pc_is_maxbaselv(sd))
		return 0;

	do {
		sd->status.base_exp -= next;
		//Kyoki pointed out that the max overcarry exp is the exp needed for the previous level -1. [Skotlex]
		if( ( !battle_config.multi_level_up || ( battle_config.multi_level_up_base > 0 && sd->status.base_level >= battle_config.multi_level_up_base ) ) && sd->status.base_exp > next-1 )
			sd->status.base_exp = next-1;

		next = pc_gets_status_point(sd->status.base_level);
		sd->status.base_level++;
		sd->status.status_point += next;

		if( pc_is_maxbaselv(sd) ){
			sd->status.base_exp = u32min(sd->status.base_exp,MAX_LEVEL_BASE_EXP);
			break;
		}
	} while ((next=pc_nextbaseexp(sd)) > 0 && sd->status.base_exp >= next);

	if (battle_config.pet_lv_rate && sd->pd)	//<Skotlex> update pet's level
		status_calc_pet(sd->pd,SCO_NONE);

	clif_updatestatus(sd,SP_STATUSPOINT);
	clif_updatestatus(sd,SP_BASELEVEL);
	clif_updatestatus(sd,SP_BASEEXP);
	clif_updatestatus(sd,SP_NEXTBASEEXP);
	status_calc_pc(sd,SCO_FORCE);
	status_percent_heal(&sd->bl,100,100);

	if ((sd->class_&MAPID_UPPERMASK) == MAPID_SUPER_NOVICE) {
		sc_start(&sd->bl,&sd->bl,status_skill2sc(PR_KYRIE),100,1,skill_get_time(PR_KYRIE,1));
		sc_start(&sd->bl,&sd->bl,status_skill2sc(PR_IMPOSITIO),100,1,skill_get_time(PR_IMPOSITIO,1));
		sc_start(&sd->bl,&sd->bl,status_skill2sc(PR_MAGNIFICAT),100,1,skill_get_time(PR_MAGNIFICAT,1));
		sc_start(&sd->bl,&sd->bl,status_skill2sc(PR_GLORIA),100,1,skill_get_time(PR_GLORIA,1));
		sc_start(&sd->bl,&sd->bl,status_skill2sc(PR_SUFFRAGIUM),100,1,skill_get_time(PR_SUFFRAGIUM,1));
		if (sd->state.snovice_dead_flag)
			sd->state.snovice_dead_flag = 0; //Reenable steelbody resurrection on dead.
	} else if( (sd->class_&MAPID_BASEMASK) == MAPID_TAEKWON ) {
		sc_start(&sd->bl,&sd->bl,status_skill2sc(AL_INCAGI),100,10,600000);
		sc_start(&sd->bl,&sd->bl,status_skill2sc(AL_BLESSING),100,10,600000);
	}
	clif_misceffect(&sd->bl,0);
	npc_script_event(sd, NPCE_BASELVUP); //LORDALFA - LVLUPEVENT

	if(sd->status.party_id)
		party_send_levelup(sd);

	pc_baselevelchanged(sd);
	achievement_update_objective(sd, AG_GOAL_LEVEL, 1, sd->status.base_level);
	achievement_update_objective(sd, AG_GOAL_STATUS, 2, sd->status.base_level, sd->status.class_);
	return 1;
}

void pc_baselevelchanged(struct map_session_data *sd) {
	uint8 i;
	for( i = 0; i < EQI_MAX; i++ ) {
		if( sd->equip_index[i] >= 0 ) {
			if( sd->inventory_data[ sd->equip_index[i] ]->elvmax && sd->status.base_level > (unsigned int)sd->inventory_data[ sd->equip_index[i] ]->elvmax )
				pc_unequipitem(sd, sd->equip_index[i], 3);
		}
	}
	pc_show_questinfo(sd);
}

int pc_checkjoblevelup(struct map_session_data *sd)
{
	unsigned int next = pc_nextjobexp(sd);

	nullpo_ret(sd);
	if(!next || sd->status.job_exp < next || pc_is_maxjoblv(sd))
		return 0;

	do {
		sd->status.job_exp -= next;
		//Kyoki pointed out that the max overcarry exp is the exp needed for the previous level -1. [Skotlex]
		if( ( !battle_config.multi_level_up || ( battle_config.multi_level_up_job > 0 && sd->status.job_level >= battle_config.multi_level_up_job ) ) && sd->status.job_exp > next-1 )
			sd->status.job_exp = next-1;

		sd->status.job_level ++;
		sd->status.skill_point ++;

		if( pc_is_maxjoblv(sd) ){
			sd->status.job_exp = u32min(sd->status.job_exp,MAX_LEVEL_JOB_EXP);
			break;
		}
	} while ((next=pc_nextjobexp(sd)) > 0 && sd->status.job_exp >= next);

	clif_updatestatus(sd,SP_JOBLEVEL);
	clif_updatestatus(sd,SP_JOBEXP);
	clif_updatestatus(sd,SP_NEXTJOBEXP);
	clif_updatestatus(sd,SP_SKILLPOINT);
	status_calc_pc(sd,SCO_FORCE);
	clif_misceffect(&sd->bl,1);
	if (pc_checkskill(sd, SG_DEVIL) && ((sd->class_&MAPID_THIRDMASK) == MAPID_STAR_EMPEROR || sd->status.job_level >= 50) && !pc_checkskill(sd, SJ_PURIFY))
		clif_status_load(&sd->bl,EFST_DEVIL1, 1); //Permanent blind effect from SG_DEVIL.

	npc_script_event(sd, NPCE_JOBLVUP);
	achievement_update_objective(sd, AG_GOAL_LEVEL, 1, sd->status.job_level);
	return 1;
}

/** Alters experiences calculation based on self bonuses that do not get even shared to the party.
* @param sd Player
* @param base_exp Base EXP before peronal bonuses
* @param job_exp Job EXP before peronal bonuses
* @param src Block list that affecting the exp calculation
*/
static void pc_calcexp(struct map_session_data *sd, unsigned int *base_exp, unsigned int *job_exp, struct block_list *src)
{
	int bonus = 0, vip_bonus_base = 0, vip_bonus_job = 0;

	if (src) {
		struct status_data *status = status_get_status_data(src);

		if( sd->expaddrace[status->race] )
			bonus += sd->expaddrace[status->race];
		if( sd->expaddrace[RC_ALL] )
			bonus += sd->expaddrace[RC_ALL];
		if( sd->expaddclass[status->class_] )
			bonus += sd->expaddclass[status->class_];
		if( sd->expaddclass[CLASS_ALL] )
			bonus += sd->expaddclass[CLASS_ALL];

		if (battle_config.pk_mode &&
			(int)(status_get_lv(src) - sd->status.base_level) >= 20)
			bonus += 15; // pk_mode additional exp if monster >20 levels [Valaris]

		if (src && src->type == BL_MOB && pc_isvip(sd)) { // EXP bonus for VIP player
			vip_bonus_base = battle_config.vip_base_exp_increase;
			vip_bonus_job = battle_config.vip_job_exp_increase;
		}
	}

	// Give EXPBOOST for quests even if src is NULL.
	if (sd->sc.data[SC_EXPBOOST]) {
		bonus += sd->sc.data[SC_EXPBOOST]->val1;
		if (battle_config.vip_bm_increase && pc_isvip(sd)) // Increase Battle Manual EXP rate for VIP
			bonus += (sd->sc.data[SC_EXPBOOST]->val1 / battle_config.vip_bm_increase);
	}

	if (*base_exp) {
		unsigned int exp = (unsigned int)(*base_exp + (double)*base_exp * (bonus + vip_bonus_base)/100.);
		*base_exp =  cap_value(exp, 1, UINT_MAX);
	}

	// Give JEXPBOOST for quests even if src is NULL.
	if (sd->sc.data[SC_JEXPBOOST])
		bonus += sd->sc.data[SC_JEXPBOOST]->val1;

	if (*job_exp) {
		unsigned int exp = (unsigned int)(*job_exp + (double)*job_exp * (bonus + vip_bonus_job)/100.);
		*job_exp = cap_value(exp, 1, UINT_MAX);
	}

	return;
}

/**
 * Show EXP gained by player in percentage by @showexp
 * @param sd Player
 * @param base_exp Base EXP gained/loss
 * @param next_base_exp Base EXP needed for next base level
 * @param job_exp Job EXP gained/loss
 * @param next_job_exp Job EXP needed for next job level
 * @param lost True:EXP penalty, lose EXP
 **/
void pc_gainexp_disp(struct map_session_data *sd, unsigned int base_exp, unsigned int next_base_exp, unsigned int job_exp, unsigned int next_job_exp, bool lost) {
	char output[CHAT_SIZE_MAX];

	nullpo_retv(sd);

	sprintf(output, msg_txt(sd,743), // Experience %s Base:%ld (%0.2f%%) Job:%ld (%0.2f%%)
		(lost) ? msg_txt(sd,742) : msg_txt(sd,741),
		(long)base_exp * (lost ? -1 : 1), (base_exp / (float)next_base_exp * 100 * (lost ? -1 : 1)),
		(long)job_exp * (lost ? -1 : 1), (job_exp / (float)next_job_exp * 100 * (lost ? -1 : 1)));
	clif_messagecolor(&sd->bl, color_table[COLOR_LIGHT_GREEN], output, false, SELF);
}

/**
 * Give Base or Job EXP to player, then calculate remaining exp for next lvl
 * @param sd Player
 * @param src EXP source
 * @param base_exp Base EXP gained
 * @param base_exp Job EXP gained
 * @param exp_flag 1: Quest EXP; 2: Param Exp (Ignore Guild EXP tax, EXP adjustments)
 * @return
 **/
void pc_gainexp(struct map_session_data *sd, struct block_list *src, unsigned int base_exp, unsigned int job_exp, uint8 exp_flag)
{
	unsigned int nextb = 0, nextj = 0;
	uint8 flag = 0; ///< 1: Base EXP given, 2: Job EXP given, 4: Max Base level, 8: Max Job Level

	nullpo_retv(sd);

	if(sd->bl.prev == NULL || pc_isdead(sd))
		return;

	if (!(exp_flag&2)) {

		if (!battle_config.pvp_exp && map_getmapflag(sd->bl.m, MF_PVP))  // [MouseJstr]
			return; // no exp on pvp maps
	
		if (sd->status.guild_id>0)
			base_exp -= guild_payexp(sd,base_exp);
	}

	flag = ((base_exp) ? 1 : 0) |
		((job_exp) ? 2 : 0) |
		((pc_is_maxbaselv(sd)) ? 4 : 0) |
		((pc_is_maxjoblv(sd)) ? 8 : 0);

	if (!(exp_flag&2))
		pc_calcexp(sd, &base_exp, &job_exp, src);

	nextb = pc_nextbaseexp(sd);
	nextj = pc_nextjobexp(sd);

	if (flag&4){
		if( sd->status.base_exp >= MAX_LEVEL_BASE_EXP )
			base_exp = 0;
		else if( sd->status.base_exp + base_exp >= MAX_LEVEL_BASE_EXP )
			base_exp = MAX_LEVEL_BASE_EXP - sd->status.base_exp;
	}
	if (flag&8){
		if( sd->status.job_exp >= MAX_LEVEL_JOB_EXP )
			job_exp = 0;
		else if( sd->status.job_exp + job_exp >= MAX_LEVEL_JOB_EXP )
			job_exp = MAX_LEVEL_JOB_EXP - sd->status.job_exp;
	}

	if (!(exp_flag&2) && battle_config.max_exp_gain_rate && (base_exp || job_exp)) {
		//Note that this value should never be greater than the original
		//therefore no overflow checks are needed. [Skotlex]
		if (nextb > 0) {
			float nextbp = (float) base_exp / (float) nextb;
			if (nextbp > battle_config.max_exp_gain_rate/1000.)
				base_exp = (unsigned int)(battle_config.max_exp_gain_rate/1000.*nextb);
		}
		if (nextj > 0) {
			float nextjp = (float) job_exp / (float) nextj;
			if (nextjp > battle_config.max_exp_gain_rate/1000.)
				job_exp = (unsigned int)(battle_config.max_exp_gain_rate/1000.*nextj);
		}
	}

	// Give EXP for Base Level
	if (base_exp) {
		if ((uint64)sd->status.base_exp + base_exp > UINT32_MAX)
			sd->status.base_exp = UINT32_MAX;
		else
			sd->status.base_exp += base_exp;
		if (!pc_checkbaselevelup(sd))
			clif_updatestatus(sd,SP_BASEEXP);
	}

	// Give EXP for Job Level
	if (job_exp) {
		if ((uint64)sd->status.job_exp + job_exp > UINT32_MAX)
			sd->status.job_exp = UINT32_MAX;
		else
			sd->status.job_exp += job_exp;
		if (!pc_checkjoblevelup(sd))
			clif_updatestatus(sd,SP_JOBEXP);
	}

	if (flag&1)
		clif_displayexp(sd, (flag&4) ? 0 : base_exp, SP_BASEEXP, exp_flag&1, false);
	if (flag&2)
		clif_displayexp(sd, (flag&8) ? 0 : job_exp,  SP_JOBEXP, exp_flag&1, false);

	if (sd->state.showexp && (base_exp || job_exp))
		pc_gainexp_disp(sd, base_exp, nextb, job_exp, nextj, false);
}

/**
 * Lost Base/Job EXP from a player
 * @param sd Player
 * @param base_exp Base EXP lost
 * @param job_exp Job EXP lost
 **/
void pc_lostexp(struct map_session_data *sd, unsigned int base_exp, unsigned int job_exp) {

	nullpo_retv(sd);

	if (base_exp) {
		base_exp = u32min(sd->status.base_exp, base_exp);
		sd->status.base_exp -= base_exp;
		clif_displayexp(sd, base_exp, SP_BASEEXP, false, true);
		clif_updatestatus(sd, SP_BASEEXP);
	}

	if (job_exp) {
		job_exp = u32min(sd->status.job_exp, job_exp);
		sd->status.job_exp -= job_exp;
		clif_displayexp(sd, job_exp, SP_JOBEXP, false, true);
		clif_updatestatus(sd, SP_JOBEXP);
	}

	if (sd->state.showexp && (base_exp || job_exp))
		pc_gainexp_disp(sd, base_exp, pc_nextbaseexp(sd), job_exp, pc_nextjobexp(sd), true);
}

/**
 * Returns max base level for this character's class.
 * @param class_: Player's class
 * @return Max Base Level
 */
static unsigned int pc_class_maxbaselv(unsigned short class_) {
	return job_info[pc_class2idx(class_)].max_level[0];
}

/**
 * Returns max base level for this character.
 * @param sd Player
 * @return Max Base Level
 **/
unsigned int pc_maxbaselv(struct map_session_data *sd){
	return pc_class_maxbaselv(sd->status.class_);
}

/**
 * Returns max job level for this character's class.
 * @param class_: Player's class
 * @return Max Job Level
 */
static unsigned int pc_class_maxjoblv(unsigned short class_) {
	return job_info[pc_class2idx(class_)].max_level[1];
}

/**
 * Returns max job level for this character.
 * @param sd Player
 * @return Max Job Level
 **/
unsigned int pc_maxjoblv(struct map_session_data *sd){
	return pc_class_maxjoblv(sd->status.class_);
}

/**
 * Check if player is reached max base level
 * @param sd
 * @return True if reached max level
 **/
bool pc_is_maxbaselv(struct map_session_data *sd) {
	nullpo_retr(false, sd);
	return (sd->status.base_level >= pc_maxbaselv(sd));
}

/**
 * Check if player is reached max base level
 * @param sd
 * @return True if reached max level
 **/
bool pc_is_maxjoblv(struct map_session_data *sd) {
	nullpo_retr(false, sd);
	return (sd->status.job_level >= pc_maxjoblv(sd));
}

/**
 * Base exp needed for player to level up.
 * @param sd
 * @return Base EXP needed for next base level
 **/
unsigned int pc_nextbaseexp(struct map_session_data *sd){
	nullpo_ret(sd);
	if (sd->status.base_level == 0) // Is this something that possible?
		return 0;
	if (pc_is_maxbaselv(sd))
		return MAX_LEVEL_BASE_EXP; // On max level, player's base EXP limit is 99,999,999
	return job_info[pc_class2idx(sd->status.class_)].exp_table[0][sd->status.base_level-1];
}

/**
 * Job exp needed for player to level up.
 * @param sd
 * @return Job EXP needed for next job level
 **/
unsigned int pc_nextjobexp(struct map_session_data *sd){
	nullpo_ret(sd);
	if (sd->status.job_level == 0) // Is this something that possible?
		return 0;
	if (pc_is_maxjoblv(sd))
		return MAX_LEVEL_JOB_EXP; // On max level, player's job EXP limit is 999,999,999
	return job_info[pc_class2idx(sd->status.class_)].exp_table[1][sd->status.job_level-1];
}

/// Returns the value of the specified stat.
static int pc_getstat(struct map_session_data* sd, int type)
{
	nullpo_retr(-1, sd);

	switch( type ) {
	case SP_STR: return sd->status.str;
	case SP_AGI: return sd->status.agi;
	case SP_VIT: return sd->status.vit;
	case SP_INT: return sd->status.int_;
	case SP_DEX: return sd->status.dex;
	case SP_LUK: return sd->status.luk;
	default:
		return -1;
	}
}

/// Sets the specified stat to the specified value.
/// Returns the new value.
static int pc_setstat(struct map_session_data* sd, int type, int val)
{
	nullpo_retr(-1, sd);

	switch( type ) {
	case SP_STR: sd->status.str = val; break;
	case SP_AGI: sd->status.agi = val; break;
	case SP_VIT: sd->status.vit = val; break;
	case SP_INT: sd->status.int_ = val; break;
	case SP_DEX: sd->status.dex = val; break;
	case SP_LUK: sd->status.luk = val; break;
	default:
		return -1;
	}

	return val;
}

// Calculates the number of status points PC gets when leveling up (from level to level+1)
int pc_gets_status_point(int level)
{
	if (battle_config.use_statpoint_table) //Use values from "db/statpoint.txt"
		return (statp[level+1] - statp[level]);
	else //Default increase
		return ((level+15) / 5);
}

#ifdef RENEWAL_STAT
/// Renewal status point cost formula
#define PC_STATUS_POINT_COST(low) (((low) < 100) ? (2 + ((low) - 1) / 10) : (16 + 4 * (((low) - 100) / 5)))
#else
/// Pre-Renewal status point cost formula
#define PC_STATUS_POINT_COST(low) (( 1 + ((low) + 9) / 10 ))
#endif

/// Returns the number of stat points needed to change the specified stat by val.
/// If val is negative, returns the number of stat points that would be needed to
/// raise the specified stat from (current value - val) to current value.
int pc_need_status_point(struct map_session_data* sd, int type, int val)
{
	int low, high, sp = 0, max = 0;

	if ( val == 0 )
		return 0;

	low = pc_getstat(sd,type);
	max = pc_maxparameter(sd,(enum e_params)(type-SP_STR));

	if ( low >= max && val > 0 )
		return 0; // Official servers show '0' when max is reached

	high = low + val;

	if ( val < 0 )
		SWAP(low, high);

	for ( ; low < high; low++ )
		sp += PC_STATUS_POINT_COST(low);

	return sp;
}

/**
 * Returns the value the specified stat can be increased by with the current
 * amount of available status points for the current character's class.
 *
 * @param sd   The target character.
 * @param type Stat to verify.
 * @return Maximum value the stat could grow by.
 */
int pc_maxparameterincrease(struct map_session_data* sd, int type)
{
	int base, final_val, status_points, max_param;

	nullpo_ret(sd);

	base = final_val = pc_getstat(sd, type);
	status_points = sd->status.status_point;
	max_param = pc_maxparameter(sd, (enum e_params)(type-SP_STR));

	while (final_val <= max_param && status_points >= 0) {
		status_points -= PC_STATUS_POINT_COST(final_val);
		final_val++;
	}
	final_val--;

	return (final_val > base ? final_val-base : 0);
}

/**
 * Raises a stat by the specified amount.
 *
 * Obeys max_parameter limits.
 * Subtracts status points according to the cost of the increased stat points.
 *
 * @param sd       The target character.
 * @param type     The stat to change (see enum _sp)
 * @param increase The stat increase (strictly positive) amount.
 * @retval true  if the stat was increased by any amount.
 * @retval false if there were no changes.
 */
bool pc_statusup(struct map_session_data* sd, int type, int increase)
{
	int max_increase = 0, current = 0, needed_points = 0, final_value = 0;

	nullpo_ret(sd);

	// check conditions
	if (type < SP_STR || type > SP_LUK || increase <= 0) {
		clif_statusupack(sd, type, 0, 0);
		return false;
	}

	// check limits
	current = pc_getstat(sd, type);
	max_increase = pc_maxparameterincrease(sd, type);
	increase = cap_value(increase, 0, max_increase); // cap to the maximum status points available
	if (increase <= 0 || current + increase > pc_maxparameter(sd, (enum e_params)(type-SP_STR))) {
		clif_statusupack(sd, type, 0, 0);
		return false;
	}

	// check status points
	needed_points = pc_need_status_point(sd, type, increase);
	if (needed_points < 0 || needed_points > sd->status.status_point) { // Sanity check
		clif_statusupack(sd, type, 0, 0);
		return false;
	}

	// set new values
	final_value = pc_setstat(sd, type, current + increase);
	sd->status.status_point -= needed_points;

	status_calc_pc(sd,SCO_NONE);

	// update increase cost indicator
	clif_updatestatus(sd, SP_USTR + type-SP_STR);

	// update statpoint count
	clif_updatestatus(sd, SP_STATUSPOINT);

	// update stat value
	clif_statusupack(sd, type, 1, final_value); // required
	if( final_value > 255 )
		clif_updatestatus(sd, type); // send after the 'ack' to override the truncated value

	achievement_update_objective(sd, AG_GOAL_STATUS, 1, final_value);

	return true;
}

/**
 * Raises a stat by the specified amount.
 *
 * Obeys max_parameter limits.
 * Does not subtract status points for the cost of the modified stat points.
 *
 * @param sd   The target character.
 * @param type The stat to change (see enum _sp)
 * @param val  The stat increase (or decrease) amount.
 * @return the stat increase amount.
 * @retval 0 if no changes were made.
 */
int pc_statusup2(struct map_session_data* sd, int type, int val)
{
	int max, need;
	nullpo_ret(sd);

	if( type < SP_STR || type > SP_LUK )
	{
		clif_statusupack(sd,type,0,0);
		return 0;
	}

	need = pc_need_status_point(sd,type,1);
	max = pc_maxparameter(sd,(enum e_params)(type-SP_STR)); // set new value

	val = pc_setstat(sd, type, cap_value(pc_getstat(sd,type) + val, 1, max));

	status_calc_pc(sd,SCO_NONE);

	// update increase cost indicator
	if( need != pc_need_status_point(sd,type,1) )
		clif_updatestatus(sd, SP_USTR + type-SP_STR);

	// update stat value
	clif_statusupack(sd,type,1,val); // required
	if( val > 255 )
		clif_updatestatus(sd,type); // send after the 'ack' to override the truncated value

	return val;
}

/*==========================================
 * Update skill_lv for player sd
 * Skill point allocation
 *------------------------------------------*/
void pc_skillup(struct map_session_data *sd,uint16 skill_id)
{
	uint16 idx = skill_get_index(skill_id);

	nullpo_retv(sd);

	if (!idx) {
		if (skill_id)
			ShowError("pc_skillup: Player attempts to level up invalid skill '%d'\n", skill_id);
		return;
	}

	// Level up guild skill
	if (SKILL_CHK_GUILD(skill_id)) {
		guild_skillup(sd, skill_id);
		return;
	}
	// Level up homunculus skill
	else if (sd->hd && SKILL_CHK_HOMUN(skill_id)) {
		hom_skillup(sd->hd, skill_id);
		return;
	}
	else {
		if( sd->status.skill_point > 0 &&
			sd->status.skill[idx].id &&
			sd->status.skill[idx].flag == SKILL_FLAG_PERMANENT && //Don't allow raising while you have granted skills. [Skotlex]
			sd->status.skill[idx].lv < skill_tree_get_max(skill_id, sd->status.class_) )
		{
			int lv, range, upgradable;
			sd->status.skill[idx].lv++;
			sd->status.skill_point--;
			if( !skill_get_inf(skill_id) )
				status_calc_pc(sd,SCO_NONE); // Only recalculate for passive skills.
			else if( sd->status.skill_point == 0 && pc_is_taekwon_ranker(sd) )
				pc_calc_skilltree(sd); // Required to grant all TK Ranker skills.
			else
				pc_check_skilltree(sd); // Check if a new skill can Lvlup

			lv = sd->status.skill[idx].lv;
			range = skill_get_range2(&sd->bl, skill_id, lv, false);
			upgradable = (lv < skill_tree_get_max(sd->status.skill[idx].id, sd->status.class_)) ? 1 : 0;
			clif_skillup(sd,skill_id,lv,range,upgradable);
			clif_updatestatus(sd,SP_SKILLPOINT);
			if( skill_id == GN_REMODELING_CART ) /* cart weight info was updated by status_calc_pc */
				clif_updatestatus(sd,SP_CARTINFO);
			if( pc_checkskill(sd, SG_DEVIL) && ((sd->class_&MAPID_THIRDMASK) == MAPID_STAR_EMPEROR || sd->status.job_level >= 50) && !pc_checkskill(sd, SJ_PURIFY))
				clif_status_load(&sd->bl, EFST_DEVIL1, 1);
			if (!pc_has_permission(sd, PC_PERM_ALL_SKILL)) // may skill everything at any time anyways, and this would cause a huge slowdown
				clif_skillinfoblock(sd);
		}
		//else
		//	ShowDebug("Skill Level up failed. ID:%d idx:%d (CID=%d. AID=%d)\n", skill_id, idx, sd->status.char_id, sd->status.account_id);
	}
}

/*==========================================
 * /allskill
 *------------------------------------------*/
int pc_allskillup(struct map_session_data *sd)
{
	int i;

	nullpo_ret(sd);

	for (i = 0; i < MAX_SKILL; i++) {
		if (sd->status.skill[i].flag != SKILL_FLAG_PERMANENT && sd->status.skill[i].flag != SKILL_FLAG_PERM_GRANTED && sd->status.skill[i].flag != SKILL_FLAG_PLAGIARIZED) {
			sd->status.skill[i].lv = (sd->status.skill[i].flag == SKILL_FLAG_TEMPORARY) ? 0 : sd->status.skill[i].flag - SKILL_FLAG_REPLACED_LV_0;
			sd->status.skill[i].flag = SKILL_FLAG_PERMANENT;
			if (sd->status.skill[i].lv == 0)
				sd->status.skill[i].id = 0;
		}
	}

	if (!pc_grant_allskills(sd, true)) {
		uint16 sk_id;
		for (i = 0; i < MAX_SKILL_TREE && (sk_id = skill_tree[pc_class2idx(sd->status.class_)][i].skill_id) > 0;i++){
			int inf2 = 0;
			uint16 sk_idx = 0;
			if (!sk_id || !(sk_idx = skill_get_index(sk_id)))
				continue;
			inf2 = skill_get_inf2(sk_id);
			if (
				(inf2&INF2_QUEST_SKILL && !battle_config.quest_skill_learn) ||
				(inf2&(INF2_WEDDING_SKILL|INF2_SPIRIT_SKILL)) ||
				sk_id == SG_DEVIL
			)
				continue; //Cannot be learned normally.

			sd->status.skill[sk_idx].id = sk_id;
			sd->status.skill[sk_idx].lv = skill_tree_get_max(sk_id, sd->status.class_);	// celest
		}
	}
	status_calc_pc(sd,SCO_NONE);
	//Required because if you could level up all skills previously,
	//the update will not be sent as only the lv variable changes.
	clif_skillinfoblock(sd);
	return 0;
}

/*==========================================
 * /resetlvl
 *------------------------------------------*/
int pc_resetlvl(struct map_session_data* sd,int type)
{
	int  i;

	nullpo_ret(sd);

	if (type != 3) //Also reset skills
		pc_resetskill(sd, 0);

	if(type == 1){
		sd->status.skill_point=0;
		sd->status.base_level=1;
		sd->status.job_level=1;
		sd->status.base_exp=0;
		sd->status.job_exp=0;
		if(sd->sc.option !=0)
			sd->sc.option = 0;

		sd->status.str=1;
		sd->status.agi=1;
		sd->status.vit=1;
		sd->status.int_=1;
		sd->status.dex=1;
		sd->status.luk=1;
		if(sd->status.class_ == JOB_NOVICE_HIGH) {
			sd->status.status_point=100;	// not 88 [celest]
			// give platinum skills upon changing
			pc_skill(sd,NV_FIRSTAID,1,ADDSKILL_PERMANENT);
			pc_skill(sd,NV_TRICKDEAD,1,ADDSKILL_PERMANENT);
		}
	}

	if(type == 2){
		sd->status.skill_point=0;
		sd->status.base_level=1;
		sd->status.job_level=1;
		sd->status.base_exp=0;
		sd->status.job_exp=0;
	}
	if(type == 3){
		sd->status.base_level=1;
		sd->status.base_exp=0;
	}
	if(type == 4){
		sd->status.job_level=1;
		sd->status.job_exp=0;
	}

	clif_updatestatus(sd,SP_STATUSPOINT);
	clif_updatestatus(sd,SP_STR);
	clif_updatestatus(sd,SP_AGI);
	clif_updatestatus(sd,SP_VIT);
	clif_updatestatus(sd,SP_INT);
	clif_updatestatus(sd,SP_DEX);
	clif_updatestatus(sd,SP_LUK);
	clif_updatestatus(sd,SP_BASELEVEL);
	clif_updatestatus(sd,SP_JOBLEVEL);
	clif_updatestatus(sd,SP_STATUSPOINT);
	clif_updatestatus(sd,SP_BASEEXP);
	clif_updatestatus(sd,SP_JOBEXP);
	clif_updatestatus(sd,SP_NEXTBASEEXP);
	clif_updatestatus(sd,SP_NEXTJOBEXP);
	clif_updatestatus(sd,SP_SKILLPOINT);

	clif_updatestatus(sd,SP_USTR);	// Updates needed stat points - Valaris
	clif_updatestatus(sd,SP_UAGI);
	clif_updatestatus(sd,SP_UVIT);
	clif_updatestatus(sd,SP_UINT);
	clif_updatestatus(sd,SP_UDEX);
	clif_updatestatus(sd,SP_ULUK);	// End Addition

	for(i=0;i<EQI_MAX;i++) { // unequip items that can't be equipped by base 1 [Valaris]
		if(sd->equip_index[i] >= 0)
			if(pc_isequip(sd,sd->equip_index[i]))
				pc_unequipitem(sd,sd->equip_index[i],2);
	}

	if ((type == 1 || type == 2 || type == 3) && sd->status.party_id)
		party_send_levelup(sd);

	status_calc_pc(sd, SCO_FORCE);
	clif_skillinfoblock(sd);

	return 0;
}
/*==========================================
 * /resetstate
 *------------------------------------------*/
int pc_resetstate(struct map_session_data* sd)
{
	nullpo_ret(sd);

	if (battle_config.use_statpoint_table)
	{	// New statpoint table used here - Dexity
		if (sd->status.base_level > MAX_LEVEL)
		{	//statp[] goes out of bounds, can't reset!
			ShowError("pc_resetstate: Can't reset stats of %d:%d, the base level (%d) is greater than the max level supported (%d)\n",
				sd->status.account_id, sd->status.char_id, sd->status.base_level, MAX_LEVEL);
			return 0;
		}

		sd->status.status_point = statp[sd->status.base_level] + ( sd->class_&JOBL_UPPER ? 52 : 0 ); // extra 52+48=100 stat points
	}
	else
	{
		int add=0;
		add += pc_need_status_point(sd, SP_STR, 1-pc_getstat(sd, SP_STR));
		add += pc_need_status_point(sd, SP_AGI, 1-pc_getstat(sd, SP_AGI));
		add += pc_need_status_point(sd, SP_VIT, 1-pc_getstat(sd, SP_VIT));
		add += pc_need_status_point(sd, SP_INT, 1-pc_getstat(sd, SP_INT));
		add += pc_need_status_point(sd, SP_DEX, 1-pc_getstat(sd, SP_DEX));
		add += pc_need_status_point(sd, SP_LUK, 1-pc_getstat(sd, SP_LUK));

		sd->status.status_point+=add;
	}

	pc_setstat(sd, SP_STR, 1);
	pc_setstat(sd, SP_AGI, 1);
	pc_setstat(sd, SP_VIT, 1);
	pc_setstat(sd, SP_INT, 1);
	pc_setstat(sd, SP_DEX, 1);
	pc_setstat(sd, SP_LUK, 1);

	clif_updatestatus(sd,SP_STR);
	clif_updatestatus(sd,SP_AGI);
	clif_updatestatus(sd,SP_VIT);
	clif_updatestatus(sd,SP_INT);
	clif_updatestatus(sd,SP_DEX);
	clif_updatestatus(sd,SP_LUK);

	clif_updatestatus(sd,SP_USTR);	// Updates needed stat points - Valaris
	clif_updatestatus(sd,SP_UAGI);
	clif_updatestatus(sd,SP_UVIT);
	clif_updatestatus(sd,SP_UINT);
	clif_updatestatus(sd,SP_UDEX);
	clif_updatestatus(sd,SP_ULUK);	// End Addition

	clif_updatestatus(sd,SP_STATUSPOINT);

	if( sd->mission_mobid ) { //bugreport:2200
		sd->mission_mobid = 0;
		sd->mission_count = 0;
		pc_setglobalreg(sd, add_str(TKMISSIONID_VAR), 0);
	}

	status_calc_pc(sd, SCO_NONE);

	return 1;
}

/*==========================================
 * /resetskill
 * if flag&1, perform block resync and status_calc call.
 * if flag&2, just count total amount of skill points used by player, do not really reset.
 * if flag&4, just reset the skills if the player class is a bard/dancer type (for changesex.)
 *------------------------------------------*/
int pc_resetskill(struct map_session_data* sd, int flag)
{
	int i, skill_point=0;
	nullpo_ret(sd);

	if( flag&4 && (sd->class_&MAPID_UPPERMASK) != MAPID_BARDDANCER )
		return 0;

	if( !(flag&2) ) { //Remove stuff lost when resetting skills.
		/**
		 * It has been confirmed on official servers that when you reset skills with a ranked Taekwon your skills are not reset (because you have all of them anyway)
		 **/
		if( pc_is_taekwon_ranker(sd) )
			return 0;

		if( pc_checkskill(sd, SG_DEVIL) && pc_is_maxjoblv(sd) )
			clif_status_load(&sd->bl, EFST_DEVIL1, 0); //Remove perma blindness due to skill-reset. [Skotlex]
		i = sd->sc.option;
		if( i&OPTION_RIDING && pc_checkskill(sd, KN_RIDING) )
			i &= ~OPTION_RIDING;
		if( i&OPTION_FALCON && pc_checkskill(sd, HT_FALCON) )
			i &= ~OPTION_FALCON;
		if( i&OPTION_DRAGON && pc_checkskill(sd, RK_DRAGONTRAINING) )
			i &= ~OPTION_DRAGON;
		if( i&OPTION_WUG && pc_checkskill(sd, RA_WUGMASTERY) )
			i &= ~OPTION_WUG;
		if( i&OPTION_WUGRIDER && pc_checkskill(sd, RA_WUGRIDER) )
			i &= ~OPTION_WUGRIDER;
		if( i&OPTION_MADOGEAR && ( sd->class_&MAPID_THIRDMASK ) == MAPID_MECHANIC )
			i &= ~OPTION_MADOGEAR;
#ifndef NEW_CARTS
		if( i&OPTION_CART && pc_checkskill(sd, MC_PUSHCART) )
			i &= ~OPTION_CART;
#else
		if( sd->sc.data[SC_PUSH_CART] )
			pc_setcart(sd, 0);
#endif
		if( i != sd->sc.option )
			pc_setoption(sd, i);

		if( hom_is_active(sd->hd) && pc_checkskill(sd, AM_CALLHOMUN) )
			hom_vaporize(sd, HOM_ST_ACTIVE);

		if (sd->sc.data[SC_SPRITEMABLE] && pc_checkskill(sd, SU_SPRITEMABLE))
			status_change_end(&sd->bl, SC_SPRITEMABLE, INVALID_TIMER);
	}

	for( i = 1; i < MAX_SKILL; i++ )
	{
		uint8 lv = sd->status.skill[i].lv;
		int inf2;
		uint16 skill_id = skill_idx2id(i);
		if (lv == 0 || skill_id == 0)
			continue;

		inf2 = skill_get_inf2(skill_id);

		if( inf2&(INF2_WEDDING_SKILL|INF2_SPIRIT_SKILL) ) //Avoid reseting wedding/linker skills.
			continue;

		// Don't reset trick dead if not a novice/baby
		if( skill_id == NV_TRICKDEAD && (sd->class_&MAPID_UPPERMASK) != MAPID_NOVICE )
		{
			sd->status.skill[i].lv = 0;
			sd->status.skill[i].flag = SKILL_FLAG_PERMANENT;
			continue;
		}

		// do not reset basic skill
		if (skill_id == NV_BASIC && (sd->class_&MAPID_UPPERMASK) != MAPID_NOVICE )
			continue;

		if( sd->status.skill[i].flag == SKILL_FLAG_PERM_GRANTED )
			continue;

		if( flag&4 && !skill_ischangesex(skill_id) )
			continue;

		if( inf2&INF2_QUEST_SKILL && !battle_config.quest_skill_learn )
		{ //Only handle quest skills in a special way when you can't learn them manually
			if( battle_config.quest_skill_reset && !(flag&2) )
			{	//Wipe them
				sd->status.skill[i].lv = 0;
				sd->status.skill[i].flag = SKILL_FLAG_PERMANENT;
			}
			continue;
		}
		if( sd->status.skill[i].flag == SKILL_FLAG_PERMANENT )
			skill_point += lv;
		else
		if( sd->status.skill[i].flag >= SKILL_FLAG_REPLACED_LV_0 )
			skill_point += (sd->status.skill[i].flag - SKILL_FLAG_REPLACED_LV_0);

		if( !(flag&2) )
		{// reset
			sd->status.skill[i].lv = 0;
			sd->status.skill[i].flag = SKILL_FLAG_PERMANENT;
		}
	}

	if( flag&2 || !skill_point ) return skill_point;

	sd->status.skill_point += skill_point;

	if (flag&1) {
		clif_updatestatus(sd,SP_SKILLPOINT);
		clif_skillinfoblock(sd);
		status_calc_pc(sd, SCO_FORCE);
	}

	return skill_point;
}

/*==========================================
 * /resetfeel [Komurka]
 *------------------------------------------*/
int pc_resetfeel(struct map_session_data* sd)
{
	int i;
	nullpo_ret(sd);

	for (i=0; i<MAX_PC_FEELHATE; i++)
	{
		sd->feel_map[i].m = -1;
		sd->feel_map[i].index = 0;
		pc_setglobalreg(sd, add_str(sg_info[i].feel_var), 0);
	}

	return 0;
}

int pc_resethate(struct map_session_data* sd)
{
	int i;
	nullpo_ret(sd);

	for (i=0; i<3; i++)
	{
		sd->hate_mob[i] = -1;
		pc_setglobalreg(sd, add_str(sg_info[i].hate_var), 0);
	}
	return 0;
}

int pc_skillatk_bonus(struct map_session_data *sd, uint16 skill_id)
{
	int bonus = 0;

	nullpo_ret(sd);

	skill_id = skill_dummy2skill_id(skill_id);

	for (auto &it : sd->skillatk) {
		if (it.id == skill_id) {
			bonus += it.val;
			break;
		}
	}

	return bonus;
}

int pc_sub_skillatk_bonus(struct map_session_data *sd, uint16 skill_id)
{
	int bonus = 0;

	nullpo_ret(sd);

	skill_id = skill_dummy2skill_id(skill_id);

	for (auto &it : sd->subskill) {
		if (it.id == skill_id) {
			bonus += it.val;
			break;
		}
	}

	return bonus;
}

int pc_skillheal_bonus(struct map_session_data *sd, uint16 skill_id) {
	int bonus = sd->bonus.add_heal_rate;

	nullpo_ret(sd);

	skill_id = skill_dummy2skill_id(skill_id);

	if( bonus ) {
		switch( skill_id ) {
			case AL_HEAL:           if( !(battle_config.skill_add_heal_rate&1) ) bonus = 0; break;
			case PR_SANCTUARY:      if( !(battle_config.skill_add_heal_rate&2) ) bonus = 0; break;
			case AM_POTIONPITCHER:  if( !(battle_config.skill_add_heal_rate&4) ) bonus = 0; break;
			case CR_SLIMPITCHER:    if( !(battle_config.skill_add_heal_rate&8) ) bonus = 0; break;
			case BA_APPLEIDUN:      if( !(battle_config.skill_add_heal_rate&16)) bonus = 0; break;
		}
	}

	for (auto &it : sd->skillheal) {
		if (it.id == skill_id) {
			bonus += it.val;
			break;
		}
	}

	return bonus;
}

int pc_skillheal2_bonus(struct map_session_data *sd, uint16 skill_id) {
	int bonus = sd->bonus.add_heal2_rate;

	skill_id = skill_dummy2skill_id(skill_id);

	for (auto &it : sd->skillheal2) {
		if (it.id == skill_id) {
			bonus += it.val;
			break;
		}
	}

	return bonus;
}

void pc_respawn(struct map_session_data* sd, clr_type clrtype)
{
	if( !pc_isdead(sd) )
		return; // not applicable
	if( sd->bg_id && bg_member_respawn(sd) )
		return; // member revived by battleground

	pc_setstand(sd, true);
	pc_setrestartvalue(sd,3);
	if( pc_setpos(sd, sd->status.save_point.map, sd->status.save_point.x, sd->status.save_point.y, clrtype) != SETPOS_OK )
		clif_resurrection(&sd->bl, 1); //If warping fails, send a normal stand up packet.
}

static TIMER_FUNC(pc_respawn_timer){
	struct map_session_data *sd = map_id2sd(id);
	if( sd != NULL )
	{
		sd->pvp_point=0;
		pc_respawn(sd,CLR_OUTSIGHT);
	}

	return 0;
}

/*==========================================
 * Invoked when a player has received damage
 *------------------------------------------*/
void pc_damage(struct map_session_data *sd,struct block_list *src,unsigned int hp, unsigned int sp)
{
	if (sp) clif_updatestatus(sd,SP_SP);
	if (hp) clif_updatestatus(sd,SP_HP);
	else return;

	if (!src)
		return;

	if( pc_issit(sd) ) {
		pc_setstand(sd, true);
		skill_sit(sd,0);
	}

	if (sd->progressbar.npc_id)
		clif_progressbar_abort(sd);

	if( sd->status.pet_id > 0 && sd->pd && battle_config.pet_damage_support )
		pet_target_check(sd->pd,src,1);

	if( sd->status.ele_id > 0 )
		elemental_set_target(sd,src);

	if(battle_config.prevent_logout_trigger&PLT_DAMAGE)
		sd->canlog_tick = gettick();
}

TIMER_FUNC(pc_close_npc_timer){
	TBL_PC *sd = map_id2sd(id);
	if(sd) pc_close_npc(sd,data);
	return 0;
}
/**
 * Method to properly close a NPC for player and clear anything related.
 * @param sd: Player attached
 * @param flag: Method of closure
 *   1: Produce a close button and end the NPC
 *   2: End the NPC (best for no dialog windows)
 */
void pc_close_npc(struct map_session_data *sd,int flag)
{
	nullpo_retv(sd);

	if (sd->npc_id || sd->npc_shopid) {
		if (sd->state.using_fake_npc) {
			clif_clearunit_single(sd->npc_id, CLR_OUTSIGHT, sd->fd);
			sd->state.using_fake_npc = 0;
		}

		if (sd->st) {
			if(sd->st->state == RUN){ //wait ending code execution
				add_timer(gettick()+500,pc_close_npc_timer,sd->bl.id,flag);
				return;
			}
			sd->st->state = ((flag==1 && sd->st->mes_active)?CLOSE:END);
			sd->st->mes_active = 0;
		}
		sd->state.menu_or_input = 0;
		sd->npc_menu = 0;
		sd->npc_shopid = 0;
#ifdef SECURE_NPCTIMEOUT
		sd->npc_idle_timer = INVALID_TIMER;
#endif
		if (sd->st) {
			if (sd->st->state == CLOSE) {
				clif_scriptclose(sd, sd->npc_id);
				clif_scriptclear(sd, sd->npc_id); // [Ind/Hercules]
				sd->st->state = END; // Force to end now
			}
			if (sd->st->state == END) { // free attached scripts that are waiting
				script_free_state(sd->st);
				sd->st = NULL;
				sd->npc_id = 0;
			}
		}
	}
}

/*==========================================
 * Invoked when a player has negative current hp
 *------------------------------------------*/
int pc_dead(struct map_session_data *sd,struct block_list *src)
{
	int i=0,k=0;
	t_tick tick = gettick();
	struct map_data *mapdata = map_getmapdata(sd->bl.m);

	// Activate Steel body if a super novice dies at 99+% exp [celest]
	// Super Novices have no kill or die functions attached when saved by their angel
	if (!sd->state.snovice_dead_flag && (sd->class_&MAPID_UPPERMASK) == MAPID_SUPER_NOVICE) {
		unsigned int exp = pc_nextbaseexp(sd);

		if( exp && get_percentage(sd->status.base_exp,exp) >= 99 ) {
			sd->state.snovice_dead_flag = 1;
			pc_setrestartvalue(sd,1);
			status_percent_heal(&sd->bl, 100, 100);
			clif_resurrection(&sd->bl, 1);
			if(battle_config.pc_invincible_time)
				pc_setinvincibletimer(sd, battle_config.pc_invincible_time);
			sc_start(&sd->bl,&sd->bl,status_skill2sc(MO_STEELBODY),100,5,skill_get_time(MO_STEELBODY,5));
			if(mapdata_flag_gvg2(mapdata))
				pc_respawn_timer(INVALID_TIMER, gettick(), sd->bl.id, 0);
			return 0;
		}
	}

	for(k = 0; k < MAX_DEVOTION; k++) {
		if (sd->devotion[k]){
			struct map_session_data *devsd = map_id2sd(sd->devotion[k]);
			if (devsd)
				status_change_end(&devsd->bl, SC_DEVOTION, INVALID_TIMER);
			sd->devotion[k] = 0;
		}
	}
	
	for (k = 0; k < MAX_STELLAR_MARKS; k++) {
		if (sd->stellar_mark[k]) {
			struct map_session_data *smarksd = map_id2sd(sd->stellar_mark[k]);
			if (smarksd)
				status_change_end(&smarksd->bl, SC_FLASHKICK, INVALID_TIMER);
			sd->stellar_mark[k] = 0;
		}
	}
	
	if(sd->shadowform_id) { //if we were target of shadowform
		status_change_end(map_id2bl(sd->shadowform_id), SC__SHADOWFORM, INVALID_TIMER);
		sd->shadowform_id = 0; //should be remove on status end anyway
	}

	if(sd->status.pet_id > 0 && sd->pd) {
		struct pet_data *pd = sd->pd;
		if( !mapdata->flag[MF_NOEXPPENALTY] ) {
			pet_set_intimate(pd, pd->pet.intimate + pd->get_pet_db()->die);
			if( pd->pet.intimate < 0 )
				pd->pet.intimate = 0;
			clif_send_petdata(sd,sd->pd,1,pd->pet.intimate);
		}
		if( sd->pd->target_id ) // Unlock all targets...
			pet_unlocktarget(sd->pd);
	}

	if (hom_is_active(sd->hd) && battle_config.homunculus_auto_vapor && get_percentage(sd->hd->battle_status.hp, sd->hd->battle_status.max_hp) >= battle_config.homunculus_auto_vapor)
		hom_vaporize(sd, HOM_ST_ACTIVE);

	if( sd->md )
		mercenary_delete(sd->md, 3); // Your mercenary soldier has ran away.

	if( sd->ed )
		elemental_delete(sd->ed);

	// Leave duel if you die [LuzZza]
	if(battle_config.duel_autoleave_when_die) {
		if(sd->duel_group > 0)
			duel_leave(sd->duel_group, sd);
		if(sd->duel_invite > 0)
			duel_reject(sd->duel_invite, sd);
	}

	pc_close_npc(sd,2); //close npc if we were using one

	/* e.g. not killed thru pc_damage */
	if( pc_issit(sd) ) {
		clif_status_load(&sd->bl,EFST_SIT,0);
	}

	pc_setdead(sd);

	clif_party_dead( sd );

	pc_setglobalreg(sd, add_str(PCDIECOUNTER_VAR), sd->die_counter+1);
	pc_setparam(sd, SP_KILLERRID, src?src->id:0);

	//Reset menu skills/item skills
	if ((sd->skillitem) != 0)
		sd->skillitem = sd->skillitemlv = 0;
	if ((sd->menuskill_id) != 0)
		sd->menuskill_id = sd->menuskill_val = 0;
	//Reset ticks.
	sd->hp_loss.tick = sd->sp_loss.tick = sd->hp_regen.tick = sd->sp_regen.tick = 0;

	if ( sd->spiritball !=0 )
		pc_delspiritball(sd,sd->spiritball,0);
	
	if ( sd->soulball !=0 )
		pc_delsoulball(sd,sd->soulball,0);

	if (sd->spiritcharm_type != CHARM_TYPE_NONE && sd->spiritcharm > 0)
		pc_delspiritcharm(sd,sd->spiritcharm,sd->spiritcharm_type);

	for(k = 0; k < MAX_UNITED_SOULS; k++) {
		if (sd->united_soul[k]){
			struct map_session_data *usoulsd = map_id2sd(sd->united_soul[k]);
			if (usoulsd)
				status_change_end(&usoulsd->bl, SC_SOULUNITY, INVALID_TIMER);
			sd->united_soul[k] = 0;
		}
	}

	if (src)
	switch (src->type) {
		case BL_MOB:
		{
			struct mob_data *md=(struct mob_data *)src;
			if(md->target_id==sd->bl.id)
				mob_unlocktarget(md,tick);
			if(battle_config.mobs_level_up && md->status.hp &&
				(unsigned int)md->level < pc_maxbaselv(sd) &&
				!md->guardian_data && !md->special_state.ai// Guardians/summons should not level. [Skotlex]
			) { 	// monster level up [Valaris]
				clif_misceffect(&md->bl,0);
				md->level++;
				status_calc_mob(md, SCO_NONE);
				status_percent_heal(src,10,0);

				if( battle_config.show_mob_info&4 )
				{// update name with new level
					clif_name_area(&md->bl);
				}
			}
			src = battle_get_master(src); // Maybe Player Summon
		}
			break;
		case BL_PET: //Pass on to master...
		case BL_HOM:
		case BL_MER:
			src = battle_get_master(src);
			break;
	}

	if (src && src->type == BL_PC) {
		struct map_session_data *ssd = (struct map_session_data *)src;
		pc_setparam(ssd, SP_KILLEDRID, sd->bl.id);
		npc_script_event(ssd, NPCE_KILLPC);

		if (battle_config.pk_mode&2) {
			ssd->status.manner -= 5;
			if(ssd->status.manner < 0)
				sc_start(&sd->bl,src,SC_NOCHAT,100,0,0);
#if 0
			// PK/Karma system code (not enabled yet) [celest]
			// originally from Kade Online, so i don't know if any of these is correct ^^;
			// note: karma is measured REVERSE, so more karma = more 'evil' / less honourable,
			// karma going down = more 'good' / more honourable.
			// The Karma System way...

			if (sd->status.karma > ssd->status.karma) {	// If player killed was more evil
				sd->status.karma--;
				ssd->status.karma--;
			}
			else if (sd->status.karma < ssd->status.karma)	// If player killed was more good
				ssd->status.karma++;


			// or the PK System way...

			if (sd->status.karma > 0)	// player killed is dishonourable?
				ssd->status.karma--; // honour points earned
			sd->status.karma++;	// honour points lost

			// To-do: Receive exp on certain occasions
#endif
		}
	}

	if(battle_config.bone_drop==2
		|| (battle_config.bone_drop==1 && mapdata->flag[MF_PVP]))
	{
		struct item item_tmp;
		memset(&item_tmp,0,sizeof(item_tmp));
		item_tmp.nameid=ITEMID_SKULL_;
		item_tmp.identify=1;
		item_tmp.card[0]=CARD0_CREATE;
		item_tmp.card[1]=0;
		item_tmp.card[2]=GetWord(sd->status.char_id,0); // CharId
		item_tmp.card[3]=GetWord(sd->status.char_id,1);
		map_addflooritem(&item_tmp,1,sd->bl.m,sd->bl.x,sd->bl.y,0,0,0,0,0);
	}

	//Remove bonus_script when dead
	pc_bonus_script_clear(sd,BSF_REM_ON_DEAD);

	// changed penalty options, added death by player if pk_mode [Valaris]
	if(battle_config.death_penalty_type
		&& (sd->class_&MAPID_UPPERMASK) != MAPID_NOVICE	// only novices will receive no penalty
		&& !sd->sc.data[SC_BABY] && !sd->sc.data[SC_LIFEINSURANCE]
		&& !mapdata->flag[MF_NOEXPPENALTY] && !mapdata_flag_gvg2(mapdata))
	{
		uint32 base_penalty = 0;
		uint32 job_penalty = 0;
		uint32 zeny_penalty = 0;

		if (pc_isvip(sd)) { // EXP penalty for VIP
			base_penalty = battle_config.vip_exp_penalty_base;
			job_penalty = battle_config.vip_exp_penalty_job;
			zeny_penalty = battle_config.vip_zeny_penalty;
		} else {
			base_penalty = battle_config.death_penalty_base;
			job_penalty = battle_config.death_penalty_job;
			zeny_penalty = battle_config.zeny_penalty;
		}

		if ((battle_config.death_penalty_maxlv&1 || !pc_is_maxbaselv(sd)) && base_penalty > 0) {
			switch (battle_config.death_penalty_type) {
				case 1: base_penalty = (uint32) ( pc_nextbaseexp(sd) * ( base_penalty / 10000. ) ); break;
				case 2: base_penalty = (uint32) ( sd->status.base_exp * ( base_penalty / 10000. ) ); break;
			}
			if (base_penalty){ //recheck after altering to speedup
				if (battle_config.pk_mode && src && src->type==BL_PC)
					base_penalty *= 2;
				base_penalty = u32min(sd->status.base_exp, base_penalty);
			}
		}
		else 
			base_penalty = 0;

		if ((battle_config.death_penalty_maxlv&2 || !pc_is_maxjoblv(sd)) && job_penalty > 0) {
			switch (battle_config.death_penalty_type) {
				case 1: job_penalty = (uint32) ( pc_nextjobexp(sd) * ( job_penalty / 10000. ) ); break;
				case 2: job_penalty = (uint32) ( sd->status.job_exp * ( job_penalty /10000. ) ); break;
			}
			if (job_penalty) {
				if (battle_config.pk_mode && src && src->type==BL_PC)
					job_penalty *= 2;
				job_penalty = u32min(sd->status.job_exp, job_penalty);
			}
		}
		else
			job_penalty = 0;

		if (base_penalty || job_penalty)
			pc_lostexp(sd, base_penalty, job_penalty);

		if( zeny_penalty > 0 && !mapdata->flag[MF_NOZENYPENALTY]) {
			zeny_penalty = (uint32)( sd->status.zeny * ( zeny_penalty / 10000. ) );
			if(zeny_penalty)
				pc_payzeny(sd, zeny_penalty, LOG_TYPE_PICKDROP_PLAYER, NULL);
		}
	}

	if( mapdata->flag[MF_PVP_NIGHTMAREDROP] ) { // Moved this outside so it works when PVP isn't enabled and during pk mode [Ancyker]
		for (const auto &it : mapdata->drop_list) {
			int id = it.drop_id, per = it.drop_per;
			enum e_nightmare_drop_type type = it.drop_type;

			if(id == 0)
				continue;
			if(id == -1){
				int eq_num=0,eq_n[MAX_INVENTORY];
				memset(eq_n,0,sizeof(eq_n));
				for(i=0;i<MAX_INVENTORY;i++) {
					if( (type&NMDT_INVENTORY && !sd->inventory.u.items_inventory[i].equip)
						|| (type&NMDT_EQUIP && sd->inventory.u.items_inventory[i].equip)
						||  type&NMDT_ALL)
					{
						int l;
						ARR_FIND( 0, MAX_INVENTORY, l, eq_n[l] <= 0 );
						if( l < MAX_INVENTORY )
							eq_n[l] = i;

						eq_num++;
					}
				}
				if(eq_num > 0){
					int n = eq_n[rnd()%eq_num];
					if(rnd()%10000 < per) {
						if(sd->inventory.u.items_inventory[n].equip)
							pc_unequipitem(sd,n,3);
						pc_dropitem(sd,n,1);
					}
				}
			}
			else if(id > 0) {
				for(i=0;i<MAX_INVENTORY;i++){
					if(sd->inventory.u.items_inventory[i].nameid == id
						&& rnd()%10000 < per
						&& ((type&NMDT_INVENTORY && !sd->inventory.u.items_inventory[i].equip)
							|| (type&NMDT_EQUIP && sd->inventory.u.items_inventory[i].equip)
							|| type&NMDT_ALL) ){
						if(sd->inventory.u.items_inventory[i].equip)
							pc_unequipitem(sd,i,3);
						pc_dropitem(sd,i,1);
						break;
					}
				}
			}
		}
	}
	// pvp
	// disable certain pvp functions on pk_mode [Valaris]
	if( !battle_config.pk_mode && mapdata->flag[MF_PVP] && !mapdata->flag[MF_PVP_NOCALCRANK] ) {
		sd->pvp_point -= 5;
		sd->pvp_lost++;
		if( src && src->type == BL_PC ) {
			struct map_session_data *ssd = (struct map_session_data *)src;
			ssd->pvp_point++;
			ssd->pvp_won++;
		}
		if( sd->pvp_point < 0 ) {
			add_timer(tick+1000, pc_respawn_timer,sd->bl.id,0);
			return 1|8;
		}
	}
	//GvG
	if( mapdata_flag_gvg2(mapdata) ) {
		add_timer(tick+1000, pc_respawn_timer, sd->bl.id, 0);
		return 1|8;
	}
	else if( sd->bg_id ) {
		std::shared_ptr<s_battleground_data> bg = bg_team_search(sd->bg_id);

		if (bg) {
			if (bg->cemetery.map > 0) { // Respawn by BG
				add_timer(tick + 1000, pc_respawn_timer, sd->bl.id, 0);
				return 1|8;
			}
		}
	}

	//Reset "can log out" tick.
	if( battle_config.prevent_logout )
		sd->canlog_tick = gettick() - battle_config.prevent_logout;
	return 1;
}

void pc_revive(struct map_session_data *sd,unsigned int hp, unsigned int sp) {
	if(hp) clif_updatestatus(sd,SP_HP);
	if(sp) clif_updatestatus(sd,SP_SP);

	pc_setstand(sd, true);
	if(battle_config.pc_invincible_time > 0)
		pc_setinvincibletimer(sd, battle_config.pc_invincible_time);

	if( sd->state.gmaster_flag ) {
		guild_guildaura_refresh(sd,GD_LEADERSHIP,guild_checkskill(sd->guild,GD_LEADERSHIP));
		guild_guildaura_refresh(sd,GD_GLORYWOUNDS,guild_checkskill(sd->guild,GD_GLORYWOUNDS));
		guild_guildaura_refresh(sd,GD_SOULCOLD,guild_checkskill(sd->guild,GD_SOULCOLD));
		guild_guildaura_refresh(sd,GD_HAWKEYES,guild_checkskill(sd->guild,GD_HAWKEYES));
	}
}
// script
//
/*==========================================
 * script reading pc status registry
 *------------------------------------------*/
int pc_readparam(struct map_session_data* sd,int type)
{
	int val = 0;

	nullpo_ret(sd);

	switch(type) {
		case SP_SKILLPOINT:      val = sd->status.skill_point; break;
		case SP_STATUSPOINT:     val = sd->status.status_point; break;
		case SP_ZENY:            val = sd->status.zeny; break;
		case SP_BASELEVEL:       val = sd->status.base_level; break;
		case SP_JOBLEVEL:        val = sd->status.job_level; break;
		case SP_CLASS:           val = sd->status.class_; break;
		case SP_BASEJOB:         val = pc_mapid2jobid(sd->class_&MAPID_UPPERMASK, sd->status.sex); break; //Base job, extracting upper type.
		case SP_UPPER:           val = sd->class_&JOBL_UPPER?1:(sd->class_&JOBL_BABY?2:0); break;
		case SP_BASECLASS:       val = pc_mapid2jobid(sd->class_&MAPID_BASEMASK, sd->status.sex); break; //Extract base class tree. [Skotlex]
		case SP_SEX:             val = sd->status.sex; break;
		case SP_WEIGHT:          val = sd->weight; break;
		case SP_MAXWEIGHT:       val = sd->max_weight; break;
		case SP_BASEEXP:         val = sd->status.base_exp; break;
		case SP_JOBEXP:          val = sd->status.job_exp; break;
		case SP_NEXTBASEEXP:     val = pc_nextbaseexp(sd); break;
		case SP_NEXTJOBEXP:      val = pc_nextjobexp(sd); break;
		case SP_HP:              val = sd->battle_status.hp; break;
		case SP_MAXHP:           val = sd->battle_status.max_hp; break;
		case SP_SP:              val = sd->battle_status.sp; break;
		case SP_MAXSP:           val = sd->battle_status.max_sp; break;
		case SP_STR:             val = sd->status.str; break;
		case SP_AGI:             val = sd->status.agi; break;
		case SP_VIT:             val = sd->status.vit; break;
		case SP_INT:             val = sd->status.int_; break;
		case SP_DEX:             val = sd->status.dex; break;
		case SP_LUK:             val = sd->status.luk; break;
		case SP_KARMA:           val = sd->status.karma; break;
		case SP_MANNER:          val = sd->status.manner; break;
		case SP_FAME:            val = sd->status.fame; break;
		case SP_KILLERRID:       val = sd->killerrid; break;
		case SP_KILLEDRID:       val = sd->killedrid; break;
		case SP_KILLEDGID:       val = sd->killedgid; break;
		case SP_SITTING:         val = pc_issit(sd)?1:0; break;
		case SP_CHARMOVE:		 val = sd->status.character_moves; break;
		case SP_CHARRENAME:		 val = sd->status.rename; break;
		case SP_CHARFONT:		 val = sd->status.font; break;
		case SP_BANK_VAULT:      val = sd->bank_vault; break;
		case SP_CASHPOINTS:      val = sd->cashPoints; break;
		case SP_KAFRAPOINTS:     val = sd->kafraPoints; break;
		case SP_ROULETTE_BRONZE: val = sd->roulette_point.bronze; break;
		case SP_ROULETTE_SILVER: val = sd->roulette_point.silver; break;
		case SP_ROULETTE_GOLD:   val = sd->roulette_point.gold; break;
		case SP_PCDIECOUNTER:    val = sd->die_counter; break;
		case SP_COOKMASTERY:     val = sd->cook_mastery; break;
		case SP_CRITICAL:        val = sd->battle_status.cri/10; break;
		case SP_ASPD:            val = (2000-sd->battle_status.amotion)/10; break;
		case SP_BASE_ATK:
#ifdef RENEWAL
			val = sd->bonus.eatk;
#else
			val = sd->battle_status.batk;
#endif
			break;
		case SP_DEF1:		     val = sd->battle_status.def; break;
		case SP_DEF2:		     val = sd->battle_status.def2; break;
		case SP_MDEF1:		     val = sd->battle_status.mdef; break;
		case SP_MDEF2:		     val = sd->battle_status.mdef2; break;
		case SP_HIT:		     val = sd->battle_status.hit; break;
		case SP_FLEE1:		     val = sd->battle_status.flee; break;
		case SP_FLEE2:		     val = sd->battle_status.flee2; break;
		case SP_DEFELE:		     val = sd->battle_status.def_ele; break;
		case SP_MAXHPRATE:	     val = sd->hprate; break;
		case SP_MAXSPRATE:	     val = sd->sprate; break;
		case SP_SPRATE:		     val = sd->dsprate; break;
		case SP_SPEED_RATE:	     val = sd->bonus.speed_rate; break;
		case SP_SPEED_ADDRATE:   val = sd->bonus.speed_add_rate; break;
		case SP_ASPD_RATE:
#ifndef RENEWAL_ASPD
			val = sd->battle_status.aspd_rate;
#else
			val = sd->battle_status.aspd_rate2;
#endif
			break;
		case SP_HP_RECOV_RATE:   val = sd->hprecov_rate; break;
		case SP_SP_RECOV_RATE:   val = sd->sprecov_rate; break;
		case SP_CRITICAL_DEF:    val = sd->bonus.critical_def; break;
		case SP_NEAR_ATK_DEF:    val = sd->bonus.near_attack_def_rate; break;
		case SP_LONG_ATK_DEF:    val = sd->bonus.long_attack_def_rate; break;
		case SP_DOUBLE_RATE:     val = sd->bonus.double_rate; break;
		case SP_DOUBLE_ADD_RATE: val = sd->bonus.double_add_rate; break;
		case SP_MATK_RATE:       val = sd->matk_rate; break;
		case SP_ATK_RATE:        val = sd->bonus.atk_rate; break;
		case SP_MAGIC_ATK_DEF:   val = sd->bonus.magic_def_rate; break;
		case SP_MISC_ATK_DEF:    val = sd->bonus.misc_def_rate; break;
		case SP_PERFECT_HIT_RATE:val = sd->bonus.perfect_hit; break;
		case SP_PERFECT_HIT_ADD_RATE: val = sd->bonus.perfect_hit_add; break;
		case SP_CRITICAL_RATE:   val = sd->critical_rate; break;
		case SP_HIT_RATE:        val = sd->hit_rate; break;
		case SP_FLEE_RATE:       val = sd->flee_rate; break;
		case SP_FLEE2_RATE:      val = sd->flee2_rate; break;
		case SP_DEF_RATE:        val = sd->def_rate; break;
		case SP_DEF2_RATE:       val = sd->def2_rate; break;
		case SP_MDEF_RATE:       val = sd->mdef_rate; break;
		case SP_MDEF2_RATE:      val = sd->mdef2_rate; break;
		case SP_RESTART_FULL_RECOVER: val = sd->special_state.restart_full_recover?1:0; break;
		case SP_NO_CASTCANCEL:   val = sd->special_state.no_castcancel?1:0; break;
		case SP_NO_CASTCANCEL2:  val = sd->special_state.no_castcancel2?1:0; break;
		case SP_NO_SIZEFIX:      val = sd->special_state.no_sizefix?1:0; break;
		case SP_NO_MAGIC_DAMAGE: val = sd->special_state.no_magic_damage; break;
		case SP_NO_WEAPON_DAMAGE:val = sd->special_state.no_weapon_damage; break;
		case SP_NO_MISC_DAMAGE:  val = sd->special_state.no_misc_damage; break;
		case SP_NO_GEMSTONE:     val = sd->special_state.no_gemstone?1:0; break;
		case SP_INTRAVISION:     val = sd->special_state.intravision?1:0; break;
		case SP_NO_KNOCKBACK:    val = sd->special_state.no_knockback?1:0; break;
		case SP_NO_MADO_FUEL:    val = sd->special_state.no_mado_fuel?1:0; break;
		case SP_NO_WALK_DELAY:   val = sd->special_state.no_walk_delay?1:0; break;
		case SP_SPLASH_RANGE:    val = sd->bonus.splash_range; break;
		case SP_SPLASH_ADD_RANGE:val = sd->bonus.splash_add_range; break;
		case SP_SHORT_WEAPON_DAMAGE_RETURN: val = sd->bonus.short_weapon_damage_return; break;
		case SP_LONG_WEAPON_DAMAGE_RETURN: val = sd->bonus.long_weapon_damage_return; break;
		case SP_MAGIC_DAMAGE_RETURN: val = sd->bonus.magic_damage_return; break;
		case SP_PERFECT_HIDE:    val = sd->special_state.perfect_hiding?1:0; break;
		case SP_UNBREAKABLE:     val = sd->bonus.unbreakable; break;
		case SP_UNBREAKABLE_WEAPON: val = (sd->bonus.unbreakable_equip&EQP_WEAPON)?1:0; break;
		case SP_UNBREAKABLE_ARMOR: val = (sd->bonus.unbreakable_equip&EQP_ARMOR)?1:0; break;
		case SP_UNBREAKABLE_HELM: val = (sd->bonus.unbreakable_equip&EQP_HELM)?1:0; break;
		case SP_UNBREAKABLE_SHIELD: val = (sd->bonus.unbreakable_equip&EQP_SHIELD)?1:0; break;
		case SP_UNBREAKABLE_GARMENT: val = (sd->bonus.unbreakable_equip&EQP_GARMENT)?1:0; break;
		case SP_UNBREAKABLE_SHOES: val = (sd->bonus.unbreakable_equip&EQP_SHOES)?1:0; break;
		case SP_CLASSCHANGE:     val = sd->bonus.classchange; break;
		case SP_LONG_ATK_RATE:   val = sd->bonus.long_attack_atk_rate; break;
		case SP_BREAK_WEAPON_RATE: val = sd->bonus.break_weapon_rate; break;
		case SP_BREAK_ARMOR_RATE: val = sd->bonus.break_armor_rate; break;
		case SP_ADD_STEAL_RATE:  val = sd->bonus.add_steal_rate; break;
		case SP_DELAYRATE:       val = sd->delayrate; break;
		case SP_CRIT_ATK_RATE:   val = sd->bonus.crit_atk_rate; break;
		case SP_UNSTRIPABLE_WEAPON: val = (sd->bonus.unstripable_equip&EQP_WEAPON)?1:0; break;
		case SP_UNSTRIPABLE:
		case SP_UNSTRIPABLE_ARMOR:
			val = (sd->bonus.unstripable_equip&EQP_ARMOR)?1:0;
			break;
		case SP_UNSTRIPABLE_HELM: val = (sd->bonus.unstripable_equip&EQP_HELM)?1:0; break;
		case SP_UNSTRIPABLE_SHIELD: val = (sd->bonus.unstripable_equip&EQP_SHIELD)?1:0; break;
		case SP_SP_GAIN_VALUE:   val = sd->bonus.sp_gain_value; break;
		case SP_HP_GAIN_VALUE:   val = sd->bonus.hp_gain_value; break;
		case SP_LONG_SP_GAIN_VALUE:   val = sd->bonus.long_sp_gain_value; break;
		case SP_LONG_HP_GAIN_VALUE:   val = sd->bonus.long_hp_gain_value; break;
		case SP_MAGIC_SP_GAIN_VALUE: val = sd->bonus.magic_sp_gain_value; break;
		case SP_MAGIC_HP_GAIN_VALUE: val = sd->bonus.magic_hp_gain_value; break;
		case SP_ADD_HEAL_RATE:   val = sd->bonus.add_heal_rate; break;
		case SP_ADD_HEAL2_RATE:  val = sd->bonus.add_heal2_rate; break;
		case SP_ADD_ITEM_HEAL_RATE: val = sd->bonus.itemhealrate2; break;
		case SP_EMATK:           val = sd->bonus.ematk; break;
		case SP_FIXCASTRATE:     val = sd->bonus.fixcastrate; break;
		case SP_ADD_FIXEDCAST:   val = sd->bonus.add_fixcast; break;
		case SP_ADD_VARIABLECAST:  val = sd->bonus.add_varcast; break;
		case SP_CASTRATE:
		case SP_VARCASTRATE:
#ifdef RENEWAL_CAST
			val = sd->bonus.varcastrate; break;
#else
			val = sd->castrate; break;
#endif
		default:
			ShowError("pc_readparam: Attempt to read unknown parameter '%d'.\n", type);
			return -1;
	}

	return val;
}

/*==========================================
 * script set pc status registry
 *------------------------------------------*/
bool pc_setparam(struct map_session_data *sd,int type,int val)
{
	nullpo_retr(false,sd);

	switch(type){
	case SP_BASELEVEL:
		if ((unsigned int)val > pc_maxbaselv(sd)) //Capping to max
			val = pc_maxbaselv(sd);
		if ((unsigned int)val > sd->status.base_level) {
			int i = 0;
			int stat=0;
			for (i = 0; i < (int)((unsigned int)val - sd->status.base_level); i++)
				stat += pc_gets_status_point(sd->status.base_level + i);
			sd->status.status_point += stat;
		}
		sd->status.base_level = (unsigned int)val;
		sd->status.base_exp = 0;
		// clif_updatestatus(sd, SP_BASELEVEL);  // Gets updated at the bottom
		clif_updatestatus(sd, SP_NEXTBASEEXP);
		clif_updatestatus(sd, SP_STATUSPOINT);
		clif_updatestatus(sd, SP_BASEEXP);
		status_calc_pc(sd, SCO_FORCE);
		if(sd->status.party_id)
			party_send_levelup(sd);
		break;
	case SP_JOBLEVEL:
		if ((unsigned int)val >= sd->status.job_level) {
			if ((unsigned int)val > pc_maxjoblv(sd)) val = pc_maxjoblv(sd);
			sd->status.skill_point += val - sd->status.job_level;
			clif_updatestatus(sd, SP_SKILLPOINT);
		}
		sd->status.job_level = (unsigned int)val;
		sd->status.job_exp = 0;
		// clif_updatestatus(sd, SP_JOBLEVEL);  // Gets updated at the bottom
		clif_updatestatus(sd, SP_NEXTJOBEXP);
		clif_updatestatus(sd, SP_JOBEXP);
		status_calc_pc(sd, SCO_FORCE);
		break;
	case SP_SKILLPOINT:
		sd->status.skill_point = val;
		break;
	case SP_STATUSPOINT:
		sd->status.status_point = val;
		break;
	case SP_ZENY:
		if( val < 0 )
			return false;// can't set negative zeny
		log_zeny(sd, LOG_TYPE_SCRIPT, sd, -(sd->status.zeny - cap_value(val, 0, MAX_ZENY)));
		sd->status.zeny = cap_value(val, 0, MAX_ZENY);
		break;
	case SP_BASEEXP:
		{
			val = cap_value(val, 0, INT_MAX);
			if ((unsigned int)val < sd->status.base_exp) // Lost
				pc_lostexp(sd, sd->status.base_exp - val, 0);
			else // Gained
				pc_gainexp(sd, NULL, val - sd->status.base_exp, 0, 2);
		}
		return true;
	case SP_JOBEXP:
		{
			val = cap_value(val, 0, INT_MAX);
			if ((unsigned int)val < sd->status.job_exp) // Lost
				pc_lostexp(sd, 0, sd->status.job_exp - val);
			else // Gained
				pc_gainexp(sd, NULL, 0, val - sd->status.job_exp, 2);
		}
		return true;
	case SP_SEX:
		sd->status.sex = val ? SEX_MALE : SEX_FEMALE;
		break;
	case SP_WEIGHT:
		sd->weight = val;
		break;
	case SP_MAXWEIGHT:
		sd->max_weight = val;
		break;
	case SP_HP:
		sd->battle_status.hp = cap_value(val, 1, (int)sd->battle_status.max_hp);
		break;
	case SP_MAXHP:
		if (sd->status.base_level < 100)
			sd->battle_status.max_hp = cap_value(val, 1, battle_config.max_hp_lv99);
		else if (sd->status.base_level < 151)
			sd->battle_status.max_hp = cap_value(val, 1, battle_config.max_hp_lv150);
		else
			sd->battle_status.max_hp = cap_value(val, 1, battle_config.max_hp);

		if( sd->battle_status.max_hp < sd->battle_status.hp )
		{
			sd->battle_status.hp = sd->battle_status.max_hp;
			clif_updatestatus(sd, SP_HP);
		}
		break;
	case SP_SP:
		sd->battle_status.sp = cap_value(val, 0, (int)sd->battle_status.max_sp);
		break;
	case SP_MAXSP:
		sd->battle_status.max_sp = cap_value(val, 1, battle_config.max_sp);

		if( sd->battle_status.max_sp < sd->battle_status.sp )
		{
			sd->battle_status.sp = sd->battle_status.max_sp;
			clif_updatestatus(sd, SP_SP);
		}
		break;
	case SP_STR:
		sd->status.str = cap_value(val, 1, pc_maxparameter(sd,PARAM_STR));
		break;
	case SP_AGI:
		sd->status.agi = cap_value(val, 1, pc_maxparameter(sd,PARAM_AGI));
		break;
	case SP_VIT:
		sd->status.vit = cap_value(val, 1, pc_maxparameter(sd,PARAM_VIT));
		break;
	case SP_INT:
		sd->status.int_ = cap_value(val, 1, pc_maxparameter(sd,PARAM_INT));
		break;
	case SP_DEX:
		sd->status.dex = cap_value(val, 1, pc_maxparameter(sd,PARAM_DEX));
		break;
	case SP_LUK:
		sd->status.luk = cap_value(val, 1, pc_maxparameter(sd,PARAM_LUK));
		break;
	case SP_KARMA:
		sd->status.karma = val;
		break;
	case SP_MANNER:
		sd->status.manner = val;
		if( val < 0 )
			sc_start(NULL, &sd->bl, SC_NOCHAT, 100, 0, 0);
		else {
			status_change_end(&sd->bl, SC_NOCHAT, INVALID_TIMER);
			clif_manner_message(sd, 5);
		}
		return true; // status_change_start/status_change_end already sends packets warning the client
	case SP_FAME:
		sd->status.fame = val;
		break;
	case SP_KILLERRID:
		sd->killerrid = val;
		return true;
	case SP_KILLEDRID:
		sd->killedrid = val;
		return true;
	case SP_KILLEDGID:
		sd->killedgid = val;
		return true;
	case SP_CHARMOVE:
		sd->status.character_moves = val;
		return true;
	case SP_CHARRENAME:	
		sd->status.rename = val;
		return true;
	case SP_CHARFONT:
		sd->status.font = val;
		clif_font(sd);
		return true;
	case SP_BANK_VAULT:
		if (val < 0)
			return false;
		log_zeny(sd, LOG_TYPE_BANK, sd, -(sd->bank_vault - cap_value(val, 0, MAX_BANK_ZENY)));
		sd->bank_vault = cap_value(val, 0, MAX_BANK_ZENY);
		pc_setreg2(sd, BANK_VAULT_VAR, sd->bank_vault);
		return true;
	case SP_ROULETTE_BRONZE:
		sd->roulette_point.bronze = val;
		pc_setreg2(sd, ROULETTE_BRONZE_VAR, sd->roulette_point.bronze);
		return true;
	case SP_ROULETTE_SILVER:
		sd->roulette_point.silver = val;
		pc_setreg2(sd, ROULETTE_SILVER_VAR, sd->roulette_point.silver);
		return true;
	case SP_ROULETTE_GOLD:
		sd->roulette_point.gold = val;
		pc_setreg2(sd, ROULETTE_GOLD_VAR, sd->roulette_point.gold);
		return true;
	case SP_CASHPOINTS:
		if (val < 0)
			return false;
		if (!sd->state.connect_new)
			log_cash(sd, LOG_TYPE_SCRIPT, LOG_CASH_TYPE_CASH, -(sd->cashPoints - cap_value(val, 0, MAX_ZENY)));
		sd->cashPoints = cap_value(val, 0, MAX_ZENY);
		pc_setaccountreg(sd, add_str(CASHPOINT_VAR), sd->cashPoints);
		return true;
	case SP_KAFRAPOINTS:
		if (val < 0)
			return false;
		if (!sd->state.connect_new)
			log_cash(sd, LOG_TYPE_SCRIPT, LOG_CASH_TYPE_KAFRA, -(sd->kafraPoints - cap_value(val, 0, MAX_ZENY)));
		sd->kafraPoints = cap_value(val, 0, MAX_ZENY);
		pc_setaccountreg(sd, add_str(KAFRAPOINT_VAR), sd->kafraPoints);
		return true;
	case SP_PCDIECOUNTER:
		if (val < 0)
			return false;
		if (sd->die_counter == val)
			return true;
		sd->die_counter = val;
		if (!sd->die_counter && (sd->class_&MAPID_UPPERMASK) == MAPID_SUPER_NOVICE)
			status_calc_pc(sd, SCO_NONE); // Lost the bonus.
		pc_setglobalreg(sd, add_str(PCDIECOUNTER_VAR), sd->die_counter);
		return true;
	case SP_COOKMASTERY:
		if (val < 0)
			return false;
		if (sd->cook_mastery == val)
			return true;
		val = cap_value(val, 0, 1999);
		sd->cook_mastery = val;
		pc_setglobalreg(sd, add_str(COOKMASTERY_VAR), sd->cook_mastery);
		return true;
	default:
		ShowError("pc_setparam: Attempted to set unknown parameter '%d'.\n", type);
		return false;
	}
	clif_updatestatus(sd,type);

	return true;
}

/*==========================================
 * HP/SP Healing. If flag is passed, the heal type is through clif_heal, otherwise update status.
 *------------------------------------------*/
void pc_heal(struct map_session_data *sd,unsigned int hp,unsigned int sp, int type)
{
	if (type&2) {
		if (hp || type&4)
			clif_heal(sd->fd,SP_HP,hp);
		if (sp)
			clif_heal(sd->fd,SP_SP,sp);
	} else {
		if(hp)
			clif_updatestatus(sd,SP_HP);
		if(sp)
			clif_updatestatus(sd,SP_SP);
	}
	return;
}

/**
 * Heal player HP and/or SP linearly. Calculate any bonus based on active statuses.
 * @param sd: Player data
 * @param itemid: Item ID
 * @param hp: HP to heal
 * @param sp: SP to heal
 * @return Amount healed to an object
 */
int pc_itemheal(struct map_session_data *sd, int itemid, int hp, int sp)
{
	int bonus, tmp, penalty = 0;

	if (hp) {
		bonus = 100 + (sd->battle_status.vit << 1) + pc_checkskill(sd, SM_RECOVERY) * 10 + pc_checkskill(sd, AM_LEARNINGPOTION) * 5;
		// A potion produced by an Alchemist in the Fame Top 10 gets +50% effect [DracoRPG]
		if (potion_flag == 2) {
			bonus += 50;
			if (sd->sc.data[SC_SPIRIT] && sd->sc.data[SC_SPIRIT]->val2 == SL_ROGUE)
				bonus += 100; // Receive an additional +100% effect from ranked potions to HP only
		}
		//All item bonuses.
		bonus += sd->bonus.itemhealrate2;
		//Item Group bonuses
		bonus += pc_get_itemgroup_bonus(sd, itemid);
		//Individual item bonuses.
		for(const auto &it : sd->itemhealrate) {
			if (it.id == itemid) {
				bonus += it.val;
				break;
			}
		}

		// Recovery Potion
		if (sd->sc.data[SC_INCHEALRATE])
			bonus += sd->sc.data[SC_INCHEALRATE]->val1;
		// 2014 Halloween Event : Pumpkin Bonus
		if (sd->sc.data[SC_MTF_PUMPKIN] && itemid == ITEMID_PUMPKIN)
			bonus += sd->sc.data[SC_MTF_PUMPKIN]->val1;

		tmp = hp * bonus / 100; // Overflow check
		if (bonus != 100 && tmp > hp)
			hp = tmp;
	}
	if (sp) {
		bonus = 100 + (sd->battle_status.int_ << 1) + pc_checkskill(sd, MG_SRECOVERY) * 10 + pc_checkskill(sd, AM_LEARNINGPOTION) * 5;
		// A potion produced by an Alchemist in the Fame Top 10 gets +50% effect [DracoRPG]
		if (potion_flag == 2)
			bonus += 50;

		tmp = sp * bonus / 100; // Overflow check
		if (bonus != 100 && tmp > sp)
			sp = tmp;
	}
	if (sd->sc.count) {
		// Critical Wound and Death Hurt stack
		if (sd->sc.data[SC_CRITICALWOUND])
			penalty += sd->sc.data[SC_CRITICALWOUND]->val2;

		if (sd->sc.data[SC_DEATHHURT])
			penalty += 20;

		if (sd->sc.data[SC_NORECOVER_STATE])
			penalty = 100;

		if (sd->sc.data[SC_VITALITYACTIVATION]) {
			hp += hp / 2; // 1.5 times
			sp -= sp / 2;
		}

		if (sd->sc.data[SC_WATER_INSIGNIA] && sd->sc.data[SC_WATER_INSIGNIA]->val1 == 2) {
			hp += hp / 10;
			sp += sp / 10;
		}

#ifdef RENEWAL
		if (sd->sc.data[SC_APPLEIDUN])
			hp += sd->sc.data[SC_APPLEIDUN]->val3 / 100;
#endif

		if (penalty > 0) {
			hp -= hp * penalty / 100;
			sp -= sp * penalty / 100;
		}

#ifdef RENEWAL
		if (sd->sc.data[SC_EXTREMITYFIST2])
			sp = 0;
#endif
		if (sd->sc.data[SC_BITESCAR])
			hp = 0;
	}

	return status_heal(&sd->bl, hp, sp, 1);
}

/*==========================================
 * HP/SP Recovery
 * Heal player hp nad/or sp by rate
 *------------------------------------------*/
int pc_percentheal(struct map_session_data *sd,int hp,int sp)
{
	nullpo_ret(sd);

	if (hp > 100) hp = 100;
	else if (hp <-100) hp = -100;

	if (sp > 100) sp = 100;
	else if (sp <-100) sp = -100;

	if(hp >= 0 && sp >= 0) //Heal
		return status_percent_heal(&sd->bl, hp, sp);

	if(hp <= 0 && sp <= 0) //Damage (negative rates indicate % of max rather than current), and only kill target IF the specified amount is 100%
		return status_percent_damage(NULL, &sd->bl, hp, sp, hp==-100);

	//Crossed signs
	if(hp) {
		if(hp > 0)
			status_percent_heal(&sd->bl, hp, 0);
		else
			status_percent_damage(NULL, &sd->bl, hp, 0, hp==-100);
	}

	if(sp) {
		if(sp > 0)
			status_percent_heal(&sd->bl, 0, sp);
		else
			status_percent_damage(NULL, &sd->bl, 0, sp, false);
	}
	return 0;
}

static int jobchange_killclone(struct block_list *bl, va_list ap)
{
	struct mob_data *md;
		int flag;
	md = (struct mob_data *)bl;
	nullpo_ret(md);
	flag = va_arg(ap, int);

	if (md->master_id && md->special_state.clone && md->master_id == flag)
		status_kill(&md->bl);
	return 1;
}

/**
 * Called when player changes job
 * Rewrote to make it tidider [Celest]
 * @param sd
 * @param job JOB ID. See enum e_job
 * @param upper 1 - JOBL_UPPER; 2 - JOBL_BABY
 * @return True if success, false if failed
 **/
bool pc_jobchange(struct map_session_data *sd,int job, char upper)
{
	int i, fame_flag = 0;
	int b_class;

	nullpo_retr(false,sd);

	if (job < 0)
		return false;

	//Normalize job.
	b_class = pc_jobid2mapid(job);
	if (b_class == -1)
		return false;
	switch (upper) {
		case 1:
			b_class|= JOBL_UPPER;
			break;
		case 2:
			b_class|= JOBL_BABY;
			break;
	}
	//This will automatically adjust bard/dancer classes to the correct gender
	//That is, if you try to jobchange into dancer, it will turn you to bard.
	job = pc_mapid2jobid(b_class, sd->status.sex);
	if (job == -1)
		return false;

	if ((unsigned short)b_class == sd->class_)
		return false; //Nothing to change.

	// changing from 1st to 2nd job
	if ((b_class&JOBL_2) && !(sd->class_&JOBL_2) && (sd->class_&MAPID_UPPERMASK) != MAPID_SUPER_NOVICE) {
		sd->change_level_2nd = sd->status.job_level;
		pc_setglobalreg(sd, add_str(JOBCHANGE2ND_VAR), sd->change_level_2nd);
	}
	// changing from 2nd to 3rd job
	else if((b_class&JOBL_THIRD) && !(sd->class_&JOBL_THIRD)) {
		sd->change_level_3rd = sd->status.job_level;
		pc_setglobalreg(sd, add_str(JOBCHANGE3RD_VAR), sd->change_level_3rd);
	}

	if(sd->cloneskill_idx > 0) {
		if( sd->status.skill[sd->cloneskill_idx].flag == SKILL_FLAG_PLAGIARIZED ) {
			sd->status.skill[sd->cloneskill_idx].id = 0;
			sd->status.skill[sd->cloneskill_idx].lv = 0;
			sd->status.skill[sd->cloneskill_idx].flag = SKILL_FLAG_PERMANENT;
			clif_deleteskill(sd,pc_readglobalreg(sd, add_str(SKILL_VAR_PLAGIARISM)));
		}
		sd->cloneskill_idx = 0;
		pc_setglobalreg(sd, add_str(SKILL_VAR_PLAGIARISM), 0);
		pc_setglobalreg(sd, add_str(SKILL_VAR_PLAGIARISM_LV), 0);
	}

	if(sd->reproduceskill_idx > 0) {
		if( sd->status.skill[sd->reproduceskill_idx].flag == SKILL_FLAG_PLAGIARIZED ) {
			sd->status.skill[sd->reproduceskill_idx].id = 0;
			sd->status.skill[sd->reproduceskill_idx].lv = 0;
			sd->status.skill[sd->reproduceskill_idx].flag = SKILL_FLAG_PERMANENT;
			clif_deleteskill(sd,pc_readglobalreg(sd, add_str(SKILL_VAR_REPRODUCE)));
		}
		sd->reproduceskill_idx = 0;
		pc_setglobalreg(sd, add_str(SKILL_VAR_REPRODUCE), 0);
		pc_setglobalreg(sd, add_str(SKILL_VAR_REPRODUCE_LV), 0);
	}

	// Give or reduce transcendent status points
	if( (b_class&JOBL_UPPER) && !(sd->class_&JOBL_UPPER) ){ // Change from a non t class to a t class -> give points
		sd->status.status_point += battle_config.transcendent_status_points;
		clif_updatestatus(sd,SP_STATUSPOINT);
	}else if( !(b_class&JOBL_UPPER) && (sd->class_&JOBL_UPPER) ){ // Change from a t class to a non t class -> remove points
		if( sd->status.status_point < battle_config.transcendent_status_points ){
			// The player already used his bonus points, so we have to reset his status points
			pc_resetstate(sd);
		}
		sd->status.status_point -= battle_config.transcendent_status_points;
		clif_updatestatus(sd,SP_STATUSPOINT);
	}

	if ( (b_class&MAPID_UPPERMASK) != (sd->class_&MAPID_UPPERMASK) ) { //Things to remove when changing class tree.
		const int class_ = pc_class2idx(sd->status.class_);
		uint16 skill_id;
		for(i = 0; i < MAX_SKILL_TREE && (skill_id = skill_tree[class_][i].skill_id) > 0; i++) {
			//Remove status specific to your current tree skills.
			enum sc_type sc = status_skill2sc(skill_id);
			if (sc > SC_COMMON_MAX && sd->sc.data[sc])
				status_change_end(&sd->bl, sc, INVALID_TIMER);
		}
	}

	if( (sd->class_&MAPID_UPPERMASK) == MAPID_STAR_GLADIATOR && (b_class&MAPID_UPPERMASK) != MAPID_STAR_GLADIATOR) {
		/* going off star glad lineage, reset feel to not store no-longer-used vars in the database */
		pc_resetfeel(sd);
	}

	// Reset body style to 0 before changing job to avoid
	// errors since not every job has a alternate outfit.
	sd->status.body = 0;
	clif_changelook(&sd->bl,LOOK_BODY2,0);

	sd->status.class_ = job;
	fame_flag = pc_famerank(sd->status.char_id,sd->class_&MAPID_UPPERMASK);
	sd->class_ = (unsigned short)b_class;
	sd->status.job_level=1;
	sd->status.job_exp=0;

	if (sd->status.base_level > pc_maxbaselv(sd)) {
		sd->status.base_level = pc_maxbaselv(sd);
		sd->status.base_exp=0;
		pc_resetstate(sd);
		clif_updatestatus(sd,SP_STATUSPOINT);
		clif_updatestatus(sd,SP_BASELEVEL);
		clif_updatestatus(sd,SP_BASEEXP);
		clif_updatestatus(sd,SP_NEXTBASEEXP);
	}

	clif_updatestatus(sd,SP_JOBLEVEL);
	clif_updatestatus(sd,SP_JOBEXP);
	clif_updatestatus(sd,SP_NEXTJOBEXP);

	for(i=0;i<EQI_MAX;i++) {
		if(sd->equip_index[i] >= 0)
			if(pc_isequip(sd,sd->equip_index[i]))
				pc_unequipitem(sd,sd->equip_index[i],2);	// unequip invalid item for class
	}

	//Change look, if disguised, you need to undisguise
	//to correctly calculate new job sprite without
	if (sd->disguise)
		pc_disguise(sd, 0);

	status_set_viewdata(&sd->bl, job);
	clif_changelook(&sd->bl,LOOK_BASE,sd->vd.class_); // move sprite update to prevent client crashes with incompatible equipment [Valaris]
#if PACKETVER >= 20151001
	clif_changelook(&sd->bl, LOOK_HAIR, sd->vd.hair_style); // Update player's head (only matters when switching to or from Doram)
#endif
	if(sd->vd.cloth_color)
		clif_changelook(&sd->bl,LOOK_CLOTHES_COLOR,sd->vd.cloth_color);
	/*
	if(sd->vd.body_style)
		clif_changelook(&sd->bl,LOOK_BODY2,sd->vd.body_style);
	*/
	//Update skill tree.
	pc_calc_skilltree(sd);
	clif_skillinfoblock(sd);

	if (sd->ed)
		elemental_delete(sd->ed);
	if (sd->state.vending)
		vending_closevending(sd);
	if (sd->state.buyingstore)
		buyingstore_close(sd);

	map_foreachinmap(jobchange_killclone, sd->bl.m, BL_MOB, sd->bl.id);

	//Remove peco/cart/falcon
	i = sd->sc.option;
	if( i&OPTION_RIDING && !pc_checkskill(sd, KN_RIDING) )
		i&=~OPTION_RIDING;
	if( i&OPTION_FALCON && !pc_checkskill(sd, HT_FALCON) )
		i&=~OPTION_FALCON;
	if( i&OPTION_DRAGON && !pc_checkskill(sd,RK_DRAGONTRAINING) )
		i&=~OPTION_DRAGON;
	if( i&OPTION_WUGRIDER && !pc_checkskill(sd,RA_WUGMASTERY) )
		i&=~OPTION_WUGRIDER;
	if( i&OPTION_WUG && !pc_checkskill(sd,RA_WUGMASTERY) )
		i&=~OPTION_WUG;
	if( i&OPTION_MADOGEAR ) //You do not need a skill for this.
		i&=~OPTION_MADOGEAR;
#ifndef NEW_CARTS
	if( i&OPTION_CART && !pc_checkskill(sd, MC_PUSHCART) )
		i&=~OPTION_CART;
#else
	if( sd->sc.data[SC_PUSH_CART] && !pc_checkskill(sd, MC_PUSHCART) )
		pc_setcart(sd, 0);
#endif
	if(i != sd->sc.option)
		pc_setoption(sd, i);

	if(hom_is_active(sd->hd) && !pc_checkskill(sd, AM_CALLHOMUN))
		hom_vaporize(sd, HOM_ST_ACTIVE);

	if (sd->sc.data[SC_SPRITEMABLE] && !pc_checkskill(sd, SU_SPRITEMABLE))
		status_change_end(&sd->bl, SC_SPRITEMABLE, INVALID_TIMER);

	if(sd->status.manner < 0)
		clif_changestatus(sd,SP_MANNER,sd->status.manner);

	status_calc_pc(sd,SCO_FORCE);
	pc_checkallowskill(sd);
	pc_equiplookall(sd);
	pc_show_questinfo(sd);
	achievement_update_objective(sd, AG_JOB_CHANGE, 2, sd->status.base_level, job);
	if( sd->status.party_id ){
		struct party_data* p;
		
		if( ( p = party_search( sd->status.party_id ) ) != NULL ){
			ARR_FIND(0, MAX_PARTY, i, p->party.member[i].char_id == sd->status.char_id);

			if( i < MAX_PARTY ){
				p->party.member[i].class_ = sd->status.class_;
				clif_party_job_and_level(sd);
			}
		}
	}

	chrif_save(sd, CSAVE_NORMAL);
	//if you were previously famous, not anymore.
	if (fame_flag)
		chrif_buildfamelist();
	else if (sd->status.fame > 0) {
		//It may be that now they are famous?
 		switch (sd->class_&MAPID_UPPERMASK) {
			case MAPID_BLACKSMITH:
			case MAPID_ALCHEMIST:
			case MAPID_TAEKWON:
				chrif_buildfamelist();
			break;
		}
	}

	return true;
}

/*==========================================
 * Tell client player sd has change equipement
 *------------------------------------------*/
void pc_equiplookall(struct map_session_data *sd)
{
	nullpo_retv(sd);

	clif_changelook(&sd->bl,LOOK_WEAPON,0);
	clif_changelook(&sd->bl,LOOK_SHOES,0);
	clif_changelook(&sd->bl,LOOK_HEAD_BOTTOM,sd->status.head_bottom);
	clif_changelook(&sd->bl,LOOK_HEAD_TOP,sd->status.head_top);
	clif_changelook(&sd->bl,LOOK_HEAD_MID,sd->status.head_mid);
	clif_changelook(&sd->bl,LOOK_ROBE, sd->status.robe);
}

/*==========================================
 * Tell client player sd has change look (hair,equip...)
 *------------------------------------------*/
void pc_changelook(struct map_session_data *sd,int type,int val) {
	nullpo_retv(sd);

	switch(type) {
	case LOOK_HAIR:	//Use the battle_config limits! [Skotlex]
		val = cap_value(val, MIN_HAIR_STYLE, MAX_HAIR_STYLE);

		if (sd->status.hair != val) {
			sd->status.hair = val;
			if (sd->status.guild_id) //Update Guild Window. [Skotlex]
				intif_guild_change_memberinfo(sd->status.guild_id, sd->status.account_id, sd->status.char_id,
				GMI_HAIR, &sd->status.hair, sizeof(sd->status.hair));
		}
		break;
	case LOOK_WEAPON:
		sd->status.weapon = val;
		break;
	case LOOK_HEAD_BOTTOM:
		sd->status.head_bottom = val;
		sd->setlook_head_bottom = val;
		break;
	case LOOK_HEAD_TOP:
		sd->status.head_top = val;
		sd->setlook_head_top = val;
		break;
	case LOOK_HEAD_MID:
		sd->status.head_mid = val;
		sd->setlook_head_mid = val;
		break;
	case LOOK_HAIR_COLOR:	//Use the battle_config limits! [Skotlex]
		val = cap_value(val, MIN_HAIR_COLOR, MAX_HAIR_COLOR);

		if (sd->status.hair_color != val) {
			sd->status.hair_color = val;
			if (sd->status.guild_id) //Update Guild Window. [Skotlex]
				intif_guild_change_memberinfo(sd->status.guild_id, sd->status.account_id, sd->status.char_id,
				GMI_HAIR_COLOR, &sd->status.hair_color, sizeof(sd->status.hair_color));
		}
		break;
	case LOOK_CLOTHES_COLOR:	//Use the battle_config limits! [Skotlex]
		val = cap_value(val, MIN_CLOTH_COLOR, MAX_CLOTH_COLOR);

		sd->status.clothes_color = val;
		break;
	case LOOK_SHIELD:
		sd->status.shield = val;
		break;
	case LOOK_SHOES:
		break;
	case LOOK_ROBE:
		sd->status.robe = val;
		sd->setlook_robe = val;
		break;
	case LOOK_BODY2:
		val = cap_value(val, MIN_BODY_STYLE, MAX_BODY_STYLE);

		sd->status.body = val;
		break;
	}
	clif_changelook(&sd->bl, type, val);
}

/*==========================================
 * Give an option (type) to player (sd) and display it to client
 *------------------------------------------*/
void pc_setoption(struct map_session_data *sd,int type)
{
	int p_type, new_look=0;
	nullpo_retv(sd);
	p_type = sd->sc.option;

	//Option has to be changed client-side before the class sprite or it won't always work (eg: Wedding sprite) [Skotlex]
	sd->sc.option=type;
	clif_changeoption(&sd->bl);

	if( (type&OPTION_RIDING && !(p_type&OPTION_RIDING)) || (type&OPTION_DRAGON && !(p_type&OPTION_DRAGON) && pc_checkskill(sd,RK_DRAGONTRAINING) > 0) )
	{ // Mounting
		clif_status_load(&sd->bl,EFST_RIDING,1);
		status_calc_pc(sd,SCO_NONE);
	}
	else if( (!(type&OPTION_RIDING) && p_type&OPTION_RIDING) || (!(type&OPTION_DRAGON) && p_type&OPTION_DRAGON && pc_checkskill(sd,RK_DRAGONTRAINING) > 0) )
	{ // Dismount
		clif_status_load(&sd->bl,EFST_RIDING,0);
		status_calc_pc(sd,SCO_NONE);
	}

#ifndef NEW_CARTS
	if( type&OPTION_CART && !( p_type&OPTION_CART ) ) { //Cart On
		clif_cartlist(sd);
		clif_updatestatus(sd, SP_CARTINFO);
		if(pc_checkskill(sd, MC_PUSHCART) < 10)
			status_calc_pc(sd,SCO_NONE); //Apply speed penalty.
	} else if( !( type&OPTION_CART ) && p_type&OPTION_CART ){ //Cart Off
		clif_clearcart(sd->fd);
		if(pc_checkskill(sd, MC_PUSHCART) < 10)
			status_calc_pc(sd,SCO_NONE); //Remove speed penalty.
	}
#endif

	if (type&OPTION_FALCON && !(p_type&OPTION_FALCON)) //Falcon ON
		clif_status_load(&sd->bl,EFST_FALCON,1);
	else if (!(type&OPTION_FALCON) && p_type&OPTION_FALCON) //Falcon OFF
		clif_status_load(&sd->bl,EFST_FALCON,0);

	if( (sd->class_&MAPID_THIRDMASK) == MAPID_RANGER ) {
		if( type&OPTION_WUGRIDER && !(p_type&OPTION_WUGRIDER) ) { // Mounting
			clif_status_load(&sd->bl,EFST_WUGRIDER,1);
			status_calc_pc(sd,SCO_NONE);
		} else if( !(type&OPTION_WUGRIDER) && p_type&OPTION_WUGRIDER ) { // Dismount
			clif_status_load(&sd->bl,EFST_WUGRIDER,0);
			status_calc_pc(sd,SCO_NONE);
		}
	}
	if( (sd->class_&MAPID_THIRDMASK) == MAPID_MECHANIC ) {
		if( type&OPTION_MADOGEAR && !(p_type&OPTION_MADOGEAR) ) {
			static const sc_type statuses [] = { SC_LOUD, SC_CARTBOOST, SC_MELTDOWN, SC_ADRENALINE, SC_ADRENALINE2, SC_WEAPONPERFECTION, SC_MAXIMIZEPOWER, SC_OVERTHRUST, SC_MAXOVERTHRUST };

			status_calc_pc(sd,SCO_NONE);
			for (uint8 i = 0; i < ARRAYLENGTH(statuses); i++) {
				int skill_id = status_sc2skill(statuses[i]);

				if (skill_id >= 0 && !(skill_get_inf3(skill_id)&INF3_USABLE_MADO))
					status_change_end(&sd->bl,statuses[i],INVALID_TIMER);
			}
			pc_bonus_script_clear(sd,BSF_REM_ON_MADOGEAR);
		} else if( !(type&OPTION_MADOGEAR) && p_type&OPTION_MADOGEAR ) {
			status_calc_pc(sd,SCO_NONE);
			status_change_end(&sd->bl,SC_SHAPESHIFT,INVALID_TIMER);
			status_change_end(&sd->bl,SC_HOVERING,INVALID_TIMER);
			status_change_end(&sd->bl,SC_ACCELERATION,INVALID_TIMER);
			status_change_end(&sd->bl,SC_OVERHEAT_LIMITPOINT,INVALID_TIMER);
			status_change_end(&sd->bl,SC_OVERHEAT,INVALID_TIMER);
			status_change_end(&sd->bl,SC_MAGNETICFIELD,INVALID_TIMER);
			status_change_end(&sd->bl,SC_NEUTRALBARRIER_MASTER,INVALID_TIMER);
			status_change_end(&sd->bl,SC_STEALTHFIELD_MASTER,INVALID_TIMER);
			pc_bonus_script_clear(sd,BSF_REM_ON_MADOGEAR);
		}
	}

	if (type&OPTION_FLYING && !(p_type&OPTION_FLYING))
		new_look = JOB_STAR_GLADIATOR2;
	else if (!(type&OPTION_FLYING) && p_type&OPTION_FLYING)
		new_look = -1;

	if (sd->disguise || !new_look)
		return; //Disguises break sprite changes

	if (new_look < 0) { //Restore normal look.
		status_set_viewdata(&sd->bl, sd->status.class_);
		new_look = sd->vd.class_;
	}

	pc_stop_attack(sd); //Stop attacking on new view change (to prevent wedding/santa attacks.
	clif_changelook(&sd->bl,LOOK_BASE,new_look);
	if (sd->vd.cloth_color)
		clif_changelook(&sd->bl,LOOK_CLOTHES_COLOR,sd->vd.cloth_color);
	if( sd->vd.body_style )
		clif_changelook(&sd->bl,LOOK_BODY2,sd->vd.body_style);
	clif_skillinfoblock(sd); // Skill list needs to be updated after base change.
}

/**
 * Give player a cart
 * @param sd Player
 * @param type 0:Remove cart, 1 ~ MAX_CARTS: Cart type
 **/
bool pc_setcart(struct map_session_data *sd,int type) {
#ifndef NEW_CARTS
	int cart[6] = {0x0000,OPTION_CART1,OPTION_CART2,OPTION_CART3,OPTION_CART4,OPTION_CART5};
	int option;
#endif
	nullpo_retr(false,sd);

	if( type < 0 || type > MAX_CARTS )
		return false;// Never trust the values sent by the client! [Skotlex]

	if( pc_checkskill(sd,MC_PUSHCART) <= 0 && type != 0 )
		return false;// Push cart is required

#ifdef NEW_CARTS

	switch( type ) {
		case 0:
			if( !sd->sc.data[SC_PUSH_CART] )
				return 0;
			status_change_end(&sd->bl,SC_PUSH_CART,INVALID_TIMER);
			clif_clearcart(sd->fd);
			break;
		default:/* everything else is an allowed ID so we can move on */
			if( !sd->sc.data[SC_PUSH_CART] ) { /* first time, so fill cart data */
				clif_cartlist(sd);
				status_calc_cart_weight(sd, (e_status_calc_weight_opt)(CALCWT_ITEM|CALCWT_MAXBONUS|CALCWT_CARTSTATE));
			}
			clif_updatestatus(sd, SP_CARTINFO);
			sc_start(&sd->bl, &sd->bl, SC_PUSH_CART, 100, type, 0);
			break;
	}

	if(pc_checkskill(sd, MC_PUSHCART) < 10)
		status_calc_pc(sd,SCO_NONE); //Recalc speed penalty.
#else
	// Update option
	option = sd->sc.option;
	option &= ~OPTION_CART;// clear cart bits
	option |= cart[type]; // set cart
	pc_setoption(sd, option);
#endif

	return true;
}

/*==========================================
 * Give player a falcon
 *------------------------------------------*/
void pc_setfalcon(struct map_session_data* sd, int flag)
{
	if( flag ){
		if( pc_checkskill(sd,HT_FALCON)>0 )	// add falcon if he have the skill
			pc_setoption(sd,sd->sc.option|OPTION_FALCON);
	} else if( pc_isfalcon(sd) ){
		pc_setoption(sd,sd->sc.option&~OPTION_FALCON); // remove falcon
	}
}

/*==========================================
 *  Set player riding
 *------------------------------------------*/
void pc_setriding(struct map_session_data* sd, int flag)
{
	if( sd->sc.data[SC_ALL_RIDING] )
		return;

	if( flag ){
		if( pc_checkskill(sd,KN_RIDING) > 0 ) // add peco
			pc_setoption(sd, sd->sc.option|OPTION_RIDING);
	} else if( pc_isriding(sd) ){
			pc_setoption(sd, sd->sc.option&~OPTION_RIDING);
	}
}

/*==========================================
 * Give player a mado
 *------------------------------------------*/
void pc_setmadogear(struct map_session_data* sd, int flag)
{
	if( flag ){
		if( pc_checkskill(sd,NC_MADOLICENCE) > 0 )
			pc_setoption(sd, sd->sc.option|OPTION_MADOGEAR);
	} else if( pc_ismadogear(sd) ){
			pc_setoption(sd, sd->sc.option&~OPTION_MADOGEAR);
	}
}

/*==========================================
 * Check if player can drop an item
 *------------------------------------------*/
bool pc_candrop(struct map_session_data *sd, struct item *item)
{
	if( item && (item->expire_time || (item->bound && !pc_can_give_bounded_items(sd))) )
		return false;
	if( !pc_can_give_items(sd) || sd->sc.cant.drop) //check if this GM level can drop items
		return false;
	return (itemdb_isdropable(item, pc_get_group_level(sd)));
}

/**
 * Determines whether a player can attack based on status changes
 *  Why not use status_check_skilluse?
 *  "src MAY be null to indicate we shouldn't check it, this is a ground-based skill attack."
 *  Even ground-based attacks should be blocked by these statuses
 * Called from unit_attack and unit_attack_timer_sub
 * @retval true Can attack
 **/
bool pc_can_attack( struct map_session_data *sd, int target_id ) {
	nullpo_retr(false, sd);

	if( pc_is90overweight(sd) || pc_isridingwug(sd) )
		return false;

	if (sd->state.block_action & PCBLOCK_ATTACK)
		return false;

	if(
#ifdef RENEWAL
		sd->sc.data[SC_BASILICA_CELL] ||
#else
		sd->sc.data[SC_BASILICA] ||
#endif
		sd->sc.data[SC__SHADOWFORM] ||
		sd->sc.data[SC_CURSEDCIRCLE_ATKER] ||
		sd->sc.data[SC_CURSEDCIRCLE_TARGET] ||
		sd->sc.data[SC_CRYSTALIZE] ||
		sd->sc.data[SC_ALL_RIDING] || // The client doesn't let you, this is to make cheat-safe
		sd->sc.data[SC_TRICKDEAD] ||
		(sd->sc.data[SC_VOICEOFSIREN] && sd->sc.data[SC_VOICEOFSIREN]->val2 == target_id) ||
		sd->sc.data[SC_BLADESTOP] ||
		sd->sc.data[SC_DEEPSLEEP] ||
		(sd->sc.data[SC_GRAVITATION] && sd->sc.data[SC_GRAVITATION]->val3 == BCT_SELF) ||
		sd->sc.data[SC_KINGS_GRACE] )
			return false;

	return true;
}

/*==========================================
 * Read '@type' variables (temporary numeric char reg)
 *------------------------------------------*/
int pc_readreg(struct map_session_data* sd, int64 reg)
{
	return i64db_iget(sd->regs.vars, reg);
}

/*==========================================
 * Set '@type' variables (temporary numeric char reg)
 *------------------------------------------*/
bool pc_setreg(struct map_session_data* sd, int64 reg, int val)
{
	unsigned int index = script_getvaridx(reg);

	nullpo_retr(false, sd);

	if( val ) {
		i64db_iput(sd->regs.vars, reg, val);
		if( index )
			script_array_update(&sd->regs, reg, false);
	} else {
		i64db_remove(sd->regs.vars, reg);
		if( index )
			script_array_update(&sd->regs, reg, true);
	}

	return true;
}

/*==========================================
 * Read '@type$' variables (temporary string char reg)
 *------------------------------------------*/
char* pc_readregstr(struct map_session_data* sd, int64 reg)
{
	struct script_reg_str *p = NULL;

	p = (struct script_reg_str *)i64db_get(sd->regs.vars, reg);

	return p ? p->value : NULL;
}

/*==========================================
 * Set '@type$' variables (temporary string char reg)
 *------------------------------------------*/
bool pc_setregstr(struct map_session_data* sd, int64 reg, const char* str)
{
	struct script_reg_str *p = NULL;
	unsigned int index = script_getvaridx(reg);
	DBData prev;

	nullpo_retr(false, sd);

	if( str[0] ) {
		p = ers_alloc(str_reg_ers, struct script_reg_str);

		p->value = aStrdup(str);
		p->flag.type = 1;

		if (sd->regs.vars->put(sd->regs.vars, db_i642key(reg), db_ptr2data(p), &prev)) {
			p = (struct script_reg_str *)db_data2ptr(&prev);
			if( p->value )
				aFree(p->value);
			ers_free(str_reg_ers, p);
		} else {
			if( index )
				script_array_update(&sd->regs, reg, false);
		}
	} else {
		if (sd->regs.vars->remove(sd->regs.vars, db_i642key(reg), &prev)) {
			p = (struct script_reg_str *)db_data2ptr(&prev);
			if( p->value )
				aFree(p->value);
			ers_free(str_reg_ers, p);
			if( index )
				script_array_update(&sd->regs, reg, true);
		}
	}

	return true;
}

/**
 * Serves the following variable types:
 * - 'type' (permanent numeric char reg)
 * - '#type' (permanent numeric account reg)
 * - '##type' (permanent numeric account reg2)
 **/
int pc_readregistry(struct map_session_data *sd, int64 reg)
{
	struct script_reg_num *p = NULL;

	if (!sd->vars_ok) {
		ShowError("pc_readregistry: Trying to read reg %s before it's been loaded!\n", get_str(script_getvarid(reg)));
		//This really shouldn't happen, so it's possible the data was lost somewhere, we should request it again.
		//intif->request_registry(sd,type==3?4:type);
		set_eof(sd->fd);
		return 0;
	}

	p = (struct script_reg_num *)i64db_get(sd->regs.vars, reg);

	return p ? p->value : 0;
}

/**
 * Serves the following variable types:
 * - 'type$' (permanent str char reg)
 * - '#type$' (permanent str account reg)
 * - '##type$' (permanent str account reg2)
 **/
char* pc_readregistry_str(struct map_session_data *sd, int64 reg)
{
	struct script_reg_str *p = NULL;

	if (!sd->vars_ok) {
		ShowError("pc_readregistry_str: Trying to read reg %s before it's been loaded!\n", get_str(script_getvarid(reg)));
		//This really shouldn't happen, so it's possible the data was lost somewhere, we should request it again.
		//intif->request_registry(sd,type==3?4:type);
		set_eof(sd->fd);
		return NULL;
	}

	p = (struct script_reg_str *)i64db_get(sd->regs.vars, reg);

	return p ? p->value : NULL;
}

/**
 * Serves the following variable types:
 * - 'type' (permanent numeric char reg)
 * - '#type' (permanent numeric account reg)
 * - '##type' (permanent numeric account reg2)
 **/
int pc_setregistry(struct map_session_data *sd, int64 reg, int val)
{
	struct script_reg_num *p = NULL;
	const char *regname = get_str(script_getvarid(reg));
	unsigned int index = script_getvaridx(reg);
	
	if ( !reg_load && !sd->vars_ok ) {
		ShowError("pc_setregistry : refusing to set %s until vars are received.\n", regname);
		return 0;
	}

	if ((p = (struct script_reg_num *)i64db_get(sd->regs.vars, reg))) {
		if( val ) {
			if( !p->value && index ) /* its a entry that was deleted, so we reset array */
				script_array_update(&sd->regs, reg, false);
			p->value = val;
		} else {
			p->value = 0;
			if( index )
				script_array_update(&sd->regs, reg, true);
		}
		if (!reg_load)
			p->flag.update = 1;/* either way, it will require either delete or replace */
	} else if( val ) {
		DBData prev;

		if( index )
			script_array_update(&sd->regs, reg, false);

		p = ers_alloc(num_reg_ers, struct script_reg_num);

		p->value = val;
		if (!reg_load)
			p->flag.update = 1;

		if (sd->regs.vars->put(sd->regs.vars, db_i642key(reg), db_ptr2data(p), &prev)) {
			p = (struct script_reg_num *)db_data2ptr(&prev);
			ers_free(num_reg_ers, p);
		}
	}

	if (!reg_load && p)
		sd->vars_dirty = true;

	return 1;
}

/**
 * Serves the following variable types:
 * - 'type$' (permanent str char reg)
 * - '#type$' (permanent str account reg)
 * - '##type$' (permanent str account reg2)
 **/
int pc_setregistry_str(struct map_session_data *sd, int64 reg, const char *val)
{
	struct script_reg_str *p = NULL;
	const char *regname = get_str(script_getvarid(reg));
	unsigned int index = script_getvaridx(reg);
	size_t vlen = 0;

	if (!reg_load && !sd->vars_ok) {
		ShowError("pc_setregistry_str : refusing to set %s until vars are received.\n", regname);
		return 0;
	}

	if ( !script_check_RegistryVariableLength(1, val, &vlen ) )
	{
		ShowError("pc_check_RegistryVariableLength: Variable value length is too long (aid: %d, cid: %d): '%s' sz=%zu\n", sd->status.account_id, sd->status.char_id, val, vlen);
		return 0;
	}

	if( (p = (struct script_reg_str *)i64db_get(sd->regs.vars, reg) ) ) {
		if( val[0] ) {
			if( p->value )
				aFree(p->value);
			else if ( index ) // an entry that was deleted, so we reset
				script_array_update(&sd->regs, reg, false);
			p->value = aStrdup(val);
		} else {
			if (p->value)
				aFree(p->value);
			p->value = NULL;
			if( index )
				script_array_update(&sd->regs, reg, true);
		}
		if( !reg_load )
			p->flag.update = 1; // either way, it will require either delete or replace
	} else if( val[0] ) {
		DBData prev;

		if( index )
			script_array_update(&sd->regs, reg, false);

		p = ers_alloc(str_reg_ers, struct script_reg_str);

		p->value = aStrdup(val);
		if( !reg_load )
			p->flag.update = 1;
		p->flag.type = 1;

		if( sd->regs.vars->put(sd->regs.vars, db_i642key(reg), db_ptr2data(p), &prev) ) {
			p = (struct script_reg_str *)db_data2ptr(&prev);
			if( p->value )
				aFree(p->value);
			ers_free(str_reg_ers, p);
		}
	}

	if( !reg_load && p )
		sd->vars_dirty = true;

	return 1;
}

/**
 * Set value of player variable
 * @param sd Player
 * @param reg Variable name
 * @param value
 * @return True if success, false if failed.
 **/
bool pc_setreg2(struct map_session_data *sd, const char *reg, int val) {
	char prefix = reg[0];

	nullpo_retr(false, sd);

	if (reg[strlen(reg)-1] == '$') {
		ShowError("pc_setreg2: Invalid variable scope '%s'\n", reg);
		return false;
	}

	val = cap_value(val, INT_MIN, INT_MAX);

	switch (prefix) {
		case '.':
		case '\'':
		case '$':
			ShowError("pc_setreg2: Invalid variable scope '%s'\n", reg);
			return false;
		case '@':
			return pc_setreg(sd, add_str(reg), val);
		case '#':
			return (reg[1] == '#') ? pc_setaccountreg2(sd, add_str(reg), val) > 0 : pc_setaccountreg(sd, add_str(reg), val) > 0;
		default:
			return pc_setglobalreg(sd, add_str(reg), val) > 0;
	}

	return false;
}

/**
 * Get value of player variable
 * @param sd Player
 * @param reg Variable name
 * @return Variable value or 0 if failed.
 **/
int pc_readreg2(struct map_session_data *sd, const char *reg) {
	char prefix = reg[0];

	nullpo_ret(sd);

	if (reg[strlen(reg)-1] == '$') {
		ShowError("pc_readreg2: Invalid variable scope '%s'\n", reg);
		return 0;
	}

	switch (prefix) {
		case '.':
		case '\'':
		case '$':
			ShowError("pc_readreg2: Invalid variable scope '%s'\n", reg);
			return 0;
		case '@':
			return pc_readreg(sd, add_str(reg));
		case '#':
			return (reg[1] == '#') ? pc_readaccountreg2(sd, add_str(reg)) : pc_readaccountreg(sd, add_str(reg));
		default:
			return pc_readglobalreg(sd, add_str(reg));
	}

	return 0;
}

/*==========================================
 * Exec eventtimer for player sd (retrieved from map_session (id))
 *------------------------------------------*/
static TIMER_FUNC(pc_eventtimer){
	struct map_session_data *sd=map_id2sd(id);
	char *p = (char *)data;
	int i;
	if(sd==NULL)
		return 0;

	ARR_FIND( 0, MAX_EVENTTIMER, i, sd->eventtimer[i] == tid );
	if( i < MAX_EVENTTIMER )
	{
		sd->eventtimer[i] = INVALID_TIMER;
		sd->eventcount--;
		npc_event(sd,p,0);
	}
	else
		ShowError("pc_eventtimer: no such event timer\n");

	if (p) aFree(p);
	return 0;
}

/*==========================================
 * Add eventtimer for player sd ?
 *------------------------------------------*/
bool pc_addeventtimer(struct map_session_data *sd,int tick,const char *name)
{
	int i;
	nullpo_retr(false,sd);

	ARR_FIND( 0, MAX_EVENTTIMER, i, sd->eventtimer[i] == INVALID_TIMER );
	if( i == MAX_EVENTTIMER )
		return false;

	sd->eventtimer[i] = add_timer(gettick()+tick, pc_eventtimer, sd->bl.id, (intptr_t)aStrdup(name));
	sd->eventcount++;

	return true;
}

/*==========================================
 * Del eventtimer for player sd ?
 *------------------------------------------*/
bool pc_deleventtimer(struct map_session_data *sd,const char *name)
{
	char* p = NULL;
	int i;

	nullpo_retr(false,sd);
	if (sd->eventcount == 0)
		return false;

	// find the named event timer
	ARR_FIND( 0, MAX_EVENTTIMER, i,
		sd->eventtimer[i] != INVALID_TIMER &&
		(p = (char *)(get_timer(sd->eventtimer[i])->data)) != NULL &&
		strcmp(p, name) == 0
	);
	if( i == MAX_EVENTTIMER )
		return false; // not found

	delete_timer(sd->eventtimer[i],pc_eventtimer);
	sd->eventtimer[i] = INVALID_TIMER;
	if(sd->eventcount > 0)
		sd->eventcount--;
	aFree(p);

	return true;
}

/*==========================================
 * Update eventtimer count for player sd
 *------------------------------------------*/
void pc_addeventtimercount(struct map_session_data *sd,const char *name,int tick)
{
	int i;

	nullpo_retv(sd);

	for(i=0;i<MAX_EVENTTIMER;i++)
		if( sd->eventtimer[i] != INVALID_TIMER && strcmp(
			(char *)(get_timer(sd->eventtimer[i])->data), name)==0 ){
				addt_tickimer(sd->eventtimer[i],tick);
				break;
		}
}

/*==========================================
 * Remove all eventtimer for player sd
 *------------------------------------------*/
void pc_cleareventtimer(struct map_session_data *sd)
{
	int i;

	nullpo_retv(sd);

	if (sd->eventcount == 0)
		return;

	for(i=0;i<MAX_EVENTTIMER;i++){
		if( sd->eventtimer[i] != INVALID_TIMER ){
			char *p = (char *)(get_timer(sd->eventtimer[i])->data);
			delete_timer(sd->eventtimer[i],pc_eventtimer);
			sd->eventtimer[i] = INVALID_TIMER;
			if(sd->eventcount > 0) //avoid looping to max val
				sd->eventcount--;
			if (p) aFree(p);
		}
	}
}

/**
* Called when an item with combo is worn
* @param *sd
* @param *data struct item_data
* @return success numbers of succeed combo
*/
static int pc_checkcombo(struct map_session_data *sd, struct item_data *data) {
	uint16 i;
	int success = 0;
	for( i = 0; i < data->combos_count; i++ ) {
		struct itemchk {
			int idx;
			unsigned short nameid;
			short card[MAX_SLOTS];
		} *combo_idx;
		int idx, j;
		int nb_itemCombo;
		unsigned int pos = 0;
		/* ensure this isn't a duplicate combo */
		if( sd->combos.bonus != NULL ) {
			int x;
			ARR_FIND( 0, sd->combos.count, x, sd->combos.id[x] == data->combos[i]->id );
			/* found a match, skip this combo */
			if( x < sd->combos.count )
				continue;
		}

		nb_itemCombo = data->combos[i]->count;
		if(nb_itemCombo<2) //a combo with less then 2 item ?? how that possible
			continue;
		CREATE(combo_idx,struct itemchk,nb_itemCombo);
		for(j=0; j < nb_itemCombo; j++){
			combo_idx[j].idx=-1;
			combo_idx[j].nameid=-1;
			memset(combo_idx[j].card,-1,MAX_SLOTS);
		}
			
		for( j = 0; j < nb_itemCombo; j++ ) {
			uint16 id = data->combos[i]->nameid[j], k;
			bool found = false;
			
			for( k = 0; k < EQI_MAX; k++ ) {
				short index = sd->equip_index[k];
				if( index < 0 )
					continue;
				if( pc_is_same_equip_index((enum equip_index)k, sd->equip_index, index) )
					continue;
				if (!sd->inventory_data[index] )
					continue;
				
				if ( itemdb_type(id) != IT_CARD ) {
					if ( sd->inventory_data[index]->nameid != id )
						continue;
					if(j>0){ //check if this item not already used
						bool do_continue = false; //used to continue that specific loop with some check that also use some loop
						uint8 z;
						for (z = 0; z < nb_itemCombo-1; z++)
							if(combo_idx[z].idx == index && combo_idx[z].nameid == id) //we already have that index recorded
								do_continue=true;
						if(do_continue)
							continue;
					}
					combo_idx[j].nameid = id;
					combo_idx[j].idx = index;
					pos |= sd->inventory.u.items_inventory[index].equip;
					found = true;
					break;
				} else { //Cards and enchants
					uint16 z;
					if ( itemdb_isspecial(sd->inventory.u.items_inventory[index].card[0]) )
						continue;
					for (z = 0; z < MAX_SLOTS; z++) {
						bool do_continue=false;			
						if (sd->inventory.u.items_inventory[index].card[z] != id)
							continue;
						if(j>0){
							int c1, c2;
							for (c1 = 0; c1 < nb_itemCombo-1; c1++){
								if(combo_idx[c1].idx == index && combo_idx[c1].nameid == id){
									for (c2 = 0; c2 < MAX_SLOTS; c2++){
										if(combo_idx[c1].card[c2] == id){ //we already have that card recorded (at this same idx)
											do_continue = true;
											break;
										}
									}
								}
							}
						}
						if(do_continue)
							continue;
						combo_idx[j].nameid = id;
						combo_idx[j].idx = index;
						combo_idx[j].card[z] = id;
						pos |= sd->inventory.u.items_inventory[index].equip;
						found = true;
 						break;
 					}
				}
			}
			if( !found )
				break;/* we haven't found all the ids for this combo, so we can return */
		}
		aFree(combo_idx);
		/* means we broke out of the count loop w/o finding all ids, we can move to the next combo */
		if( j < nb_itemCombo )
			continue;
		/* we got here, means all items in the combo are matching */
		idx = sd->combos.count;
		if( sd->combos.bonus == NULL ) {
			CREATE(sd->combos.bonus, struct script_code *, 1);
			CREATE(sd->combos.id, unsigned short, 1);
			CREATE(sd->combos.pos, unsigned int, 1);
			sd->combos.count = 1;
		} else {
			RECREATE(sd->combos.bonus, struct script_code *, ++sd->combos.count);
			RECREATE(sd->combos.id, unsigned short, sd->combos.count);
			RECREATE(sd->combos.pos, unsigned int, sd->combos.count);
		}
		/* we simply copy the pointer */
		sd->combos.bonus[idx] = data->combos[i]->script;
		/* save this combo's id */
		sd->combos.id[idx] = data->combos[i]->id;
		/* save pos of combo*/
		sd->combos.pos[idx] = pos;
		success++;
	}
	return success;
}

/**
* Called when an item with combo is removed
* @param *sd
* @param *data struct item_data
* @return retval numbers of removed combo
*/
static int pc_removecombo(struct map_session_data *sd, struct item_data *data ) {
	int i, retval = 0;

	if( sd->combos.bonus == NULL )
		return 0;/* nothing to do here, player has no combos */
	for( i = 0; i < data->combos_count; i++ ) {
		/* check if this combo exists in this user */
		int x = 0, cursor = 0, j;
		ARR_FIND( 0, sd->combos.count, x, sd->combos.id[x] == data->combos[i]->id );
		/* no match, skip this combo */
		if(x >= sd->combos.count)
			continue;

		sd->combos.bonus[x] = NULL;
		sd->combos.id[x] = 0;
		sd->combos.pos[x] = 0;
		retval++;

		/* check if combo requirements still fit */
		if( pc_checkcombo( sd, data ) )
			continue;

		/* move next value to empty slot */
		for( j = 0, cursor = 0; j < sd->combos.count; j++ ) {
			if( sd->combos.bonus[j] == NULL )
				continue;

			if( cursor != j ) {
				sd->combos.bonus[cursor] = sd->combos.bonus[j];
				sd->combos.id[cursor]    = sd->combos.id[j];
				sd->combos.pos[cursor]   = sd->combos.pos[j];
			}
			cursor++;
		}

		/* it's empty, we can clear all the memory */
		if( (sd->combos.count = cursor) == 0 ) {
			aFree(sd->combos.bonus);
			aFree(sd->combos.id);
			aFree(sd->combos.pos);
			sd->combos.bonus = NULL;
			sd->combos.id = NULL;
			sd->combos.pos = NULL;
			return retval; /* we also can return at this point for we have no more combos to check */
		}
	}

	return retval;
}

/**
* Load combo data(s) of player
* @param *sd
* @return ret numbers of succeed combo
*/
int pc_load_combo(struct map_session_data *sd) {
	int i, ret = 0;
	for( i = 0; i < EQI_MAX; i++ ) {
		struct item_data *id = NULL;
		short idx = sd->equip_index[i];
		if( idx < 0 || !(id = sd->inventory_data[idx] ) )
			continue;
		if( id->combos_count )
			ret += pc_checkcombo(sd,id);
		if(!itemdb_isspecial(sd->inventory.u.items_inventory[idx].card[0])) {
			struct item_data *data;
			int j;
			for( j = 0; j < MAX_SLOTS; j++ ) {
				if (!sd->inventory.u.items_inventory[idx].card[j])
					continue;
				if ( ( data = itemdb_exists(sd->inventory.u.items_inventory[idx].card[j]) ) != NULL ) {
					if( data->combos_count )
						ret += pc_checkcombo(sd,data);
				}
			}
		}
	}
	return ret;
}
/*==========================================
 * Equip item on player sd at req_pos from inventory index n
 * return: false - fail; true - success
 *------------------------------------------*/
bool pc_equipitem(struct map_session_data *sd,short n,int req_pos,bool equipswitch)
{
	int i, pos, flag = 0, iflag;
	struct item_data *id;
	uint8 res = ITEM_EQUIP_ACK_OK;
	short* equip_index;

	nullpo_retr(false,sd);

	if( n < 0 || n >= MAX_INVENTORY ) {
		if( equipswitch ){
			clif_equipswitch_add( sd, n, req_pos, true );
		}else{
			clif_equipitemack(sd,0,0,ITEM_EQUIP_ACK_FAIL);
		}
		return false;
	}
	if( DIFF_TICK(sd->canequip_tick,gettick()) > 0 ) {
		if( equipswitch ){
			clif_equipswitch_add( sd, n, req_pos, true );
		}else{
			clif_equipitemack(sd,n,0,ITEM_EQUIP_ACK_FAIL);
		}
		return false;
	}

	if (!(id = sd->inventory_data[n]))
		return false;
	pos = pc_equippoint(sd,n); //With a few exceptions, item should go in all specified slots.

	if(battle_config.battle_log && !equipswitch)
		ShowInfo("equip %hu (%d) %x:%x\n",sd->inventory.u.items_inventory[n].nameid,n,id?id->equip:0,req_pos);

	if((res = pc_isequip(sd,n))) {
		if( equipswitch ){
			clif_equipswitch_add( sd, n, req_pos, true );
		}else{
			clif_equipitemack(sd,n,0,res);	// fail
		}
		return false;
	}

	if( equipswitch && id->type == IT_AMMO ){
		clif_equipswitch_add( sd, n, req_pos, true );
		return false;
	}

	if (!(pos&req_pos) || sd->inventory.u.items_inventory[n].equip != 0 || sd->inventory.u.items_inventory[n].attribute==1 ) { // [Valaris]
		if( equipswitch ){
			clif_equipswitch_add( sd, n, req_pos, true );
		}else{
			clif_equipitemack(sd,n,0,ITEM_EQUIP_ACK_FAIL);	// fail
		}
		return false;
	}
	if( sd->sc.count && (sd->sc.data[SC_BERSERK] || sd->sc.data[SC_SATURDAYNIGHTFEVER] ||
		sd->sc.data[SC_KYOUGAKU] || (sd->sc.data[SC_PYROCLASTIC] && sd->inventory_data[n]->type == IT_WEAPON)) ||
		sd->sc.data[SC_BLOCKING_PLAY]) {
		if( equipswitch ){
			clif_equipswitch_add( sd, n, req_pos, true );
		}else{
			clif_equipitemack(sd,n,0,ITEM_EQUIP_ACK_FAIL); //Fail
		}
		return false;
	}

	equip_index = equipswitch ? sd->equip_switch_index : sd->equip_index;

	if ( !equipswitch && id->flag.bindOnEquip && !sd->inventory.u.items_inventory[n].bound) {
		sd->inventory.u.items_inventory[n].bound = (char)battle_config.default_bind_on_equip;
		clif_notify_bindOnEquip(sd,n);
	}

	if(pos == EQP_ACC) { //Accessories should only go in one of the two.
		pos = req_pos&EQP_ACC;
		if (pos == EQP_ACC) //User specified both slots.
			pos = equip_index[EQI_ACC_R] >= 0 ? EQP_ACC_L : EQP_ACC_R;

		for (i = 0; i < sd->inventory_data[n]->slot; i++) { // Accessories that have cards that force equip location
			if (!sd->inventory.u.items_inventory[n].card[i])
				continue;

			struct item_data *card_data = itemdb_exists(sd->inventory.u.items_inventory[n].card[i]);

			if (card_data) {
				int card_pos = card_data->equip;

				if (card_pos == EQP_ACC_L || card_pos == EQP_ACC_R) {
					pos = card_pos; // Use the card's equip position
					break;
				}
			}
		}
	} else if(pos == EQP_ARMS && id->equip == EQP_HAND_R) { //Dual wield capable weapon.
		pos = (req_pos&EQP_ARMS);
		if (pos == EQP_ARMS) //User specified both slots, pick one for them.
			pos = equip_index[EQI_HAND_R] >= 0 ? EQP_HAND_L : EQP_HAND_R;
	} else if(pos == EQP_SHADOW_ACC) { // Shadow System
		pos = req_pos&EQP_SHADOW_ACC;
		if (pos == EQP_SHADOW_ACC)
			pos = equip_index[EQI_SHADOW_ACC_L] >= 0 ? EQP_SHADOW_ACC_R : EQP_SHADOW_ACC_L;
	} else if(pos == EQP_SHADOW_ARMS && id->equip == EQP_SHADOW_WEAPON) {
		pos = (req_pos&EQP_SHADOW_ARMS);
		if( pos == EQP_SHADOW_ARMS )
			pos = (equip_index[EQI_SHADOW_WEAPON] >= 0 ? EQP_SHADOW_SHIELD : EQP_SHADOW_WEAPON);
	}

	if (pos&EQP_HAND_R && battle_config.use_weapon_skill_range&BL_PC) {
		//Update skill-block range database when weapon range changes. [Skotlex]
		i = equip_index[EQI_HAND_R];
		if (i < 0 || !sd->inventory_data[i]) //No data, or no weapon equipped
			flag = 1;
		else
			flag = id->range != sd->inventory_data[i]->range;
	}

	if( equipswitch ){
		for( i = 0; i < EQI_MAX; i++ ){
			if( pos&equip_bitmask[i] ){
				// If there was already an item assigned to this slot
				if( sd->equip_switch_index[i] >= 0 ){
					pc_equipswitch_remove( sd, sd->equip_switch_index[i] );
				}

				// Assign the new index to it
				sd->equip_switch_index[i] = n;
			}
		}

		sd->inventory.u.items_inventory[n].equipSwitch = pos;
		clif_equipswitch_add( sd, n, pos, false );
		return true;
	}else{
		for(i=0;i<EQI_MAX;i++) {
			if(pos & equip_bitmask[i]) {
				if(sd->equip_index[i] >= 0) //Slot taken, remove item from there.
					pc_unequipitem(sd,sd->equip_index[i],2 | 4);

				sd->equip_index[i] = n;
			}
		}

		pc_equipswitch_remove(sd, n);

		if(pos==EQP_AMMO) {
			clif_arrowequip(sd,n);
			clif_arrow_fail(sd,3);
		}
		else
			clif_equipitemack(sd,n,pos,ITEM_EQUIP_ACK_OK);

		sd->inventory.u.items_inventory[n].equip = pos;
	}

	if(pos & EQP_HAND_R) {
		if(id)
			sd->weapontype1 = id->look;
		else
			sd->weapontype1 = 0;
		pc_calcweapontype(sd);
		clif_changelook(&sd->bl,LOOK_WEAPON,sd->status.weapon);
	}
	if(pos & EQP_HAND_L) {
		if(id) {
			if(id->type == IT_WEAPON) {
				sd->status.shield = 0;
				sd->weapontype2 = id->look;
			}
			else
			if(id->type == IT_ARMOR) {
				sd->status.shield = id->look;
				sd->weapontype2 = 0;
			}
		}
		else
			sd->status.shield = sd->weapontype2 = 0;
		pc_calcweapontype(sd);
		clif_changelook(&sd->bl,LOOK_SHIELD,sd->status.shield);
	}
	if(pos & EQP_SHOES)
		clif_changelook(&sd->bl,LOOK_SHOES,0);

	if (battle_config.ammo_unequip && (pos&EQP_ARMS) && id->type == IT_WEAPON) {
		short idx = sd->equip_index[EQI_AMMO];

		if (idx >= 0) {
			switch (sd->inventory_data[idx]->look) {
				case AMMO_ARROW:
					if (id->look != W_BOW && id->look != W_MUSICAL && id->look != W_WHIP)
						pc_unequipitem(sd, idx, 2 | 4);
					break;
				case AMMO_BULLET:
				case AMMO_SHELL:
					if (id->look != W_REVOLVER && id->look != W_RIFLE && id->look != W_GATLING && id->look != W_SHOTGUN
#ifdef RENEWAL
						&& id->look != W_GRENADE
#endif
						)
						pc_unequipitem(sd, idx, 2 | 4);
					break;
#ifndef RENEWAL
				case AMMO_GRENADE:
					if (id->look != W_GRENADE)
						pc_unequipitem(sd, idx, 2 | 4);
					break;
#endif
			}
		}
	}

	pc_set_costume_view(sd);

	pc_checkallowskill(sd); //Check if status changes should be halted.
	iflag = sd->npc_item_flag;

	/* check for combos (MUST be before status_calc_pc) */
	if( id->combos_count )
		pc_checkcombo(sd,id);
	if(itemdb_isspecial(sd->inventory.u.items_inventory[n].card[0]))
		; //No cards
	else {
		for( i = 0; i < MAX_SLOTS; i++ ) {
			struct item_data *data;
			if (!sd->inventory.u.items_inventory[n].card[i])
				continue;
			if ( ( data = itemdb_exists(sd->inventory.u.items_inventory[n].card[i]) ) != NULL ) {
				if( data->combos_count )
					pc_checkcombo(sd,data);
			}
		}
	}

	status_calc_pc(sd,SCO_NONE);
	if (flag) //Update skill data
		clif_skillinfoblock(sd);

	//OnEquip script [Skotlex]
	if (id) {
		//only run the script if item isn't restricted
		if (id->equip_script && (pc_has_permission(sd,PC_PERM_USE_ALL_EQUIPMENT) || !itemdb_isNoEquip(id,sd->bl.m)))
			run_script(id->equip_script,0,sd->bl.id,fake_nd->bl.id);
		if(itemdb_isspecial(sd->inventory.u.items_inventory[n].card[0]))
			; //No cards
		else {
			for( i = 0; i < MAX_SLOTS; i++ ) {
				struct item_data *data;
				if (!sd->inventory.u.items_inventory[n].card[i])
					continue;
				if ( ( data = itemdb_exists(sd->inventory.u.items_inventory[n].card[i]) ) != NULL ) {
					if (data->equip_script && (pc_has_permission(sd,PC_PERM_USE_ALL_EQUIPMENT) || !itemdb_isNoEquip(data,sd->bl.m)))
						run_script(data->equip_script,0,sd->bl.id,fake_nd->bl.id);
				}
			}
		}
	}
	sd->npc_item_flag = iflag;

	return true;
}

/**
 * Recalculate player status on unequip
 * @param sd: Player data
 * @param n: Item inventory index
 * @param flag: Whether to recalculate a player's status or not
 * @return True on success or false on failure
 */
static void pc_unequipitem_sub(struct map_session_data *sd, int n, int flag) {
	int i, iflag;
	bool status_calc = false;

	if (sd->state.autobonus&sd->inventory.u.items_inventory[n].equip)
		sd->state.autobonus &= ~sd->inventory.u.items_inventory[n].equip; //Check for activated autobonus [Inkfish]

	sd->inventory.u.items_inventory[n].equip = 0;
	pc_checkallowskill(sd);
	iflag = sd->npc_item_flag;

	/* check for combos (MUST be before status_calc_pc) */
	if (sd->inventory_data[n]) {
		if (sd->inventory_data[n]->combos_count) {
			if (pc_removecombo(sd, sd->inventory_data[n]))
				status_calc = true;
		}
		if (itemdb_isspecial(sd->inventory.u.items_inventory[n].card[0]))
			; //No cards
		else {
			for (i = 0; i < MAX_SLOTS; i++) {
				struct item_data *data;

				if (!sd->inventory.u.items_inventory[n].card[i])
					continue;
				if ((data = itemdb_exists(sd->inventory.u.items_inventory[n].card[i])) != NULL) {
					if (data->combos_count) {
						if (pc_removecombo(sd, data))
							status_calc = true;
					}
				}
			}
		}
	}

	if (status_calc)
		status_calc_pc(sd, SCO_NONE);

	if (sd->sc.data[SC_SIGNUMCRUCIS] && !battle_check_undead(sd->battle_status.race, sd->battle_status.def_ele))
		status_change_end(&sd->bl, SC_SIGNUMCRUCIS, INVALID_TIMER);

	//OnUnEquip script [Skotlex]
	if (sd->inventory_data[n]) {
		if (sd->inventory_data[n]->unequip_script)
			run_script(sd->inventory_data[n]->unequip_script, 0, sd->bl.id, fake_nd->bl.id);
		if (itemdb_isspecial(sd->inventory.u.items_inventory[n].card[0]))
			; //No cards
		else {
			for (i = 0; i < MAX_SLOTS; i++) {
				struct item_data *data;
				if (!sd->inventory.u.items_inventory[n].card[i])
					continue;

				if ((data = itemdb_exists(sd->inventory.u.items_inventory[n].card[i])) != NULL) {
					if (data->unequip_script)
						run_script(data->unequip_script, 0, sd->bl.id, fake_nd->bl.id);
				}

			}
		}
	}

	if (flag & 1)
		status_calc_pc(sd, SCO_FORCE);
	sd->npc_item_flag = iflag;
}

/**
 * Called when attempting to unequip an item from a player
 * @param sd: Player data
 * @param n: Item inventory index
 * @param flag: Type of unequip
 *  0 - only unequip
 *  1 - calculate status after unequipping
 *  2 - force unequip
 *  4 - unequip by switching equipment
 * @return True on success or false on failure
 */
bool pc_unequipitem(struct map_session_data *sd, int n, int flag) {
	int i, pos;

	nullpo_retr(false,sd);

	if (n < 0 || n >= MAX_INVENTORY) {
		clif_unequipitemack(sd,0,0,0);
		return false;
	}
	if (!(pos = sd->inventory.u.items_inventory[n].equip)) {
		clif_unequipitemack(sd,n,0,0);
		return false; //Nothing to unequip
	}
	// status change that makes player cannot unequip equipment
	if (!(flag&2) && sd->sc.count &&
		(sd->sc.data[SC_BERSERK] ||
		sd->sc.data[SC_SATURDAYNIGHTFEVER] ||
		sd->sc.data[SC__BLOODYLUST] ||
		sd->sc.data[SC_KYOUGAKU] ||
		(sd->sc.data[SC_PYROCLASTIC] && sd->inventory_data[n]->type == IT_WEAPON) ||
		sd->sc.data[SC_BLOCKING_PLAY]))	// can't switch weapon
	{
		clif_unequipitemack(sd,n,0,0);
		return false;
	}

	if (battle_config.battle_log)
		ShowInfo("unequip %d %x:%x\n",n,pc_equippoint(sd,n),pos);

	for(i = 0; i < EQI_MAX; i++) {
		if (pos & equip_bitmask[i])
			sd->equip_index[i] = -1;
	}

	if(pos & EQP_HAND_R) {
		sd->weapontype1 = 0;
		sd->status.weapon = sd->weapontype2;
		pc_calcweapontype(sd);
		clif_changelook(&sd->bl,LOOK_WEAPON,sd->status.weapon);
		if( !battle_config.dancing_weaponswitch_fix )
			status_change_end(&sd->bl, SC_DANCING, INVALID_TIMER); // Unequipping => stop dancing.
#ifdef RENEWAL
		if (battle_config.switch_remove_edp&2) {
#else
		if (battle_config.switch_remove_edp&1) {
#endif
			status_change_end(&sd->bl, SC_EDP, INVALID_TIMER);
		}
	}
	if(pos & EQP_HAND_L) {
		if (sd->status.shield && battle_getcurrentskill(&sd->bl) == LG_SHIELDSPELL)
			unit_skillcastcancel(&sd->bl, 0); // Cancel Shield Spell if player swaps shields.

		sd->status.shield = sd->weapontype2 = 0;
		pc_calcweapontype(sd);
		clif_changelook(&sd->bl,LOOK_SHIELD,sd->status.shield);
	}

	if(pos & EQP_SHOES)
		clif_changelook(&sd->bl,LOOK_SHOES,0);

	clif_unequipitemack(sd,n,pos,1);
	pc_set_costume_view(sd);

	status_change_end(&sd->bl,SC_HEAT_BARREL,INVALID_TIMER);
	// On weapon change (right and left hand)
	if ((pos & EQP_ARMS) && sd->inventory_data[n]->type == IT_WEAPON) {
		if (battle_config.ammo_unequip && !(flag & 4)) {
			switch (sd->inventory_data[n]->look) {
				case W_BOW:
				case W_MUSICAL:
				case W_WHIP:
				case W_REVOLVER:
				case W_RIFLE:
				case W_GATLING:
				case W_SHOTGUN:
				case W_GRENADE: {
					short idx = sd->equip_index[EQI_AMMO];

					if (idx >= 0) {
						sd->equip_index[EQI_AMMO] = -1;
						clif_unequipitemack(sd, idx, sd->inventory.u.items_inventory[idx].equip, 1);
						pc_unequipitem_sub(sd, idx, 0);
					}
				}
				break;
			}
		}
		if (!sd->sc.data[SC_SEVENWIND] || sd->sc.data[SC_ASPERSIO]) //Check for seven wind (but not level seven!)
			skill_enchant_elemental_end(&sd->bl, SC_NONE);
		status_change_end(&sd->bl, SC_FEARBREEZE, INVALID_TIMER);
		status_change_end(&sd->bl, SC_EXEEDBREAK, INVALID_TIMER);
	}

	// On armor change
	if (pos & EQP_ARMOR) {
		if (sd->sc.data[SC_HOVERING] && sd->inventory_data[n]->nameid == ITEMID_HOVERING_BOOSTER)
			status_change_end(&sd->bl, SC_HOVERING, INVALID_TIMER);
		//status_change_end(&sd->bl, SC_BENEDICTIO, INVALID_TIMER); // No longer is removed? Need confirmation
		status_change_end(&sd->bl, SC_ARMOR_RESIST, INVALID_TIMER);
	}

	// On equipment change
#ifndef RENEWAL
	if (!(flag&4))
		status_change_end(&sd->bl, SC_CONCENTRATION, INVALID_TIMER);
#endif

	// On ammo change
	if (sd->inventory_data[n]->type == IT_AMMO && (sd->inventory_data[n]->nameid != ITEMID_SILVER_BULLET || sd->inventory_data[n]->nameid != ITEMID_PURIFICATION_BULLET || sd->inventory_data[n]->nameid != ITEMID_SILVER_BULLET_))
		status_change_end(&sd->bl, SC_P_ALTER, INVALID_TIMER);

	pc_unequipitem_sub(sd, n, flag);

	return true;
}

int pc_equipswitch( struct map_session_data* sd, int index ){
	// Get the target equip mask
	int position = sd->inventory.u.items_inventory[index].equipSwitch;

	// Get the currently equipped item
	short equippedItem = pc_checkequip( sd, position, true );

	// No item equipped at the target
	if( equippedItem == -1 ){
		// Remove it from the equip switch
		pc_equipswitch_remove( sd, index );

		pc_equipitem( sd, index, position );

		return position;
	}else{
		std::map<int, int> unequipped;
		int unequipped_position = 0;

		// Unequip all items that interfere
		for( int i = 0; i < EQI_MAX; i++ ){
			int unequip_index = sd->equip_index[i];

			if( unequip_index >= 0 && position & equip_bitmask[i] ){
				struct item* unequip_item = &sd->inventory.u.items_inventory[unequip_index];

				// Store the unequipped index and position mask for later
				unequipped[unequip_index] = unequip_item->equip;

				// Keep the position for later
				unequipped_position |= unequip_item->equip;

				// Unequip the item
				pc_unequipitem( sd, unequip_index, 0 );
			}
		}

		int all_position = position | unequipped_position;

		// Equip everything that is hit by the mask
		for( int i = 0; i < EQI_MAX; i++ ){
			int exchange_index = sd->equip_switch_index[i];

			if( exchange_index >= 0 && all_position & equip_bitmask[i] ){
				struct item* exchange_item = &sd->inventory.u.items_inventory[exchange_index];

				// Store the target position
				int exchange_position = exchange_item->equipSwitch;

				// Remove the item from equip switch
				pc_equipswitch_remove( sd, exchange_index );

				// Equip the item at the destinated position
				pc_equipitem( sd, exchange_index, exchange_position );
			}
		}

		// Place all unequipped items into the equip switch window
		for( std::pair<int, int> pair : unequipped ){
			int unequipped_index = pair.first;
			int unequipped_position = pair.second;

			// Rebuild the index cache
			for( int i = 0; i < EQI_MAX; i++ ){
				if( unequipped_position & equip_bitmask[i] ){
					sd->equip_switch_index[i] = unequipped_index;
				}
			}

			// Set the correct position mask
			sd->inventory.u.items_inventory[unequipped_index].equipSwitch = unequipped_position;

			// Notify the client
			clif_equipswitch_add( sd, unequipped_index, unequipped_position, false );
		}

		return all_position;
	}
}

void pc_equipswitch_remove( struct map_session_data* sd, int index ){
	struct item* item = &sd->inventory.u.items_inventory[index];

	if( !item->equipSwitch ){
		return;
	}

	for( int i = 0; i < EQI_MAX; i++ ){
		// If a match is found
		if( sd->equip_switch_index[i] == index ){
			// Remove it from the slot
			sd->equip_switch_index[i] = -1;
		}
	}

	// Send out one packet for all slots using the current item's mask
	clif_equipswitch_remove( sd, index, item->equipSwitch, false );

	item->equipSwitch = 0;
}

/*==========================================
 * Checking if player (sd) has an invalid item
 * and is unequiped on map load (item_noequip)
 *------------------------------------------*/
void pc_checkitem(struct map_session_data *sd) {
	int i, calc_flag = 0;
	struct item* it;

	nullpo_retv(sd);

	if( sd->state.vending ) //Avoid reorganizing items when we are vending, as that leads to exploits (pointed out by End of Exam)
		return;

	pc_check_available_item(sd, ITMCHK_NONE); // Check for invalid(ated) items.

	for( i = 0; i < MAX_INVENTORY; i++ ) {
		it = &sd->inventory.u.items_inventory[i];

		if( it->nameid == 0 )
			continue;
		if( !it->equip )
			continue;
		if( it->equip&~pc_equippoint(sd,i) ) {
			pc_unequipitem(sd, i, 2);
			calc_flag = 1;
			continue;
		}

		if( !pc_has_permission(sd, PC_PERM_USE_ALL_EQUIPMENT) && !battle_config.allow_equip_restricted_item && itemdb_isNoEquip(sd->inventory_data[i], sd->bl.m) ) {
			pc_unequipitem(sd, i, 2);
			calc_flag = 1;
			continue;
		}
	}

	for( i = 0; i < MAX_INVENTORY; i++ ) {
		it = &sd->inventory.u.items_inventory[i];

		if( it->nameid == 0 )
			continue;
		if( !it->equipSwitch )
			continue;
		if( it->equipSwitch&~pc_equippoint(sd,i) ||
			( !pc_has_permission(sd, PC_PERM_USE_ALL_EQUIPMENT) && !battle_config.allow_equip_restricted_item && itemdb_isNoEquip(sd->inventory_data[i], sd->bl.m) ) ){
			
			for( int j = 0; j < EQI_MAX; j++ ){
				if( sd->equip_switch_index[j] == i ){
					sd->equip_switch_index[j] = -1;
				}
			}

			sd->inventory.u.items_inventory[i].equipSwitch = 0;

			continue;
		}
	}

	if( calc_flag && sd->state.active ) {
		pc_checkallowskill(sd);
		status_calc_pc(sd,SCO_NONE);
	}
}

/*==========================================
 * Checks for unavailable items and removes them.
 * @param sd: Player data
 * @param type Forced check:
 *   1 - Inventory
 *   2 - Cart
 *   4 - Storage
 *------------------------------------------*/
void pc_check_available_item(struct map_session_data *sd, uint8 type)
{
	int i;
	unsigned short nameid;
	char output[256];

	nullpo_retv(sd);

	if (battle_config.item_check&ITMCHK_INVENTORY && type&ITMCHK_INVENTORY) { // Check for invalid(ated) items in inventory.
		for(i = 0; i < MAX_INVENTORY; i++) {
			nameid = sd->inventory.u.items_inventory[i].nameid;

			if (!nameid)
				continue;
			if (!itemdb_available(nameid)) {
				sprintf(output, msg_txt(sd, 709), nameid); // Item %hu has been removed from your inventory.
				clif_displaymessage(sd->fd, output);
				ShowWarning("Removed invalid/disabled item (ID: %hu, amount: %d) from inventory (char_id: %d).\n", nameid, sd->inventory.u.items_inventory[i].amount, sd->status.char_id);
				pc_delitem(sd, i, sd->inventory.u.items_inventory[i].amount, 4, 0, LOG_TYPE_OTHER);
				continue;
			}
			if (!sd->inventory.u.items_inventory[i].unique_id && !itemdb_isstackable(nameid))
				sd->inventory.u.items_inventory[i].unique_id = pc_generate_unique_id(sd);
		}
	}

	if (battle_config.item_check&ITMCHK_CART && type&ITMCHK_CART) { // Check for invalid(ated) items in cart.
		for(i = 0; i < MAX_CART; i++) {
			nameid = sd->cart.u.items_cart[i].nameid;

			if (!nameid)
				continue;
			if (!itemdb_available(nameid)) {
				sprintf(output, msg_txt(sd, 710), nameid); // Item %hu has been removed from your cart.
				clif_displaymessage(sd->fd, output);
				ShowWarning("Removed invalid/disabled item (ID: %hu, amount: %d) from cart (char_id: %d).\n", nameid, sd->cart.u.items_cart[i].amount, sd->status.char_id);
				pc_cart_delitem(sd, i, sd->cart.u.items_cart[i].amount, 0, LOG_TYPE_OTHER);
				continue;
			}
			if (!sd->cart.u.items_cart[i].unique_id && !itemdb_isstackable(nameid))
				sd->cart.u.items_cart[i].unique_id = pc_generate_unique_id(sd);
		}
	}

	if (battle_config.item_check&ITMCHK_STORAGE && type&ITMCHK_STORAGE) { // Check for invalid(ated) items in storage.
		for(i = 0; i < sd->storage.max_amount; i++) {
			nameid = sd->storage.u.items_storage[i].nameid;

			if (!nameid)
				continue;
			if (!itemdb_available(nameid)) {
				sprintf(output, msg_txt(sd, 711), nameid); // Item %hu has been removed from your storage.
				clif_displaymessage(sd->fd, output);
				ShowWarning("Removed invalid/disabled item (ID: %hu, amount: %d) from storage (char_id: %d).\n", nameid, sd->storage.u.items_storage[i].amount, sd->status.char_id);
				storage_delitem(sd, &sd->storage, i, sd->storage.u.items_storage[i].amount);
				continue;
			}
			if (!sd->storage.u.items_storage[i].unique_id && !itemdb_isstackable(nameid))
				sd->storage.u.items_storage[i].unique_id = pc_generate_unique_id(sd);
 		}
	}
}

/*==========================================
 * Update PVP rank for sd1 in cmp to sd2
 *------------------------------------------*/
static int pc_calc_pvprank_sub(struct block_list *bl,va_list ap)
{
	struct map_session_data *sd1,*sd2;

	sd1=(struct map_session_data *)bl;
	sd2=va_arg(ap,struct map_session_data *);

	if( pc_isinvisible(sd1) || pc_isinvisible(sd2) )
	{// cannot register pvp rank for hidden GMs
		return 0;
	}

	if( sd1->pvp_point > sd2->pvp_point )
		sd2->pvp_rank++;
	return 0;
}
/*==========================================
 * Calculate new rank beetween all present players (map_foreachinallarea)
 * and display result
 *------------------------------------------*/
int pc_calc_pvprank(struct map_session_data *sd)
{
	int old = sd->pvp_rank;
	struct map_data *mapdata = map_getmapdata(sd->bl.m);

	sd->pvp_rank=1;
	map_foreachinmap(pc_calc_pvprank_sub,sd->bl.m,BL_PC,sd);
	if(old!=sd->pvp_rank || sd->pvp_lastusers!=mapdata->users_pvp)
		clif_pvpset(sd,sd->pvp_rank,sd->pvp_lastusers=mapdata->users_pvp,0);
	return sd->pvp_rank;
}
/*==========================================
 * Calculate next sd ranking calculation from config
 *------------------------------------------*/
TIMER_FUNC(pc_calc_pvprank_timer){
	struct map_session_data *sd;

	sd=map_id2sd(id);
	if(sd==NULL)
		return 0;
	sd->pvp_timer = INVALID_TIMER;

	if( pc_isinvisible(sd) )
	{// do not calculate the pvp rank for a hidden GM
		return 0;
	}

	if( pc_calc_pvprank(sd) > 0 )
		sd->pvp_timer = add_timer(gettick()+PVP_CALCRANK_INTERVAL,pc_calc_pvprank_timer,id,data);
	return 0;
}

/*==========================================
 * Checking if sd is married
 * Return:
 *	partner_id = yes
 *	0 = no
 *------------------------------------------*/
int pc_ismarried(struct map_session_data *sd)
{
	if(sd == NULL)
		return -1;
	if(sd->status.partner_id > 0)
		return sd->status.partner_id;
	else
		return 0;
}
/*==========================================
 * Marry player sd to player dstsd
 * Return:
 *	false = fail
 *	true = success
 *------------------------------------------*/
bool pc_marriage(struct map_session_data *sd,struct map_session_data *dstsd)
{
	if(sd == NULL || dstsd == NULL ||
		sd->status.partner_id > 0 || dstsd->status.partner_id > 0 ||
		(sd->class_&JOBL_BABY) || (dstsd->class_&JOBL_BABY))
		return false;
	sd->status.partner_id = dstsd->status.char_id;
	dstsd->status.partner_id = sd->status.char_id;

	achievement_update_objective(sd, AG_MARRY, 1, 1);
	achievement_update_objective(dstsd, AG_MARRY, 1, 1);

	return true;
}

/*==========================================
 * Divorce sd from its partner
 * Return:
 *	false = fail
 *	true  = success
 *------------------------------------------*/
bool pc_divorce(struct map_session_data *sd)
{
	struct map_session_data *p_sd;
	int i;

	if( sd == NULL || !pc_ismarried(sd) )
		return false;

	if( !sd->status.partner_id )
		return false; // Char is not married

	if( (p_sd = map_charid2sd(sd->status.partner_id)) == NULL )
	{ // Lets char server do the divorce
		if( chrif_divorce(sd->status.char_id, sd->status.partner_id) )
			return false; // No char server connected

		return true;
	}

	// Both players online, lets do the divorce manually
	sd->status.partner_id = 0;
	p_sd->status.partner_id = 0;
	for( i = 0; i < MAX_INVENTORY; i++ )
	{
		if( sd->inventory.u.items_inventory[i].nameid == WEDDING_RING_M || sd->inventory.u.items_inventory[i].nameid == WEDDING_RING_F )
			pc_delitem(sd, i, 1, 0, 0, LOG_TYPE_OTHER);
		if( p_sd->inventory.u.items_inventory[i].nameid == WEDDING_RING_M || p_sd->inventory.u.items_inventory[i].nameid == WEDDING_RING_F )
			pc_delitem(p_sd, i, 1, 0, 0, LOG_TYPE_OTHER);
	}

	clif_divorced(sd, p_sd->status.name);
	clif_divorced(p_sd, sd->status.name);

	return true;
}

/**
 * Get the partner map_session_data of a player
 * @param sd : the husband|wife session
 * @return partner session or NULL
 */
struct map_session_data *pc_get_partner(struct map_session_data *sd){
	if (!sd || !pc_ismarried(sd))
		return NULL;
	return map_charid2sd(sd->status.partner_id);
}

/**
 * Get the father map_session_data of a player
 * @param sd : the baby session
 * @return father session or NULL
 */
struct map_session_data *pc_get_father (struct map_session_data *sd){
	if (!sd || !(sd->class_&JOBL_BABY) || !sd->status.father)
		return NULL;
	return map_charid2sd(sd->status.father);
}

/**
 * Get the mother map_session_data of a player
 * @param sd : the baby session
 * @return mother session or NULL
 */
struct map_session_data *pc_get_mother (struct map_session_data *sd){
	if (!sd || !(sd->class_&JOBL_BABY) || !sd->status.mother)
		return NULL;
	return map_charid2sd(sd->status.mother);
}

/*==========================================
 * Get sd children charid. (Need to be married)
 *------------------------------------------*/
struct map_session_data *pc_get_child (struct map_session_data *sd)
{
	if (!sd || !pc_ismarried(sd) || !sd->status.child)
		// charid2sd returns NULL if not found
		return NULL;
	return map_charid2sd(sd->status.child);
}

/*==========================================
 * Set player sd to bleed. (losing hp and/or sp each diff_tick)
 *------------------------------------------*/
void pc_bleeding (struct map_session_data *sd, t_tick diff_tick)
{
	int hp = 0, sp = 0;

	if( pc_isdead(sd) )
		return;

	if (sd->hp_loss.value) {
		sd->hp_loss.tick += diff_tick;
		while (sd->hp_loss.tick >= sd->hp_loss.rate) {
			hp += sd->hp_loss.value;
			sd->hp_loss.tick -= sd->hp_loss.rate;
		}
		if(hp >= sd->battle_status.hp)
			hp = sd->battle_status.hp-1; //Script drains cannot kill you.
	}

	if (sd->sp_loss.value) {
		sd->sp_loss.tick += diff_tick;
		while (sd->sp_loss.tick >= sd->sp_loss.rate) {
			sp += sd->sp_loss.value;
			sd->sp_loss.tick -= sd->sp_loss.rate;
		}
	}

	if (hp > 0 || sp > 0)
		status_zap(&sd->bl, hp, sp);
}

//Character regen. Flag is used to know which types of regen can take place.
//&1: HP regen
//&2: SP regen
void pc_regen (struct map_session_data *sd, t_tick diff_tick)
{
	int hp = 0, sp = 0;

	if (sd->hp_regen.value) {
		sd->hp_regen.tick += diff_tick;
		while (sd->hp_regen.tick >= sd->hp_regen.rate) {
			hp += sd->hp_regen.value;
			sd->hp_regen.tick -= sd->hp_regen.rate;
		}
	}

	if (sd->sp_regen.value) {
		sd->sp_regen.tick += diff_tick;
		while (sd->sp_regen.tick >= sd->sp_regen.rate) {
			sp += sd->sp_regen.value;
			sd->sp_regen.tick -= sd->sp_regen.rate;
		}
	}

	if (sd->percent_hp_regen.value) {
		sd->percent_hp_regen.tick += diff_tick;
		while (sd->percent_hp_regen.tick >= sd->percent_hp_regen.rate) {
			hp += (sd->percent_hp_regen.value * sd->status.max_hp);
			sd->percent_hp_regen.tick -= sd->percent_hp_regen.rate;
		}
	}

	if (sd->percent_sp_regen.value) {
		sd->percent_sp_regen.tick += diff_tick;
		while (sd->percent_sp_regen.tick >= sd->percent_sp_regen.rate) {
			sp += (sd->percent_sp_regen.value * sd->status.max_sp);
			sd->percent_sp_regen.tick -= sd->percent_sp_regen.rate;
		}
	}

	if (hp > 0 || sp > 0)
		status_heal(&sd->bl, hp, sp, 0);
}

/*==========================================
 * Memo player sd savepoint. (map,x,y)
 *------------------------------------------*/
void pc_setsavepoint(struct map_session_data *sd, short mapindex,int x,int y)
{
	nullpo_retv(sd);

	sd->status.save_point.map = mapindex;
	sd->status.save_point.x = x;
	sd->status.save_point.y = y;
}

/*==========================================
 * Save 1 player data at autosave interval
 *------------------------------------------*/
static TIMER_FUNC(pc_autosave){
	int interval;
	struct s_mapiterator* iter;
	struct map_session_data* sd;
	static int last_save_id = 0, save_flag = 0;

	if(save_flag == 2) //Someone was saved on last call, normal cycle
		save_flag = 0;
	else
		save_flag = 1; //Noone was saved, so save first found char.

	iter = mapit_getallusers();
	for( sd = (TBL_PC*)mapit_first(iter); mapit_exists(iter); sd = (TBL_PC*)mapit_next(iter) )
	{
		if (!sd->state.pc_loaded) // Player data hasn't fully loaded
			continue;
		if(sd->bl.id == last_save_id && save_flag != 1) {
			save_flag = 1;
			continue;
		}

		if(save_flag != 1) //Not our turn to save yet.
			continue;

		//Save char.
		last_save_id = sd->bl.id;
		save_flag = 2;
		if (pc_isvip(sd)) // Check if we're still VIP
			chrif_req_login_operation(1, sd->status.name, CHRIF_OP_LOGIN_VIP, 0, 1, 0);
		chrif_save(sd, CSAVE_INVENTORY|CSAVE_CART);
		break;
	}
	mapit_free(iter);

	interval = autosave_interval/(map_usercount()+1);
	if(interval < minsave_interval)
		interval = minsave_interval;
	add_timer(gettick()+interval,pc_autosave,0,0);

	return 0;
}

static int pc_daynight_timer_sub(struct map_session_data *sd,va_list ap)
{
	if (sd->state.night != night_flag && map_getmapflag(sd->bl.m, MF_NIGHTENABLED))
	{	//Night/day state does not match.
		clif_status_load(&sd->bl, EFST_SKE, night_flag); //New night effect by dynamix [Skotlex]
		sd->state.night = night_flag;
		return 1;
	}
	return 0;
}
/*================================================
 * timer to do the day [Yor]
 * data: 0 = called by timer, 1 = gmcommand/script
 *------------------------------------------------*/
TIMER_FUNC(map_day_timer){
	char tmp_soutput[1024];

	if (data == 0 && battle_config.day_duration <= 0)	// if we want a day
		return 0;

	if (!night_flag)
		return 0; //Already day.

	night_flag = 0; // 0=day, 1=night [Yor]
	map_foreachpc(pc_daynight_timer_sub);
	strcpy(tmp_soutput, (data == 0) ? msg_txt(NULL,502) : msg_txt(NULL,60)); // The day has arrived!
	intif_broadcast(tmp_soutput, strlen(tmp_soutput) + 1, BC_DEFAULT);
	return 0;
}

/*================================================
 * timer to do the night [Yor]
 * data: 0 = called by timer, 1 = gmcommand/script
 *------------------------------------------------*/
TIMER_FUNC(map_night_timer){
	char tmp_soutput[1024];

	if (data == 0 && battle_config.night_duration <= 0)	// if we want a night
		return 0;

	if (night_flag)
		return 0; //Already nigth.

	night_flag = 1; // 0=day, 1=night [Yor]
	map_foreachpc(pc_daynight_timer_sub);
	strcpy(tmp_soutput, (data == 0) ? msg_txt(NULL,503) : msg_txt(NULL,59)); // The night has fallen...
	intif_broadcast(tmp_soutput, strlen(tmp_soutput) + 1, BC_DEFAULT);
	return 0;
}

/**
* Attempt to stand up a player
* @param sd
* @param force Ignore the check, ask player to stand up. Used in some cases like pc_damage(), pc_revive(), etc
* @return True if success, Fals if failed
*/
bool pc_setstand(struct map_session_data *sd, bool force){
	nullpo_ret(sd);

	// Cannot stand yet
	// TODO: Move to SCS_NOSTAND [Cydh]
	if (!force && (sd->sc.data[SC_SITDOWN_FORCE] || sd->sc.data[SC_BANANA_BOMB_SITDOWN]))
		return false;

	status_change_end(&sd->bl, SC_TENSIONRELAX, INVALID_TIMER);
	clif_status_load(&sd->bl,EFST_SIT,0);
	clif_standing(&sd->bl); //Inform area PC is standing
	//Reset sitting tick.
	sd->ssregen.tick.hp = sd->ssregen.tick.sp = 0;
	if( pc_isdead( sd ) ){
		sd->state.dead_sit = sd->vd.dead_sit = 0;
		clif_party_dead( sd );
	}else{
		sd->state.dead_sit = sd->vd.dead_sit = 0;
	}
	return true;
}

/**
 * Calculate Overheat value
 * @param sd: Player data
 * @param heat: Amount of Heat to adjust
 **/
void pc_overheat(struct map_session_data *sd, int16 heat) {
	struct status_change_entry *sce = NULL;
	int16 limit[] = { 150, 200, 280, 360, 450 };
	uint16 skill_lv;

	nullpo_retv(sd);

	skill_lv = cap_value(pc_checkskill(sd, NC_MAINFRAME), 0, 4);
	if ((sce = sd->sc.data[SC_OVERHEAT_LIMITPOINT])) {
		sce->val1 += heat;
		sce->val1 = cap_value(sce->val1, 0, 1000);
		if (sd->sc.data[SC_OVERHEAT])
			status_change_end(&sd->bl, SC_OVERHEAT, INVALID_TIMER);
		if (sce->val1 > limit[skill_lv])
			sc_start(&sd->bl, &sd->bl, SC_OVERHEAT, 100, sce->val1, 1000);
	} else if (heat > 0)
		sc_start(&sd->bl, &sd->bl, SC_OVERHEAT_LIMITPOINT, 100, heat, 1000);
}

/**
 * Check if player is autolooting given itemID.
 */
bool pc_isautolooting(struct map_session_data *sd, unsigned short nameid)
{
	uint8 i = 0;

	if (sd->state.autoloottype && sd->state.autoloottype&(1<<itemdb_type(nameid)))
		return true;

	if (!sd->state.autolooting)
		return false;

	if (sd->state.autolooting)
		ARR_FIND(0, AUTOLOOTITEM_SIZE, i, sd->state.autolootid[i] == nameid);

	return (i != AUTOLOOTITEM_SIZE);
}

/**
 * Checks if player can use @/#command
 * @param sd Player map session data
 * @param command Command name without @/# and params
 * @param type is it atcommand or charcommand
 */
bool pc_can_use_command(struct map_session_data *sd, const char *command, AtCommandType type)
{
	return pc_group_can_use_command(pc_get_group_id(sd), command, type);
}

/**
 * Checks if commands used by a player should be logged
 * according to their group setting.
 * @param sd Player map session data
 */
bool pc_should_log_commands(struct map_session_data *sd)
{
	return pc_group_should_log_commands(pc_get_group_id(sd));
}

/**
 * Spirit Charm expiration timer.
 * @see TimerFunc
 */
static TIMER_FUNC(pc_spiritcharm_timer){
	struct map_session_data *sd;
	int i;

	if ((sd = (struct map_session_data *)map_id2sd(id)) == NULL || sd->bl.type != BL_PC)
		return 1;

	if (sd->spiritcharm <= 0) {
		ShowError("pc_spiritcharm_timer: %d spiritcharm's available. (aid=%d cid=%d tid=%d)\n", sd->spiritcharm, sd->status.account_id, sd->status.char_id, tid);
		sd->spiritcharm = 0;
		sd->spiritcharm_type = CHARM_TYPE_NONE;
		return 0;
	}

	ARR_FIND(0, sd->spiritcharm, i, sd->spiritcharm_timer[i] == tid);

	if (i == sd->spiritcharm) {
		ShowError("pc_spiritcharm_timer: timer not found (aid=%d cid=%d tid=%d)\n", sd->status.account_id, sd->status.char_id, tid);
		return 0;
	}

	sd->spiritcharm--;

	if (i != sd->spiritcharm)
		memmove(sd->spiritcharm_timer + i, sd->spiritcharm_timer + i + 1, (sd->spiritcharm - i) * sizeof(int));

	sd->spiritcharm_timer[sd->spiritcharm] = INVALID_TIMER;

	if (sd->spiritcharm <= 0)
		sd->spiritcharm_type = CHARM_TYPE_NONE;

	clif_spiritcharm(sd);

	return 0;
}

/**
 * Adds a spirit charm.
 * @param sd: Target character
 * @param interval: Duration
 * @param max: Maximum amount of charms to add
 * @param type: Charm type (@see spirit_charm_types)
 */
void pc_addspiritcharm(struct map_session_data *sd, int interval, int max, int type)
{
	int tid, i;

	nullpo_retv(sd);

	if (sd->spiritcharm_type != CHARM_TYPE_NONE && type != sd->spiritcharm_type)
		pc_delspiritcharm(sd, sd->spiritcharm, sd->spiritcharm_type);

	if (max > MAX_SPIRITCHARM)
		max = MAX_SPIRITCHARM;

	if (sd->spiritcharm < 0)
		sd->spiritcharm = 0;

	if (sd->spiritcharm && sd->spiritcharm >= max) {
		if (sd->spiritcharm_timer[0] != INVALID_TIMER)
			delete_timer(sd->spiritcharm_timer[0], pc_spiritcharm_timer);
		sd->spiritcharm--;
		if (sd->spiritcharm != 0)
			memmove(sd->spiritcharm_timer + 0, sd->spiritcharm_timer + 1, (sd->spiritcharm) * sizeof(int));
		sd->spiritcharm_timer[sd->spiritcharm] = INVALID_TIMER;
	}

	tid = add_timer(gettick() + interval, pc_spiritcharm_timer, sd->bl.id, 0);
	ARR_FIND(0, sd->spiritcharm, i, sd->spiritcharm_timer[i] == INVALID_TIMER || DIFF_TICK(get_timer(tid)->tick, get_timer(sd->spiritcharm_timer[i])->tick) < 0);

	if (i != sd->spiritcharm)
		memmove(sd->spiritcharm_timer + i + 1, sd->spiritcharm_timer + i, (sd->spiritcharm - i) * sizeof(int));

	sd->spiritcharm_timer[i] = tid;
	sd->spiritcharm++;
	sd->spiritcharm_type = type;

	clif_spiritcharm(sd);
}

/**
 * Removes one or more spirit charms.
 * @param sd: The target character
 * @param count: Amount of charms to remove
 * @param type: Type of charm to remove
 */
void pc_delspiritcharm(struct map_session_data *sd, int count, int type)
{
	int i;

	nullpo_retv(sd);

	if (sd->spiritcharm_type != type)
		return;

	if (sd->spiritcharm <= 0) {
		sd->spiritcharm = 0;
		return;
	}

	if (count <= 0)
		return;

	if (count > sd->spiritcharm)
		count = sd->spiritcharm;

	sd->spiritcharm -= count;

	if (count > MAX_SPIRITCHARM)
		count = MAX_SPIRITCHARM;

	for (i = 0; i < count; i++) {
		if (sd->spiritcharm_timer[i] != INVALID_TIMER) {
			delete_timer(sd->spiritcharm_timer[i], pc_spiritcharm_timer);
			sd->spiritcharm_timer[i] = INVALID_TIMER;
		}
	}

	for (i = count; i < MAX_SPIRITCHARM; i++) {
		sd->spiritcharm_timer[i - count] = sd->spiritcharm_timer[i];
		sd->spiritcharm_timer[i] = INVALID_TIMER;
	}

	if (sd->spiritcharm <= 0)
		sd->spiritcharm_type = CHARM_TYPE_NONE;

	clif_spiritcharm(sd);
}

#if defined(RENEWAL_DROP) || defined(RENEWAL_EXP)
/**
 * Renewal EXP/Item Drop rate modifier based on level penalty
 * @param level_diff: Monster and Player level difference
 * @param mob_class: Monster class
 * @param mode: Monster mode
 * @param type: 1 - EXP, 2 - Item Drop
 * @return Penalty rate
 */
int pc_level_penalty_mod(int level_diff, uint32 mob_class, enum e_mode mode, int type)
{
	int rate = 100;

	if (type == 2 && (mode&MD_FIXED_ITEMDROP))
		return rate;

	if (level_diff < 0)
		level_diff = MAX_LEVEL + (~level_diff + 1);

	if ((rate = level_penalty[type][mob_class][level_diff]) > 0) // Monster class found, return rate
		return rate;

	return 100; // Penalty not found, return default
}
#endif

int pc_split_str(char *str,char **val,int num)
{
	int i;

	for (i=0; i<num && str; i++){
		val[i] = str;
		str = strchr(str,',');
		if (str && i<num-1) //Do not remove a trailing comma.
			*str++=0;
	}
	return i;
}

int pc_split_atoi(char* str, int* val, char sep, int max)
{
	int i,j;
	for (i=0; i<max; i++) {
		if (!str) break;
		val[i] = atoi(str);
		str = strchr(str,sep);
		if (str)
			*str++=0;
	}
	//Zero up the remaining.
	for(j=i; j < max; j++)
		val[j] = 0;
	return i;
}

int pc_split_atoui(char* str, unsigned int* val, char sep, int max)
{
	static int warning=0;
	int i,j;
	for (i=0; i<max; i++) {
		double f;
		if (!str) break;
		f = atof(str);
		if (f < 0)
			val[i] = 0;
		else if (f > UINT_MAX) {
			val[i] = UINT_MAX;
			if (!warning) {
				warning = 1;
				ShowWarning("pc_readdb (exp.txt): Required exp per level is capped to %u\n", UINT_MAX);
			}
		} else
			val[i] = (unsigned int)f;
		str = strchr(str,sep);
		if (str)
			*str++=0;
	}
	//Zero up the remaining.
	for(j=i; j < max; j++)
		val[j] = 0;
	return i;
}

/*==========================================
 * sub DB reading.
 * Function used to read skill_tree.txt
 *------------------------------------------*/
static bool pc_readdb_skilltree(char* fields[], int columns, int current)
{
	uint32 baselv, joblv, baselv_max, joblv_max;
	uint16 skill_id, skill_lv, skill_lv_max;
	int idx, class_;
	unsigned int i, offset, skill_idx;

	class_  = atoi(fields[0]);
	skill_id = (uint16)atoi(fields[1]);
	skill_lv = (uint16)atoi(fields[2]);

	if (columns == 5 + MAX_PC_SKILL_REQUIRE * 2) { // Base/Job level requirement extra columns
		baselv = (uint32)atoi(fields[3]);
		joblv = (uint32)atoi(fields[4]);
		offset = 5;
	}
	else if (columns == 3 + MAX_PC_SKILL_REQUIRE * 2) {
		baselv = joblv = 0;
		offset = 3;
	}
	else {
		ShowWarning("pc_readdb_skilltree: Invalid number of colums in skill %hu of job %d's tree.\n", skill_id, class_);
		return false;
	}

	if(!pcdb_checkid(class_))
	{
		ShowWarning("pc_readdb_skilltree: Invalid job class %d specified.\n", class_);
		return false;
	}
	idx = pc_class2idx(class_);

	if (!skill_get_index(skill_id)) {
		ShowWarning("pc_readdb_skilltree: Unable to load skill %hu into job %d's tree.", skill_id, class_);
		return false;
	}
	if (skill_lv > (skill_lv_max = skill_get_max(skill_id))) {
		ShowWarning("pc_readdb_skilltree: Skill %hu's level %hu exceeds job %d's max level %hu. Capping skill level.\n", skill_id, skill_lv, class_, skill_lv_max);
		skill_lv = skill_lv_max;
	}
	if (baselv > (baselv_max = pc_class_maxbaselv(class_))) {
		ShowWarning("pc_readdb_skilltree: Skill %hu's base level requirement %d exceeds job %d's max base level %d. Capping skill base level.\n", skill_id, baselv, class_, baselv_max);
		baselv = baselv_max;
	}
	if (joblv > (joblv_max = pc_class_maxjoblv(class_))) {
		ShowWarning("pc_readdb_skilltree: Skill %hu's job level requirement %d exceeds job %d's max job level %d. Capping skill job level.\n", skill_id, joblv, class_, joblv_max);
		joblv = joblv_max;
	}

	//This is to avoid adding two lines for the same skill. [Skotlex]
	ARR_FIND( 0, MAX_SKILL_TREE, skill_idx, skill_tree[idx][skill_idx].skill_id == 0 || skill_tree[idx][skill_idx].skill_id == skill_id );
	if( skill_idx == MAX_SKILL_TREE )
	{
		ShowWarning("pc_readdb_skilltree: Unable to load skill %hu into job %d's tree. Maximum number of skills per job has been reached.\n", skill_id, class_);
		return false;
	}
	else if(skill_tree[idx][skill_idx].skill_id)
	{
		ShowNotice("pc_readdb_skilltree: Overwriting skill %hu for job %d.\n", skill_id, class_);
	}

	skill_tree[idx][skill_idx].skill_id = skill_id;
	skill_tree[idx][skill_idx].skill_lv = skill_lv;
	skill_tree[idx][skill_idx].baselv	= baselv;
	skill_tree[idx][skill_idx].joblv	= joblv;

	for(i = 0; i < MAX_PC_SKILL_REQUIRE; i++)
	{
		skill_id = (uint16)atoi(fields[i * 2 + offset]);
		skill_lv = (uint16)atoi(fields[i * 2 + offset + 1]);

		if (skill_id == 0) {
			if (skill_tree[idx][skill_idx].need[i].skill_id > 0) { // Remove pre-requisite
				skill_tree[idx][skill_idx].need[i].skill_id = 0;
				skill_tree[idx][skill_idx].need[i].skill_lv = 0;
			}
			continue;
		}
		if (skill_id > MAX_SKILL_ID || !skill_get_index(skill_id)) {
			ShowWarning("pc_readdb_skilltree: Unable to load requirement skill %hu into job %d's tree.", skill_id, class_);
			return false;
		}
		if (skill_lv > (skill_lv_max = skill_get_max(skill_id))) {
			ShowWarning("pc_readdb_skilltree: Skill %hu's level %hu exceeds job %d's max level %hu. Capping skill level.\n", skill_id, skill_lv, class_, skill_lv_max);
			skill_lv = skill_lv_max;
		}

		skill_tree[idx][skill_idx].need[i].skill_id = skill_id;
		skill_tree[idx][skill_idx].need[i].skill_lv = skill_lv;
	}
	return true;
}
#if defined(RENEWAL_DROP) || defined(RENEWAL_EXP)
static bool pc_readdb_levelpenalty(char* fields[], int columns, int current)
{
	int type, class_, diff;

	type = atoi(fields[0]); //1=experience, 2=item drop
	class_ = atoi(fields[1]);
	diff = atoi(fields[2]);

	if( type != 1 && type != 2 ){
		ShowWarning("pc_readdb_levelpenalty: Invalid type %d specified.\n", type);
		return false;
	}

	if( !CHK_CLASS(class_) ){
		ShowWarning("pc_readdb_levelpenalty: Invalid class %d specified.\n", class_);
		return false;
	}

	diff = min(diff, MAX_LEVEL);

	if( diff < 0 )
		diff = min(MAX_LEVEL + ( ~(diff) + 1 ), MAX_LEVEL*2);

	level_penalty[type][class_][diff] = atoi(fields[3]);

	return true;
}
#endif

/** [Cydh]
* Calculates base hp of player. Reference: http://irowiki.org/wiki/Max_HP
* @param level Base level of player
* @param class_ Job ID @see enum e_job
* @return base_hp
*/
static unsigned int pc_calc_basehp(uint16 level, uint16 class_) {
	double base_hp;
	uint16 i, idx = pc_class2idx(class_);

	base_hp = 35 + level * (job_info[idx].hp_multiplicator/100.);
#ifndef RENEWAL
	if(level >= 10 && (class_ == JOB_NINJA || class_ == JOB_GUNSLINGER)) base_hp += 90;
#endif
	for (i = 2; i <= level; i++)
		base_hp += floor(((job_info[idx].hp_factor/100.) * i) + 0.5); //Don't have round()
	if (class_ == JOB_SUMMONER)
		base_hp += floor((base_hp / 2) + 0.5);
	return (unsigned int)base_hp;
}

/** [Playtester]
* Calculates base sp of player.
* @param level Base level of player
* @param class_ Job ID @see enum e_job
* @return base_sp
*/
static unsigned int pc_calc_basesp(uint16 level, uint16 class_) {
	double base_sp;
	uint16 idx = pc_class2idx(class_);

	base_sp = 10 + floor(level * (job_info[idx].sp_factor / 100.));

	switch (class_) {
		case JOB_NINJA:
			if (level >= 10)
				base_sp -= 22;
			else
				base_sp = 11 + 3*level;
			break;
		case JOB_GUNSLINGER:
			if (level > 10)
				base_sp -= 18;
			else
				base_sp = 9 + 3*level;
			break;
		case JOB_SUMMONER:
			base_sp -= floor(base_sp / 2);
			break;
	}

	return (unsigned int)base_sp;
}

//Reading job_db1.txt line, (class,weight,HPFactor,HPMultiplicator,SPFactor,aspd/lvl...)
static bool pc_readdb_job1(char* fields[], int columns, int current){
	int idx, class_;
	unsigned int i;

	class_ = atoi(fields[0]);

	if (!pcdb_checkid(class_)) {
		ShowWarning("status_readdb_job1: Invalid job class %d specified.\n", class_);
		return false;
	}
	idx = pc_class2idx(class_);

	job_info[idx].max_weight_base = atoi(fields[1]);
	job_info[idx].hp_factor  = atoi(fields[2]);
	job_info[idx].hp_multiplicator = atoi(fields[3]);
	job_info[idx].sp_factor  = atoi(fields[4]);

#ifdef RENEWAL_ASPD
	for(i = 0; i <= MAX_WEAPON_TYPE; i++)
#else
	for(i = 0; i < MAX_WEAPON_TYPE; i++)
#endif
	{
		job_info[idx].aspd_base[i] = atoi(fields[i+5]);
	}

	return true;
}

//Reading job_db2.txt line (class,JobLv1,JobLv2,JobLv3,...)
static bool pc_readdb_job2(char* fields[], int columns, int current)
{
	int idx, class_, i;

	class_ = atoi(fields[0]);

	if(!pcdb_checkid(class_))
	{
		ShowWarning("status_readdb_job2: Invalid job class %d specified.\n", class_);
		return false;
	}
	idx = pc_class2idx(class_);

	for(i = 1; i < columns; i++)
	{
		job_info[idx].job_bonus[i-1] = atoi(fields[i]);
	}
	return true;
}

//Reading job_exp.txt line
//Max Level,Class list,Type (0 - Base Exp; 1 - Job Exp),Exp/lvl...
static bool pc_readdb_job_exp(char* fields[], int columns, int current)
{
	int idx, i, type;
	int job_id,job_count,jobs[CLASS_COUNT];
	unsigned int ui, maxlvl;

	maxlvl = atoi(fields[0]);
	if(maxlvl > MAX_LEVEL || maxlvl<1){
		ShowError("pc_readdb_job_exp: Invalid maxlevel %d specified.\n", maxlvl);
		return false;
	}
	if((maxlvl+3) > columns){ //nb values = (maxlvl-startlvl)+1-index1stvalue
		ShowError("pc_readdb_job_exp: Number of columns %d defined is too low for max level %d.\n",columns,maxlvl);
		return false;
	}
	type = atoi(fields[2]);
	if(type < 0 || type > 1){
		ShowError("pc_readdb_job_exp: Invalid type %d specified.\n", type);
		return false;
	}
	job_count = pc_split_atoi(fields[1],jobs,':',CLASS_COUNT);
	if (job_count < 1)
		return false;
	job_id = jobs[0];
	if(!pcdb_checkid(job_id)){
		ShowError("pc_readdb_job_exp: Invalid job class %d specified.\n", job_id);
		return false;
	}
	idx = pc_class2idx(job_id);

	job_info[idx].max_level[type] = maxlvl;
	for(i=0; i<maxlvl; i++)
		job_info[idx].exp_table[type][i] = ((uint32) atoi(fields[3+i]));
	//Reverse check in case the array has a bunch of trailing zeros... [Skotlex]
	//The reasoning behind the -2 is this... if the max level is 5, then the array
	//should look like this:
	//0: x, 1: x, 2: x: 3: x 4: 0 <- last valid value is at 3.
	while ((ui = job_info[idx].max_level[type]) >= 2 && job_info[idx].exp_table[type][ui-2] <= 0)
		job_info[idx].max_level[type]--;
	if (job_info[idx].max_level[type] < maxlvl) {
		ShowWarning("pc_readdb_job_exp: Specified max %u for job %d, but that job's exp table only goes up to level %u.\n", maxlvl, job_id, job_info[idx].max_level[type]);
		ShowInfo("Filling the missing values with the last exp entry.\n");
		//Fill the requested values with the last entry.
		ui = (job_info[idx].max_level[type] <= 2? 0: job_info[idx].max_level[type]-2);
		for (; ui+2 < maxlvl; ui++)
			job_info[idx].exp_table[type][ui] = job_info[idx].exp_table[type][ui-1];
		job_info[idx].max_level[type] = maxlvl;
	}
//	ShowInfo("%s - Class %d: %d\n", type?"Job":"Base", job_id, job_info[idx].max_level[type]);
	for (i = 1; i < job_count; i++) {
		job_id = jobs[i];
		if (!pcdb_checkid(job_id)) {
			ShowError("pc_readdb_job_exp: Invalid job ID %d.\n", job_id);
			continue;
		}
		idx = pc_class2idx(job_id);
		memcpy(job_info[idx].exp_table[type], job_info[pc_class2idx(jobs[0])].exp_table[type], sizeof(job_info[pc_class2idx(jobs[0])].exp_table[type]));
		job_info[idx].max_level[type] = maxlvl;
//		ShowInfo("%s - Class %d: %u\n", type?"Job":"Base", job_id, job_info[idx].max_level[type]);
	}
	return true;
}

/**
* #ifdef HP_SP_TABLES, reads 'job_basehpsp_db.txt to replace hp/sp results from formula
* startlvl,endlvl,class,type,values...
*/
#ifdef HP_SP_TABLES
static bool pc_readdb_job_basehpsp(char* fields[], int columns, int current)
{
	int i, startlvl, endlvl;
	int job_count,jobs[CLASS_COUNT];
	short type;

	startlvl = atoi(fields[0]);
	if(startlvl<1){
		ShowError("pc_readdb_job_basehpsp: Invalid start level %d specified.\n", startlvl);
		return false;
	}
	endlvl = atoi(fields[1]);
	if(endlvl<1 || endlvl<startlvl){
		ShowError("pc_readdb_job_basehpsp: Invalid end level %d specified.\n", endlvl);
		return false;
	}
	if((endlvl-startlvl+1+4) > columns){ //nb values = (maxlvl-startlvl)+1-index1stvalue
		ShowError("pc_readdb_job_basehpsp: Number of columns %d (needs %d) defined is too low for start level %d, max level %d.\n",columns,(endlvl-startlvl+1+4),startlvl,endlvl);
		return false;
	}
	type = atoi(fields[3]);
	if(type < 0 || type > 1){
		ShowError("pc_readdb_job_basehpsp: Invalid type %d specified.\n", type);
		return false;
	}

	job_count = pc_split_atoi(fields[2],jobs,':',CLASS_COUNT);
	if (job_count < 1)
		return false;

	for (i = 0; i < job_count; i++) {
		int idx, job_id = jobs[i], use_endlvl;
		if (!pcdb_checkid(job_id)) {
			ShowError("pc_readdb_job_basehpsp: Invalid job class %d specified.\n", job_id);
			return false;
		}
		idx = pc_class2idx(job_id);
		if (startlvl > job_info[idx].max_level[0]) {
			ShowError("pc_readdb_job_basehpsp: Invalid start level %d specified.\n", startlvl);
			return false;
		}
		//Just read until available max level for this job, don't use MAX_LEVEL!
		use_endlvl = endlvl;
		if (use_endlvl > job_info[idx].max_level[0])
			use_endlvl = job_info[idx].max_level[0];
		
		if(type == 0) {	//hp type
			uint16 j;
			for(j = 0; j < use_endlvl; j++) {
				if (atoi(fields[j+4])) {
					uint16 lvl_idx = startlvl-1+j;
					job_info[idx].base_hp[lvl_idx] = atoi(fields[j+4]);
					//Tells if this HP is lower than previous level (but not for 99->100)
					if (lvl_idx-1 >= 0 && lvl_idx != 99 && job_info[idx].base_hp[lvl_idx] < job_info[idx].base_hp[lvl_idx-1])
						ShowInfo("pc_readdb_job_basehpsp: HP value at entry %d col %d is lower than previous level (job=%d,lvl=%d,oldval=%d,val=%d).\n",
							current,j+4,job_id,lvl_idx+1,job_info[idx].base_hp[lvl_idx-1],job_info[idx].base_hp[lvl_idx]);
				}
			}
		}
		else { //sp type
			uint16 j;
			for(j = 0; j < use_endlvl; j++) {
				if (atoi(fields[j+4])) {
					uint16 lvl_idx = startlvl-1+j;
					job_info[idx].base_sp[lvl_idx] = atoi(fields[j+4]);
					//Tells if this SP is lower than previous level (but not for 99->100)
					if (lvl_idx-1 >= 0 && lvl_idx != 99 && job_info[idx].base_sp[lvl_idx] < job_info[idx].base_sp[lvl_idx-1])
						ShowInfo("pc_readdb_job_basehpsp: SP value at entry %d col %d is lower than previous level (job=%d,lvl=%d,oldval=%d,val=%d).\n",
							current,j+4,job_id,lvl_idx+1,job_info[idx].base_sp[lvl_idx-1],job_info[idx].base_sp[lvl_idx]);
				}
			}
		}
	}
	return true;
}
#endif

/** [Cydh]
* Reads 'job_param_db.txt' to check max. param each job and store them to job_info[].max_param.*
*/
static bool pc_readdb_job_param(char* fields[], int columns, int current)
{
	int idx, class_;
	uint16 str, agi, vit, int_, dex, luk;

	script_get_constant(trim(fields[0]),&class_);

	if ((idx = pc_class2idx(class_)) < 0) {
		ShowError("pc_readdb_job_param: Invalid job '%s'. Skipping!",fields[0]);
		return false;
	}
	str = cap_value(atoi(fields[1]),10,SHRT_MAX);
	agi = atoi(fields[2]) ? cap_value(atoi(fields[2]),10,SHRT_MAX) : str;
	vit = atoi(fields[3]) ? cap_value(atoi(fields[3]),10,SHRT_MAX) : str;
	int_ = atoi(fields[4]) ? cap_value(atoi(fields[4]),10,SHRT_MAX) : str;
	dex = atoi(fields[5]) ? cap_value(atoi(fields[5]),10,SHRT_MAX) : str;
	luk = atoi(fields[6]) ? cap_value(atoi(fields[6]),10,SHRT_MAX) : str;

	job_info[idx].max_param.str = str;
	job_info[idx].max_param.agi = agi;
	job_info[idx].max_param.vit = vit;
	job_info[idx].max_param.int_ = int_;
	job_info[idx].max_param.dex = dex;
	job_info[idx].max_param.luk = luk;
	
	return true;
}

/**
 * Read job_noenter_map.txt
 **/
static bool pc_readdb_job_noenter_map(char *str[], int columns, int current) {
	int idx, class_ = -1;

	if (ISDIGIT(str[0][0])) {
		class_ = atoi(str[0]);
	} else {
		if (!script_get_constant(str[0], &class_)) {
			ShowError("pc_readdb_job_noenter_map: Invalid job %s specified.\n", str[0]);
			return false;
		}
	}

	if (!pcdb_checkid(class_) || (idx = pc_class2idx(class_)) < 0) {
		ShowError("pc_readdb_job_noenter_map: Invalid job %d specified.\n", class_);
		return false;
	}

	job_info[idx].noenter_map.zone = atoi(str[1]);
	job_info[idx].noenter_map.group_lv = atoi(str[2]);
	return true;
}

static int pc_read_statsdb(const char *basedir, int last_s, bool silent){
	int i=1;
	char line[24000]; //FIXME this seem too big
	FILE *fp;
	
	sprintf(line, "%s/statpoint.txt", basedir);
	fp=fopen(line,"r");
	if(fp == NULL){
		if(silent==0) ShowWarning("Can't read '" CL_WHITE "%s" CL_RESET "'... Generating DB.\n",line);
		return max(last_s,i);
	} else {
		int entries=0;
		while(fgets(line, sizeof(line), fp))
		{
			int stat;
			trim(line);
			if(line[0] == '\0' || (line[0]=='/' && line[1]=='/'))
				continue;
			if ((stat=strtoul(line,NULL,10))<0)
				stat=0;
			if (i > MAX_LEVEL)
				break;
			statp[i]=stat;
			i++;
			entries++;
		}
		fclose(fp);
		ShowStatus("Done reading '" CL_WHITE "%d" CL_RESET "' entries in '" CL_WHITE "%s/%s" CL_RESET "'.\n", entries, basedir,"statpoint.txt");
	}
	return max(last_s,i);
}

/*==========================================
 * pc DB reading.
 * job_exp.txt		- required experience values
 * skill_tree.txt	- skill tree for every class
 * attr_fix.txt		- elemental adjustment table
 * job_db1.txt		- job,weight,hp_factor,hp_multiplicator,sp_factor,aspds/lvl
 * job_db2.txt		- job,stats bonuses/lvl
 * job_maxhpsp_db.txt	- strtlvl,maxlvl,job,type,values/lvl (values=hp|sp)
 *------------------------------------------*/
void pc_readdb(void) {
	int i, k, s = 1;
	const char* dbsubpath[] = {
		"",
		"/" DBIMPORT,
		//add other path here
	};
		
	//reset
	memset(job_info,0,sizeof(job_info)); // job_info table

#if defined(RENEWAL_DROP) || defined(RENEWAL_EXP)
	sv_readdb(db_path, DBPATH "level_penalty.txt", ',', 4, 4, -1, &pc_readdb_levelpenalty, 0);
	sv_readdb(db_path, DBIMPORT"/level_penalty.txt", ',', 4, 4, -1, &pc_readdb_levelpenalty, 1);
	for( k=1; k < 3; k++ ){ // fill in the blanks
		int j;
		for( j = 0; j < CLASS_ALL; j++ ){
			int tmp = 0;
			for( i = 0; i < MAX_LEVEL*2; i++ ){
				if( i == MAX_LEVEL+1 )
					tmp = level_penalty[k][j][0];// reset
				if( level_penalty[k][j][i] > 0 )
					tmp = level_penalty[k][j][i];
				else
					level_penalty[k][j][i] = tmp;
			}
		}
	}
#endif

	 // reset then read statspoint
	memset(statp,0,sizeof(statp));
	for(i=0; i<ARRAYLENGTH(dbsubpath); i++){
		uint8 n1 = (uint8)(strlen(db_path)+strlen(dbsubpath[i])+1);
		uint8 n2 = (uint8)(strlen(db_path)+strlen(DBPATH)+strlen(dbsubpath[i])+1);
		char* dbsubpath1 = (char*)aMalloc(n1+1);
		char* dbsubpath2 = (char*)aMalloc(n2+1);

		if(i==0) {
			safesnprintf(dbsubpath1,n1,"%s%s",db_path,dbsubpath[i]);
			safesnprintf(dbsubpath2,n2,"%s/%s%s",db_path,DBPATH,dbsubpath[i]);
		}
		else {
			safesnprintf(dbsubpath1,n1,"%s%s",db_path,dbsubpath[i]);
			safesnprintf(dbsubpath2,n1,"%s%s",db_path,dbsubpath[i]);
		}

		s = pc_read_statsdb(dbsubpath2,s,i > 0);
		if (i == 0)
#ifdef RENEWAL_ASPD
			sv_readdb(dbsubpath1, DBPATH "job_db1.txt",',',6+MAX_WEAPON_TYPE,6+MAX_WEAPON_TYPE,CLASS_COUNT,&pc_readdb_job1, false);
#else
			sv_readdb(dbsubpath1, DBPATH "job_db1.txt",',',5+MAX_WEAPON_TYPE,5+MAX_WEAPON_TYPE,CLASS_COUNT,&pc_readdb_job1, false);
#endif
		else
			sv_readdb(dbsubpath1, "job_db1.txt",',',5+MAX_WEAPON_TYPE,6+MAX_WEAPON_TYPE,CLASS_COUNT,&pc_readdb_job1, true);
		sv_readdb(dbsubpath1, "job_db2.txt",',',1,1+MAX_LEVEL,CLASS_COUNT,&pc_readdb_job2, i > 0);
		sv_readdb(dbsubpath2, "job_exp.txt",',',4,1000+3,CLASS_COUNT*2,&pc_readdb_job_exp, i > 0); //support till 1000lvl
#ifdef HP_SP_TABLES
		sv_readdb(dbsubpath2, "job_basehpsp_db.txt", ',', 4, 4+500, CLASS_COUNT*2, &pc_readdb_job_basehpsp, i > 0); //Make it support until lvl 500!
#endif
		sv_readdb(dbsubpath2, "job_param_db.txt", ',', 2, PARAM_MAX+1, CLASS_COUNT, &pc_readdb_job_param, i > 0);
		sv_readdb(dbsubpath2, "job_noenter_map.txt", ',', 3, 3, CLASS_COUNT, &pc_readdb_job_noenter_map, i > 0);
		aFree(dbsubpath1);
		aFree(dbsubpath2);
	}

	// Reset and read skilltree - needs to be read after pc_readdb_job_exp to get max base and job levels
	memset(skill_tree, 0, sizeof(skill_tree));
	sv_readdb(db_path, DBPATH"skill_tree.txt", ',', 3 + MAX_PC_SKILL_REQUIRE * 2, 5 + MAX_PC_SKILL_REQUIRE * 2, -1, &pc_readdb_skilltree, 0);
	sv_readdb(db_path, DBIMPORT"/skill_tree.txt", ',', 3 + MAX_PC_SKILL_REQUIRE * 2, 5 + MAX_PC_SKILL_REQUIRE * 2, -1, &pc_readdb_skilltree, 1);

	// generate the remaining parts of the db if necessary
	k = battle_config.use_statpoint_table; //save setting
	battle_config.use_statpoint_table = 0; //temporarily disable to force pc_gets_status_point use default values
	statp[0] = 45; // seed value
	for (; s <= MAX_LEVEL; s++)
		statp[s] = statp[s-1] + pc_gets_status_point(s-1);
	battle_config.use_statpoint_table = k; //restore setting
	
	//Checking if all class have their data
	for (i = 0; i < JOB_MAX; i++) {
		int idx;
		uint16 j;
		if (!pcdb_checkid(i))
			continue;
		if (i == JOB_WEDDING || i == JOB_XMAS || i == JOB_SUMMER || i == JOB_HANBOK || i == JOB_OKTOBERFEST || i == JOB_SUMMER2)
			continue; //Classes that do not need exp tables.
		idx = pc_class2idx(i);
		if (!job_info[idx].max_level[0])
			ShowWarning("Class %s (%d) does not have a base exp table.\n", job_name(i), i);
		if (!job_info[idx].max_level[1])
			ShowWarning("Class %s (%d) does not have a job exp table.\n", job_name(i), i);
		
		//Init and checking the empty value of Base HP/SP [Cydh]
		for (j = 0; j < (job_info[idx].max_level[0] ? job_info[idx].max_level[0] : MAX_LEVEL); j++) {
			if (job_info[idx].base_hp[j] == 0)
				job_info[idx].base_hp[j] = pc_calc_basehp(j+1,i);
			if (job_info[idx].base_sp[j] == 0)
				job_info[idx].base_sp[j] = pc_calc_basesp(j+1,i);
		}
	}
}

// Read MOTD on startup. [Valaris]
int pc_read_motd(void)
{
	FILE* fp;
	// clear old MOTD
	memset(motd_text, 0, sizeof(motd_text));

	// read current MOTD
	if( ( fp = fopen(motd_txt, "r") ) != NULL )
	{
		unsigned int entries = 0;
		char buf[CHAT_SIZE_MAX];

		while( entries < MOTD_LINE_SIZE && fgets(buf, CHAT_SIZE_MAX, fp) )
		{
			unsigned int lines = 0;
			size_t len;
			lines++;
			if( buf[0] == '/' && buf[1] == '/' )
				continue;
			len = strlen(buf);
			while( len && ( buf[len-1] == '\r' || buf[len-1] == '\n' ) ) // strip trailing EOL characters
				len--;
			if( len ) {
				char * ptr;
				buf[len] = 0;
				if( ( ptr = strstr(buf, " :") ) != NULL && ptr-buf >= NAME_LENGTH ) // crashes newer clients
					ShowWarning("Found sequence '" CL_WHITE " :" CL_RESET "' on line '" CL_WHITE "%u" CL_RESET "' in '" CL_WHITE "%s" CL_RESET "'. This can cause newer clients to crash.\n", lines, motd_txt);
			}
			else {// empty line
				buf[0] = ' ';
				buf[1] = 0;
			}
			safestrncpy(motd_text[entries], buf, CHAT_SIZE_MAX);
			entries++;
		}
		fclose(fp);
		ShowStatus("Done reading '" CL_WHITE "%u" CL_RESET "' entries in '" CL_WHITE "%s" CL_RESET "'.\n", entries, motd_txt);
	}
	else
		ShowWarning("File '" CL_WHITE "%s" CL_RESET "' not found.\n", motd_txt);

	return 0;
}

void pc_itemcd_do(struct map_session_data *sd, bool load) {
	int i,cursor = 0;
	struct item_cd* cd = NULL;

	if( load ) {
		if( !(cd = (struct item_cd*)idb_get(itemcd_db, sd->status.char_id)) ) {
			// no item cooldown is associated with this character
			return;
		}
		for(i = 0; i < MAX_ITEMDELAYS; i++) {
			if( cd->nameid[i] && DIFF_TICK(gettick(),cd->tick[i]) < 0 ) {
				sd->item_delay[cursor].tick = cd->tick[i];
				sd->item_delay[cursor].nameid = cd->nameid[i];
				cursor++;
			}
		}
		idb_remove(itemcd_db,sd->status.char_id);
	} else {
		if( !(cd = (struct item_cd*)idb_get(itemcd_db,sd->status.char_id)) ) {
			// create a new skill cooldown object for map storage
			CREATE( cd, struct item_cd, 1 );
			idb_put( itemcd_db, sd->status.char_id, cd );
		}
		for(i = 0; i < MAX_ITEMDELAYS; i++) {
			if( sd->item_delay[i].nameid && DIFF_TICK(gettick(),sd->item_delay[i].tick) < 0 ) {
				cd->tick[cursor] = sd->item_delay[i].tick;
				cd->nameid[cursor] = sd->item_delay[i].nameid;
				cursor++;
			}
		}
	}
	return;
}

/**
 * Add item delay to player's item delay data
 * @param sd Player
 * @param id Item data
 * @param tick Current tick
 * @param n Item index in inventory
 * @return 0: No delay, can consume item.
 *         1: Has delay, cancel consumption.
 **/
uint8 pc_itemcd_add(struct map_session_data *sd, struct item_data *id, t_tick tick, unsigned short n) {
	int i;
	ARR_FIND(0, MAX_ITEMDELAYS, i, sd->item_delay[i].nameid == id->nameid );
	if( i == MAX_ITEMDELAYS ) /* item not found. try first empty now */
		ARR_FIND(0, MAX_ITEMDELAYS, i, !sd->item_delay[i].nameid );
	if( i < MAX_ITEMDELAYS ) {
		if( sd->item_delay[i].nameid ) {// found
			if( DIFF_TICK(sd->item_delay[i].tick, tick) > 0 ) {
				t_tick e_tick = DIFF_TICK(sd->item_delay[i].tick, tick)/1000;
				char e_msg[CHAT_SIZE_MAX];
				if( e_tick > 99 )
					sprintf(e_msg,msg_txt(sd,379), // Item Failed. [%s] is cooling down. Wait %.1f minutes.
									itemdb_jname(sd->item_delay[i].nameid), (double)e_tick / 60);
				else
					sprintf(e_msg,msg_txt(sd,380), // Item Failed. [%s] is cooling down. Wait %d seconds.
									itemdb_jname(sd->item_delay[i].nameid), e_tick+1);
				clif_messagecolor(&sd->bl,color_table[COLOR_YELLOW],e_msg,false,SELF);
				return 1; // Delay has not expired yet
			}
		} else {// not yet used item (all slots are initially empty)
			sd->item_delay[i].nameid = id->nameid;
		}
		if( !(id->nameid == ITEMID_REINS_OF_MOUNT && sd->sc.option&(OPTION_WUGRIDER|OPTION_RIDING|OPTION_DRAGON|OPTION_MADOGEAR)) )
			sd->item_delay[i].tick = tick + sd->inventory_data[n]->delay;
	} else {// should not happen
		ShowError("pc_itemcd_add: Exceeded item delay array capacity! (nameid=%hu, char_id=%d)\n", id->nameid, sd->status.char_id);
	}
	//clean up used delays so we can give room for more
	for(i = 0; i < MAX_ITEMDELAYS; i++) {
		if( DIFF_TICK(sd->item_delay[i].tick, tick) <= 0 ) {
			sd->item_delay[i].tick = 0;
			sd->item_delay[i].nameid = 0;
		}
	}
	return 0;
}

/**
 * Check if player has delay to reuse item
 * @param sd Player
 * @param id Item data
 * @param tick Current tick
 * @param n Item index in inventory
 * @return 0: No delay, can consume item.
 *         1: Has delay, cancel consumption.
 **/
uint8 pc_itemcd_check(struct map_session_data *sd, struct item_data *id, t_tick tick, unsigned short n) {
	struct status_change *sc = NULL;

	nullpo_retr(0, sd);
	nullpo_retr(0, id);

	// Do normal delay assignment
	if (id->delay_sc <= SC_NONE || id->delay_sc >= SC_MAX || !(sc = &sd->sc))
		return pc_itemcd_add(sd, id, tick, n);

	// Send reply of delay remains
	if (sc->data[id->delay_sc]) {
		const struct TimerData *timer = get_timer(sc->data[id->delay_sc]->timer);
		clif_msg_value(sd, ITEM_REUSE_LIMIT, (int)(timer ? DIFF_TICK(timer->tick, tick) / 1000 : 99));
		return 1;
	}

	sc_start(&sd->bl, &sd->bl, (sc_type)id->delay_sc, 100, id->nameid, id->delay);
	return 0;
}

/**
* Clear the dmglog data from player
* @param sd
* @param md
**/
static void pc_clear_log_damage_sub(uint32 char_id, struct mob_data *md)
{
	uint8 i;
	ARR_FIND(0,DAMAGELOG_SIZE,i,md->dmglog[i].id == char_id);
	if (i < DAMAGELOG_SIZE) {
		md->dmglog[i].id = 0;
		md->dmglog[i].dmg = 0;
		md->dmglog[i].flag = 0;
	}
}

/**
* Add log to player's dmglog
* @param sd
* @param id Monster's GID
**/
void pc_damage_log_add(struct map_session_data *sd, int id)
{
	uint8 i = 0;

	if (!sd || !id)
		return;

	//Only store new data, don't need to renew the old one with same id
	ARR_FIND(0, DAMAGELOG_SIZE_PC, i, sd->dmglog[i] == id);
	if (i < DAMAGELOG_SIZE_PC)
		return;

	for (i = 0; i < DAMAGELOG_SIZE_PC; i++) {
		if (sd->dmglog[i] == 0) {
			sd->dmglog[i] = id;
			return;
		}
	}
}

/**
* Clear dmglog data from player
* @param sd
* @param id Monster's id
**/
void pc_damage_log_clear(struct map_session_data *sd, int id)
{
	uint8 i;
	struct mob_data *md = NULL;

	if (!sd)
		return;

	if (!id) {
		for (i = 0; i < DAMAGELOG_SIZE_PC; i++) {
			if( !sd->dmglog[i] )	//skip the empty value
				continue;

			if ((md = map_id2md(sd->dmglog[i])))
				pc_clear_log_damage_sub(sd->status.char_id,md);
			sd->dmglog[i] = 0;
		}
	}
	else {
		if ((md = map_id2md(id)))
			pc_clear_log_damage_sub(sd->status.char_id,md);

		ARR_FIND(0,DAMAGELOG_SIZE_PC,i,sd->dmglog[i] == id);	// find the id position
		if (i < DAMAGELOG_SIZE_PC)
			sd->dmglog[i] = 0;
	}
}

/**
 * Status change data arrived from char-server
 * @param sd: Player data
 */
void pc_scdata_received(struct map_session_data *sd) {
	pc_inventory_rentals(sd); // Needed here to remove rentals that have Status Changes after chrif_load_scdata has finished

	clif_weight_limit( sd );

	if( pc_has_permission( sd, PC_PERM_ATTENDANCE ) && pc_attendance_enabled() && !pc_attendance_rewarded_today( sd ) ){
		clif_ui_open( sd, OUT_UI_ATTENDANCE, pc_attendance_counter( sd ) );
	}

	sd->state.pc_loaded = true;

	if (sd->state.connect_new == 0 && sd->fd) { // Character already loaded map! Gotta trigger LoadEndAck manually.
		sd->state.connect_new = 1;
		clif_parse_LoadEndAck(sd->fd, sd);
	}

	if (pc_iscarton(sd)) {
		sd->cart_weight_max = 0; // Force a client refesh
		status_calc_cart_weight(sd, (e_status_calc_weight_opt)(CALCWT_ITEM|CALCWT_MAXBONUS|CALCWT_CARTSTATE));
	}
}

/**
 * Check player account expiration time and rental item expirations
 * @param sd: Player data
 */
void pc_check_expiration(struct map_session_data *sd) {
#ifndef ENABLE_SC_SAVING
	pc_inventory_rentals(sd); // Check here if Status Change saving is disabled
#endif

	if (sd->expiration_time != 0) { //Don't display if it's unlimited or unknow value
		time_t exp_time = sd->expiration_time;
		char tmpstr[1024];

		strftime(tmpstr,sizeof(tmpstr) - 1,msg_txt(sd,501),localtime(&exp_time)); // "Your account time limit is: %d-%m-%Y %H:%M:%S."
		clif_wis_message(sd,wisp_server_name,tmpstr,strlen(tmpstr) + 1,0);

		pc_expire_check(sd);
	}
}

TIMER_FUNC(pc_expiration_timer){
	struct map_session_data *sd = map_id2sd(id);

	if( !sd ) return 0;

	sd->expiration_tid = INVALID_TIMER;

	if( sd->fd )
		clif_authfail_fd(sd->fd,10);

	map_quit(sd);

	return 0;
}

TIMER_FUNC(pc_autotrade_timer){
	struct map_session_data *sd = map_id2sd(id);

	if (!sd)
		return 0;

	sd->autotrade_tid = INVALID_TIMER;

	if (sd->state.autotrade&2)
		vending_reopen(sd);
	if (sd->state.autotrade&4)
		buyingstore_reopen(sd);

	if (!sd->vender_id && !sd->buyer_id) {
		sd->state.autotrade = 0;
		map_quit(sd);
	}

	return 0;
}

/* this timer exists only when a character with a expire timer > 24h is online */
/* it loops thru online players once an hour to check whether a new < 24h is available */
TIMER_FUNC(pc_global_expiration_timer){
	struct s_mapiterator* iter;
	struct map_session_data* sd;

	iter = mapit_getallusers();

	for( sd = (TBL_PC*)mapit_first(iter); mapit_exists(iter); sd = (TBL_PC*)mapit_next(iter) )
		if( sd->expiration_time )
			pc_expire_check(sd);

	mapit_free(iter);

  return 0;
}

void pc_expire_check(struct map_session_data *sd) {  
	/* ongoing timer */
	if( sd->expiration_tid != INVALID_TIMER )
		return;

	/* not within the next 24h, enable the global check */
	if( sd->expiration_time > (time(NULL) + ((60 * 60) * 24)) ) {

		/* global check not running, enable */
		if( pc_expiration_tid == INVALID_TIMER ) /* Starts in 1h, repeats every hour */
			pc_expiration_tid = add_timer_interval(gettick() + ((1000 * 60) * 60), pc_global_expiration_timer, 0, 0, ((1000 * 60) * 60));

		return;
	}

	sd->expiration_tid = add_timer(gettick() + (unsigned int)(sd->expiration_time - time(NULL)) * 1000, pc_expiration_timer, sd->bl.id, 0);
}

/**
* Deposit some money to bank
* @param sd
* @param money Amount of money to deposit
**/
enum e_BANKING_DEPOSIT_ACK pc_bank_deposit(struct map_session_data *sd, int money) {
	unsigned int limit_check = money + sd->bank_vault;

	if( money <= 0 || limit_check > MAX_BANK_ZENY ) {
		return BDA_OVERFLOW;
	} else if ( money > sd->status.zeny ) {
		return BDA_NO_MONEY;
	}

	if( pc_payzeny(sd,money, LOG_TYPE_BANK, NULL) )
		return BDA_NO_MONEY;

	sd->bank_vault += money;
	pc_setreg2(sd, BANK_VAULT_VAR, sd->bank_vault);
	if( save_settings&CHARSAVE_BANK )
		chrif_save(sd, CSAVE_NORMAL);
	return BDA_SUCCESS;
}

/**
* Withdraw money from bank
* @param sd
* @param money Amount of money that will be withdrawn
**/
enum e_BANKING_WITHDRAW_ACK pc_bank_withdraw(struct map_session_data *sd, int money) {
	unsigned int limit_check = money + sd->status.zeny;
	
	if( money <= 0 ) {
		return BWA_UNKNOWN_ERROR;
	} else if ( money > sd->bank_vault ) {
		return BWA_NO_MONEY;
	} else if ( limit_check > MAX_ZENY ) {
		/* no official response for this scenario exists. */
		clif_messagecolor(&sd->bl,color_table[COLOR_RED],msg_txt(sd,1495),false,SELF); //You can't withdraw that much money
		return BWA_UNKNOWN_ERROR;
	}
	
	if( pc_getzeny(sd,money, LOG_TYPE_BANK, NULL) )
		return BWA_NO_MONEY;
	
	sd->bank_vault -= money;
	pc_setreg2(sd, BANK_VAULT_VAR, sd->bank_vault);
	if( save_settings&CHARSAVE_BANK )
		chrif_save(sd, CSAVE_NORMAL);
	return BWA_SUCCESS;
}

/**
* Clear Crimson Marker data from caster
* @param sd: Player
**/
void pc_crimson_marker_clear(struct map_session_data *sd) {
	uint8 i;

	if (!sd)
		return;

	for (i = 0; i < MAX_SKILL_CRIMSON_MARKER; i++) {
		struct block_list *bl = NULL;
		if (sd->c_marker[i] && (bl = map_id2bl(sd->c_marker[i])))
			status_change_end(bl,SC_C_MARKER,INVALID_TIMER);
		sd->c_marker[i] = 0;
	}
}

/**
* Show version to player
* @param sd: Player
**/
void pc_show_version(struct map_session_data *sd) {
	const char* svn = get_svn_revision();
	char buf[CHAT_SIZE_MAX];

	if( svn[0] != UNKNOWN_VERSION )
		sprintf(buf,msg_txt(sd,1295),"SVN: r",svn); //rAthena Version SVN: r%s
	else {
		const char* git = get_git_hash();
		if( git[0] != UNKNOWN_VERSION )
			sprintf(buf,msg_txt(sd,1295),"Git Hash: ",git); //rAthena Version Git Hash: %s
		else
			sprintf(buf,"%s",msg_txt(sd,1296)); //Cannot determine SVN/Git version.
	}
	clif_displaymessage(sd->fd,buf);
}

/**
 * Run bonus_script on player
 * @param sd
 * @author [Cydh]
 **/
void pc_bonus_script(struct map_session_data *sd) {
	t_tick now = gettick();
	struct linkdb_node *node = NULL, *next = NULL;

	if (!sd || !(node = sd->bonus_script.head))
		return;

	while (node) {
		struct s_bonus_script_entry *entry = NULL;
		next = node->next;

		if ((entry = (struct s_bonus_script_entry *)node->data)) {
			// Only start timer for new bonus_script
			if (entry->tid == INVALID_TIMER) {
				if (entry->icon != EFST_BLANK) // Gives status icon if exist
					clif_status_change(&sd->bl, entry->icon, 1, entry->tick, 1, 0, 0);

				entry->tick += now;
				entry->tid = add_timer(entry->tick, pc_bonus_script_timer, sd->bl.id, (intptr_t)entry);
			}

			if (entry->script)
				run_script(entry->script, 0, sd->bl.id, 0);
			else
				ShowError("pc_bonus_script: The script has been removed somewhere. \"%s\"\n", StringBuf_Value(entry->script_buf));
		}

		node = next;
	}
}

/**
 * Add bonus_script to player
 * @param sd Player
 * @param script_str Script string
 * @param dur Duration in ms
 * @param icon EFST
 * @param flag Flags @see enum e_bonus_script_flags
 * @param type 0 - None, 1 - Buff, 2 - Debuff
 * @return New created entry pointer or NULL if failed or NULL if duplicate fail
 * @author [Cydh]
 **/
struct s_bonus_script_entry *pc_bonus_script_add(struct map_session_data *sd, const char *script_str, t_tick dur, enum efst_types icon, uint16 flag, uint8 type) {
	struct script_code *script = NULL;
	struct linkdb_node *node = NULL;
	struct s_bonus_script_entry *entry = NULL;

	if (!sd)
		return NULL;
	
	if (!(script = parse_script(script_str, "bonus_script", 0, SCRIPT_IGNORE_EXTERNAL_BRACKETS))) {
		ShowError("pc_bonus_script_add: Failed to parse script '%s' (CID:%d).\n", script_str, sd->status.char_id);
		return NULL;
	}

	// Duplication checks
	if ((node = sd->bonus_script.head)) {
		while (node) {
			entry = (struct s_bonus_script_entry *)node->data;
			if (strcmpi(script_str, StringBuf_Value(entry->script_buf)) == 0) {
				t_tick newdur = gettick() + dur;
				if (flag&BSF_FORCE_REPLACE && entry->tick < newdur) { // Change duration
					sett_tickimer(entry->tid, newdur);
					script_free_code(script);
					return NULL;
				}
				else if (flag&BSF_FORCE_DUPLICATE) // Allow duplicate
					break;
				else { // No duplicate bonus
					script_free_code(script);
					return NULL;
				}
			}
			node = node->next;
		}
	}

	CREATE(entry, struct s_bonus_script_entry, 1);

	entry->script_buf = StringBuf_Malloc();
	StringBuf_AppendStr(entry->script_buf, script_str);
	entry->tid = INVALID_TIMER;
	entry->flag = flag;
	entry->icon = icon;
	entry->tick = dur; // Use duration first, on run change to expire time
	entry->type = type;
	entry->script = script;
	sd->bonus_script.count++;
	return entry;
}

/**
* Remove bonus_script data from player
* @param sd: Target player
* @param list: Bonus script entry from player
* @author [Cydh]
**/
void pc_bonus_script_free_entry(struct map_session_data *sd, struct s_bonus_script_entry *entry) {
	if (entry->tid != INVALID_TIMER)
		delete_timer(entry->tid, pc_bonus_script_timer);

	if (entry->script)
		script_free_code(entry->script);

	if (entry->script_buf)
		StringBuf_Free(entry->script_buf);

	if (sd) {
		if (entry->icon != EFST_BLANK)
			clif_status_load(&sd->bl, entry->icon, 0);
		if (sd->bonus_script.count > 0)
			sd->bonus_script.count--;
	}
	aFree(entry);
}

/**
 * Do final process if no entry left
 * @param sd
 **/
static void inline pc_bonus_script_check_final(struct map_session_data *sd) {
	if (sd->bonus_script.count == 0) {
		if (sd->bonus_script.head && sd->bonus_script.head->data)
			pc_bonus_script_free_entry(sd, (struct s_bonus_script_entry *)sd->bonus_script.head->data);
		linkdb_final(&sd->bonus_script.head);
	}
}

/**
* Timer for bonus_script
* @param tid
* @param tick
* @param id
* @param data
* @author [Cydh]
**/
TIMER_FUNC(pc_bonus_script_timer){
	struct map_session_data *sd;
	struct s_bonus_script_entry *entry = (struct s_bonus_script_entry *)data;

	sd = map_id2sd(id);
	if (!sd) {
		ShowError("pc_bonus_script_timer: Null pointer id: %d tid: %d\n", id, tid);
		return 0;
	}

	if (tid == INVALID_TIMER)
		return 0;

	if (!sd->bonus_script.head || entry == NULL) {
		ShowError("pc_bonus_script_timer: Invalid entry pointer %p!\n", entry);
		return 0;
	}

	linkdb_erase(&sd->bonus_script.head, (void *)((intptr_t)entry));
	pc_bonus_script_free_entry(sd, entry);
	pc_bonus_script_check_final(sd);
	status_calc_pc(sd,SCO_NONE);
	return 0;
}

/**
* Check then clear all active timer(s) of bonus_script data from player based on reason
* @param sd: Target player
* @param flag: Reason to remove the bonus_script. e_bonus_script_flags or e_bonus_script_types
* @author [Cydh]
**/
void pc_bonus_script_clear(struct map_session_data *sd, uint16 flag) {
	struct linkdb_node *node = NULL;
	uint16 count = 0;

	if (!sd || !(node = sd->bonus_script.head))
		return;

	while (node) {
		struct linkdb_node *next = node->next;
		struct s_bonus_script_entry *entry = (struct s_bonus_script_entry *)node->data;

		if (entry && (
				(flag == BSF_PERMANENT) ||					 // Remove all with permanent bonus
				(!flag && !(entry->flag&BSF_PERMANENT)) ||	 // Remove all WITHOUT permanent bonus
				(flag&entry->flag) ||						 // Matched flag
				(flag&BSF_REM_BUFF   && entry->type == 1) || // Remove buff
				(flag&BSF_REM_DEBUFF && entry->type == 2)	 // Remove debuff
				)
			)
		{
			linkdb_erase(&sd->bonus_script.head, (void *)((intptr_t)entry));
			pc_bonus_script_free_entry(sd, entry);
			count++;
		}

		node = next;
	}

	pc_bonus_script_check_final(sd);

	if (count && !(flag&BSF_REM_ON_LOGOUT)) //Don't need to do this if log out
		status_calc_pc(sd,SCO_NONE);
}

/** [Cydh]
 * Gives/removes SC_BASILICA when player steps in/out the cell with 'cell_basilica'
 * @param sd: Target player
 */
void pc_cell_basilica(struct map_session_data *sd) {
	nullpo_retv(sd);

#ifdef RENEWAL
	enum sc_type type = SC_BASILICA_CELL;
#else
	enum sc_type type = SC_BASILICA;
#endif

	if (!map_getcell(sd->bl.m,sd->bl.x,sd->bl.y,CELL_CHKBASILICA)) {
		if (sd->sc.data[type])
			status_change_end(&sd->bl, type,INVALID_TIMER);
	}
	else if (!sd->sc.data[type])
		sc_start(&sd->bl,&sd->bl, type,100,0,INFINITE_TICK);
}

/** [Cydh]
 * Get maximum specified parameter for specified class
 * @param class_: sd->class
 * @param sex: sd->status.sex
 * @param flag: parameter will be checked
 * @return max_param
 */
short pc_maxparameter(struct map_session_data *sd, enum e_params param) {
	int idx = -1, class_ = sd->class_;

	if ((idx = pc_class2idx(pc_mapid2jobid(class_,sd->status.sex))) >= 0) {
		short max_param = 0;
		switch (param) {
			case PARAM_STR: max_param = job_info[idx].max_param.str; break;
			case PARAM_AGI: max_param = job_info[idx].max_param.agi; break;
			case PARAM_VIT: max_param = job_info[idx].max_param.vit; break;
			case PARAM_INT: max_param = job_info[idx].max_param.int_; break;
			case PARAM_DEX: max_param = job_info[idx].max_param.dex; break;
			case PARAM_LUK: max_param = job_info[idx].max_param.luk; break;
		}
		if (max_param > 0)
			return max_param;
	}

	return (class_&MAPID_BASEMASK) == MAPID_SUMMONER ? battle_config.max_summoner_parameter :
		((class_&MAPID_UPPERMASK) == MAPID_KAGEROUOBORO || (class_&MAPID_UPPERMASK) == MAPID_REBELLION) ? battle_config.max_extended_parameter :
		((class_&JOBL_THIRD) ? ((class_&JOBL_UPPER) ? battle_config.max_third_trans_parameter : ((class_&JOBL_BABY) ? battle_config.max_baby_third_parameter : battle_config.max_third_parameter)) : 
		((class_&JOBL_BABY) ? battle_config.max_baby_parameter :
		((class_&JOBL_UPPER) ? battle_config.max_trans_parameter : battle_config.max_parameter)));
}

/**
* Get max ASPD for player based on Class
* @param sd Player
* @return ASPD
*/
short pc_maxaspd(struct map_session_data *sd) {
	nullpo_ret(sd);

	return (( sd->class_&JOBL_THIRD) ? battle_config.max_third_aspd : (
			((sd->class_&MAPID_UPPERMASK) == MAPID_KAGEROUOBORO || (sd->class_&MAPID_UPPERMASK) == MAPID_REBELLION) ? battle_config.max_extended_aspd :
			battle_config.max_aspd ));
}

/**
* Calculates total item-group related bonuses for the given item
* @param sd Player
* @param nameid Item ID
* @return Heal rate
**/
short pc_get_itemgroup_bonus(struct map_session_data* sd, unsigned short nameid) {
	if (sd->itemgrouphealrate.empty())
		return 0;

	short bonus = 0;

	for (const auto &it : sd->itemgrouphealrate) {
		uint16 group_id = it.id, i;
		struct s_item_group_db *group = NULL;

		if (!group_id || !(group = itemdb_group_exists(group_id)))
			continue;
		
		for (i = 0; i < group->random[0].data_qty; i++) {
			if (group->random[0].data[i].nameid == nameid) {
				bonus += it.val;
				break;
			}
		}
	}
	return bonus;
}

/**
* Calculates total item-group related bonuses for the given item group
* @param sd Player
* @param group_id Item Group ID
* @return Heal rate
**/
short pc_get_itemgroup_bonus_group(struct map_session_data* sd, uint16 group_id) {
	if (sd->itemgrouphealrate.empty())
		return 0;

	for (const auto &it : sd->itemgrouphealrate) {
		if (it.id == group_id)
			return it.val;
	}
	return 0;
}

/**
* Check if player's equip index in same specified position, like for 2-Handed weapon & Heagdear (inc. costume)
* @param eqi Item EQI of enum equip_index
* @param *equip_index Player's equip_index[]
* @param index Known index item in inventory from sd->equip_index[] to compare with specified EQI in *equip_index
* @return True if item in same inventory index, False if doesn't
*/
bool pc_is_same_equip_index(enum equip_index eqi, short *equip_index, short index) {
	if (index < 0 || index >= MAX_INVENTORY)
		return true;
	// Dual weapon checks
	if (eqi == EQI_HAND_R && equip_index[EQI_HAND_L] == index)
		return true;
	// Headgear with Mid & Low location
	if (eqi == EQI_HEAD_MID && equip_index[EQI_HEAD_LOW] == index)
		return true;
	// Headgear with Top & Mid or Low location
	if (eqi == EQI_HEAD_TOP && (equip_index[EQI_HEAD_MID] == index || equip_index[EQI_HEAD_LOW] == index))
		return true;
	// Headgear with Mid & Low location
	if (eqi == EQI_COSTUME_HEAD_MID && equip_index[EQI_COSTUME_HEAD_LOW] == index)
		return true;
	// Headgear with Top & Mid or Low location
	if (eqi == EQI_COSTUME_HEAD_TOP && (equip_index[EQI_COSTUME_HEAD_MID] == index || equip_index[EQI_COSTUME_HEAD_LOW] == index))
		return true;
	return false;
}

/**
 * Generate Unique item ID for player
 * @param sd : Player
 * @return A generated Unique item ID
 */
uint64 pc_generate_unique_id(struct map_session_data *sd) {
	nullpo_ret(sd);
	return ((uint64)sd->status.char_id << 32) | sd->status.uniqueitem_counter++;
}

/**
 * Validating skill from player after logged on
 * @param sd
 **/
void pc_validate_skill(struct map_session_data *sd) {
	if (sd) {
		uint16 i = 0, count = 0;
		struct s_skill tmp_skills[MAX_SKILL] = {{ 0 }};

		memcpy(tmp_skills, sd->status.skill, sizeof(sd->status.skill));
		memset(sd->status.skill, 0, sizeof(sd->status.skill));

		for (i = 0; i < MAX_SKILL; i++) {
			uint16 idx = 0;
			if (tmp_skills[i].id == 0 || tmp_skills[i].lv == 0)
				continue;
			if ((idx = skill_get_index(tmp_skills[i].id))) {
				memcpy(&sd->status.skill[idx], &tmp_skills[i], sizeof(tmp_skills[i]));
				count++;
			}
			else
				ShowWarning("pc_validate_skill: Removing invalid skill '%d' from player (AID=%d CID=%d).\n", tmp_skills[i].id, sd->status.account_id, sd->status.char_id);
		}
	}
}

/**
 * Toggle to remember if the questinfo is displayed yet or not.
 * @param qi_display Display flag
 * @param show If show is true and qi_display is 0, set qi_display to 1 and show the event bubble.
 *             If show is false and qi_display is 1, set qi_display to 0 and hide the event bubble.
 **/
static void pc_show_questinfo_sub(struct map_session_data *sd, bool *qi_display, struct questinfo *qi, bool show) {
	if (show) {
		// Check if need to be displayed
		if ((*qi_display) != 1) {
			(*qi_display) = 1;
			clif_quest_show_event(sd, &qi->nd->bl, qi->icon, qi->color);
		}
	}
	else {
		// Check if need to be hide
		if ((*qi_display) != 0) {
			(*qi_display) = 0;
#if PACKETVER >= 20120410
			clif_quest_show_event(sd, &qi->nd->bl, 9999, 0);
#else
			clif_quest_show_event(sd, &qi->nd->bl, 0, 0);
#endif
		}
	}
}

/**
 * Show available NPC Quest / Event Icon Check [Kisuka]
 * @param sd Player
 **/
void pc_show_questinfo(struct map_session_data *sd) {
#if PACKETVER >= 20090218
	struct questinfo *qi = NULL;
	unsigned short i;
	uint8 j;
	int8 mystate = 0;
	bool failed = false;

	nullpo_retv(sd);

	if (sd->bl.m < 0 || sd->bl.m >= MAX_MAPINDEX)
		return;

	struct map_data *mapdata = map_getmapdata(sd->bl.m);

	if (!mapdata->qi_count || !mapdata->qi_data)
		return;
	if (mapdata->qi_count != sd->qi_count)
		return; // init was not called yet

	for(i = 0; i < mapdata->qi_count; i++) {
		qi = &mapdata->qi_data[i];

		if (!qi)
			continue;

		if (quest_check(sd, qi->quest_id, HAVEQUEST) != -1) { // Check if quest is not started
			pc_show_questinfo_sub(sd, &sd->qi_display[i], qi, false);
			continue;
		}

		// Level range checks
		if (sd->status.base_level < qi->min_level || sd->status.base_level > qi->max_level) {
			pc_show_questinfo_sub(sd, &sd->qi_display[i], qi, false);
			continue;
		}

		// Quest requirements
		if (qi->req_count) {
			failed = false;
			for (j = 0; j < qi->req_count; j++) {
				mystate = quest_check(sd, qi->req[j].quest_id, HAVEQUEST);
				mystate = mystate + (mystate < 1);
				if (mystate != qi->req[j].state) {
					failed = true;
					break;
				}
			}
			if (failed) {
				pc_show_questinfo_sub(sd, &sd->qi_display[i], qi, false);
				continue;
			}
		}

		// Job requirements
		if (qi->jobid_count) {
			failed = true;
			for (j = 0; j < qi->jobid_count; j++) {
				if (pc_mapid2jobid(sd->class_,sd->status.sex) == qi->jobid[j]) {
					pc_show_questinfo_sub(sd, &sd->qi_display[i], qi, true);
					failed = false;
					break;
				}
			}
			if (!failed)
				continue;
			pc_show_questinfo_sub(sd, &sd->qi_display[i], qi, false);
		}
		else {
			pc_show_questinfo_sub(sd, &sd->qi_display[i], qi, true);
		}
	}
#endif
}

/**
 * Reinit the questinfo for player when changing map
 * @param sd Player
 **/
void pc_show_questinfo_reinit(struct map_session_data *sd) {
#if PACKETVER >= 20090218
	nullpo_retv(sd);

	if (sd->qi_display) {
		aFree(sd->qi_display);
		sd->qi_display = NULL;
	}
	sd->qi_count = 0;

	if (sd->bl.m < 0 || sd->bl.m >= MAX_MAPINDEX)
		return;

	struct map_data *mapdata = map_getmapdata(sd->bl.m);

	if (!mapdata->qi_count || !mapdata->qi_data)
		return;
	CREATE(sd->qi_display, bool, (sd->qi_count = mapdata->qi_count));
#endif
}

/**
 * Check if a job is allowed to enter the map
 * @param jobid Job ID see enum e_job or sd->status.class_
 * @param m ID -an index- for direct indexing map[] array
 * @return 1 if job is allowed, 0 otherwise
 **/
bool pc_job_can_entermap(enum e_job jobid, int m, int group_lv) {
	uint16 idx = 0;

	// Map is other map server.
	// !FIXME: Currently, a map-server doesn't recognized map's attributes on other server, so we assume it's fine to warp.
	if (m < 0)
		return true;

	struct map_data *mapdata = map_getmapdata(m);

	if (!mapdata->cell)
		return false;

	if (!pcdb_checkid(jobid))
		return false;

	idx = pc_class2idx(jobid);
	if (!job_info[idx].noenter_map.zone || group_lv > job_info[idx].noenter_map.group_lv)
		return true;

	if ((job_info[idx].noenter_map.zone&1 && !mapdata_flag_vs2(mapdata)) || // Normal
		(job_info[idx].noenter_map.zone&2 && mapdata->flag[MF_PVP]) || // PVP
		(job_info[idx].noenter_map.zone&4 && mapdata_flag_gvg2_no_te(mapdata)) || // GVG
		(job_info[idx].noenter_map.zone&8 && mapdata->flag[MF_BATTLEGROUND]) || // Battleground
		(job_info[idx].noenter_map.zone&16 && mapdata_flag_gvg2_te(mapdata)) || // WOE:TE
		(job_info[idx].noenter_map.zone&(8*mapdata->zone) && mapdata->flag[MF_RESTRICTED]) // Zone restriction
		)
		return false;

	return true;
}

/**
 * Tells client about player's costume view on mapchange for checking 'nocostume' mapflag.
 * @param sd
 **/
void pc_set_costume_view(struct map_session_data *sd) {
	int i = -1, head_low = 0, head_mid = 0, head_top = 0, robe = 0;
	struct item_data *id = NULL;

	nullpo_retv(sd);

	head_low = sd->status.head_bottom;
	head_mid = sd->status.head_mid;
	head_top = sd->status.head_top;
	robe = sd->status.robe;

	sd->status.head_bottom = sd->status.head_mid = sd->status.head_top = sd->status.robe = 0;

	//Added check to prevent sending the same look on multiple slots ->
	//causes client to redraw item on top of itself. (suggested by Lupus)
	// Normal headgear checks
	if ((i = sd->equip_index[EQI_HEAD_LOW]) != -1 && (id = sd->inventory_data[i])) {
		if (!(id->equip&(EQP_HEAD_MID|EQP_HEAD_TOP)))
			sd->status.head_bottom = id->look;
		else
			sd->status.head_bottom = 0;
	}
	if ((i = sd->equip_index[EQI_HEAD_MID]) != -1 && (id = sd->inventory_data[i])) {
		if (!(id->equip&(EQP_HEAD_TOP)))
			sd->status.head_mid = id->look;
		else
			sd->status.head_mid = 0;
	}
	if ((i = sd->equip_index[EQI_HEAD_TOP]) != -1 && (id = sd->inventory_data[i]))
		sd->status.head_top = id->look;
	if ((i = sd->equip_index[EQI_GARMENT]) != -1 && (id = sd->inventory_data[i]))
		sd->status.robe = id->look;

	// Costumes check
	if (!map_getmapflag(sd->bl.m, MF_NOCOSTUME)) {
		if ((i = sd->equip_index[EQI_COSTUME_HEAD_LOW]) != -1 && (id = sd->inventory_data[i])) {
			if (!(id->equip&(EQP_COSTUME_HEAD_MID|EQP_COSTUME_HEAD_TOP)))
				sd->status.head_bottom = id->look;
			else
				sd->status.head_bottom = 0;
		}
		if ((i = sd->equip_index[EQI_COSTUME_HEAD_MID]) != -1 && (id = sd->inventory_data[i])) {
			if (!(id->equip&EQP_COSTUME_HEAD_TOP))
				sd->status.head_mid = id->look;
			else
				sd->status.head_mid = 0;
		}
		if ((i = sd->equip_index[EQI_COSTUME_HEAD_TOP]) != -1 && (id = sd->inventory_data[i]))
			sd->status.head_top = id->look;
		if ((i = sd->equip_index[EQI_COSTUME_GARMENT]) != -1 && (id = sd->inventory_data[i]))
			sd->status.robe = id->look;
	}

	if (sd->setlook_head_bottom)
		sd->status.head_bottom = sd->setlook_head_bottom;
	if (sd->setlook_head_mid)
		sd->status.head_mid = sd->setlook_head_mid;
	if (sd->setlook_head_top)
		sd->status.head_top = sd->setlook_head_top;
	if (sd->setlook_robe)
		sd->status.robe = sd->setlook_robe;

	if (head_low != sd->status.head_bottom)
		clif_changelook(&sd->bl, LOOK_HEAD_BOTTOM, sd->status.head_bottom);
	if (head_mid != sd->status.head_mid)
		clif_changelook(&sd->bl, LOOK_HEAD_MID, sd->status.head_mid);
	if (head_top != sd->status.head_top)
		clif_changelook(&sd->bl, LOOK_HEAD_TOP, sd->status.head_top);
	if (robe != sd->status.robe)
		clif_changelook(&sd->bl, LOOK_ROBE, sd->status.robe);
}

std::shared_ptr<s_attendance_period> pc_attendance_period(){
	uint32 date = date_get(DT_YYYYMMDD);

	for( std::pair<const uint32,std::shared_ptr<s_attendance_period>>& pair : attendance_db ){
		std::shared_ptr<s_attendance_period> period = pair.second;

		if( period->start <= date && period->end >= date ){
			return period;
		}
	}

	return nullptr;
}

bool pc_attendance_enabled(){
	// Check if the attendance feature is disabled
	if( !battle_config.feature_attendance ){
		return false;
	}

	// Check if there is a running attendance period
	return pc_attendance_period() != nullptr;
}

static inline bool pc_attendance_rewarded_today( struct map_session_data* sd ){
	return pc_readreg2( sd, ATTENDANCE_DATE_VAR ) >= date_get(DT_YYYYMMDD);
}

int32 pc_attendance_counter( struct map_session_data* sd ){
	std::shared_ptr<s_attendance_period> period = pc_attendance_period();

	// No running attendance period
	if( period == nullptr ){
		return 0;
	}

	// Get the counter for the current period
	int counter = pc_readreg2( sd, ATTENDANCE_COUNT_VAR );

	// Check if we have a remaining counter from a previous period
	if( counter > 0 && pc_readreg2( sd, ATTENDANCE_DATE_VAR ) < period->start ){
		// Reset the counter to zero
		pc_setreg2( sd, ATTENDANCE_COUNT_VAR, 0 );

		return 0;
	}

	return 10 * counter + ( ( pc_attendance_rewarded_today(sd) ) ? 1 : 0 );
}

void pc_attendance_claim_reward( struct map_session_data* sd ){
	// If the user's group does not have the permission
	if( !pc_has_permission( sd, PC_PERM_ATTENDANCE ) ){
		return;
	}

	// Check if the attendance feature is disabled
	if( !pc_attendance_enabled() ){
		return;
	}

	// Check if the user already got his reward today
	if( pc_attendance_rewarded_today( sd ) ){
		return;
	}

	int32 attendance_counter = pc_readreg2( sd, ATTENDANCE_COUNT_VAR );

	attendance_counter += 1;

	std::shared_ptr<s_attendance_period> period = pc_attendance_period();

	if( period == nullptr ){
		return;
	}

	if( period->rewards.size() < attendance_counter ){
		return;
	}

	pc_setreg2( sd, ATTENDANCE_DATE_VAR, date_get(DT_YYYYMMDD) );
	pc_setreg2( sd, ATTENDANCE_COUNT_VAR, attendance_counter );

	if( save_settings&CHARSAVE_ATTENDANCE )
		chrif_save(sd, CSAVE_NORMAL);

	std::shared_ptr<s_attendance_reward> reward = period->rewards[attendance_counter - 1];

	struct mail_message msg;

	memset( &msg, 0, sizeof( struct mail_message ) );

	msg.dest_id = sd->status.char_id;
	safestrncpy( msg.send_name, msg_txt( sd, 788 ), NAME_LENGTH );
	safesnprintf( msg.title, MAIL_TITLE_LENGTH, msg_txt( sd, 789 ), attendance_counter );
	safesnprintf( msg.body, MAIL_BODY_LENGTH, msg_txt( sd, 790 ), attendance_counter );

	msg.item[0].nameid = reward->item_id;
	msg.item[0].amount = reward->amount;
	msg.item[0].identify = 1;

	msg.status = MAIL_NEW;
	msg.type = MAIL_INBOX_NORMAL;
	msg.timestamp = time(NULL);

	intif_Mail_send(0, &msg);

	clif_attendence_response( sd, attendance_counter );
}

/*==========================================
 * pc Init/Terminate
 *------------------------------------------*/
void do_final_pc(void) {
	db_destroy(itemcd_db);
	do_final_pc_groups();

	ers_destroy(pc_sc_display_ers);
	ers_destroy(num_reg_ers);
	ers_destroy(str_reg_ers);

	attendance_db.clear();
}

void do_init_pc(void) {

	itemcd_db = idb_alloc(DB_OPT_RELEASE_DATA);

	pc_readdb();
	pc_read_motd(); // Read MOTD [Valaris]
	attendance_db.load();

	add_timer_func_list(pc_invincible_timer, "pc_invincible_timer");
	add_timer_func_list(pc_eventtimer, "pc_eventtimer");
	add_timer_func_list(pc_inventory_rental_end, "pc_inventory_rental_end");
	add_timer_func_list(pc_calc_pvprank_timer, "pc_calc_pvprank_timer");
	add_timer_func_list(pc_autosave, "pc_autosave");
	add_timer_func_list(pc_spiritball_timer, "pc_spiritball_timer");
	add_timer_func_list(pc_follow_timer, "pc_follow_timer");
	add_timer_func_list(pc_endautobonus, "pc_endautobonus");
	add_timer_func_list(pc_spiritcharm_timer, "pc_spiritcharm_timer");
	add_timer_func_list(pc_global_expiration_timer, "pc_global_expiration_timer");
	add_timer_func_list(pc_expiration_timer, "pc_expiration_timer");
	add_timer_func_list(pc_autotrade_timer, "pc_autotrade_timer");
	add_timer_func_list(pc_soulball_timer, "pc_soulball_timer");

	add_timer(gettick() + autosave_interval, pc_autosave, 0, 0);

	// 0=day, 1=night [Yor]
	night_flag = battle_config.night_at_start ? 1 : 0;

	if (battle_config.day_duration > 0 && battle_config.night_duration > 0) {
		int day_duration = battle_config.day_duration;
		int night_duration = battle_config.night_duration;
		// add night/day timer [Yor]
		add_timer_func_list(map_day_timer, "map_day_timer");
		add_timer_func_list(map_night_timer, "map_night_timer");

		day_timer_tid   = add_timer_interval(gettick() + (night_flag ? 0 : day_duration) + night_duration, map_day_timer,   0, 0, day_duration + night_duration);
		night_timer_tid = add_timer_interval(gettick() + day_duration + (night_flag ? night_duration : 0), map_night_timer, 0, 0, day_duration + night_duration);
	}

	do_init_pc_groups();

	pc_sc_display_ers = ers_new(sizeof(struct sc_display_entry), "pc.cpp:pc_sc_display_ers", ERS_OPT_FLEX_CHUNK);
	num_reg_ers = ers_new(sizeof(struct script_reg_num), "pc.cpp:num_reg_ers", (ERSOptions)(ERS_OPT_CLEAN|ERS_OPT_FLEX_CHUNK));
	str_reg_ers = ers_new(sizeof(struct script_reg_str), "pc.cpp:str_reg_ers", (ERSOptions)(ERS_OPT_CLEAN|ERS_OPT_FLEX_CHUNK));

	ers_chunk_size(pc_sc_display_ers, 150);
	ers_chunk_size(num_reg_ers, 300);
	ers_chunk_size(str_reg_ers, 50);
}<|MERGE_RESOLUTION|>--- conflicted
+++ resolved
@@ -3485,14 +3485,11 @@
 		case SP_LONG_SP_GAIN_VALUE:
 			if(!sd->state.lr_flag)
 				sd->bonus.long_sp_gain_value += val;
+			break;
 		case SP_LONG_HP_GAIN_VALUE:
 			if(!sd->state.lr_flag)
 				sd->bonus.long_hp_gain_value += val;
-<<<<<<< HEAD
 			break;	
-=======
-			break;		
->>>>>>> 7a9f3c63
 		case SP_MAGIC_SP_GAIN_VALUE:
 			if(!sd->state.lr_flag)
 				sd->bonus.magic_sp_gain_value += val;
