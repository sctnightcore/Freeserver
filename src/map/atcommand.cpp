// Copyright (c) rAthena Dev Teams - Licensed under GNU GPL
// For more information, see LICENCE in the main folder

#include "atcommand.hpp"

#include <math.h>
#include <stdlib.h>

#include "../common/cbasetypes.hpp"
#include "../common/cli.hpp"
#include "../common/conf.hpp"
#include "../common/malloc.hpp"
#include "../common/mmo.hpp"
#include "../common/nullpo.hpp"
#include "../common/random.hpp"
#include "../common/showmsg.hpp"
#include "../common/socket.hpp"
#include "../common/strlib.hpp"
#include "../common/timer.hpp"
#include "../common/utilities.hpp"
#include "../common/utils.hpp"

#include "achievement.hpp"
#include "battle.hpp"
#include "channel.hpp"
#include "chat.hpp"
#include "chrif.hpp"
#include "clan.hpp"
#include "clif.hpp"
#include "duel.hpp"
#include "elemental.hpp"
#include "guild.hpp"
#include "homunculus.hpp"
#include "instance.hpp"
#include "intif.hpp"
#include "itemdb.hpp" // MAX_ITEMGROUP
#include "log.hpp"
#include "mail.hpp"
#include "map.hpp"
#include "mapreg.hpp"
#include "mercenary.hpp"
#include "mob.hpp"
#include "npc.hpp"
#include "party.hpp"
#include "pc.hpp"
#include "pc_groups.hpp"
#include "pet.hpp"
#include "quest.hpp"
#include "script.hpp"
#include "storage.hpp"
#include "trade.hpp"

#define ATCOMMAND_LENGTH 50
#define ACMD_FUNC(x) static int atcommand_ ## x (const int fd, struct map_session_data* sd, const char* command, const char* message)

typedef struct AtCommandInfo AtCommandInfo;
typedef struct AliasInfo AliasInfo;

int atcmd_binding_count = 0;

/// Atcommand restriction usage
enum e_atcmd_restict {
	ATCMD_NOCONSOLE    = 0x1, /// Cannot be used via console (is_atcommand type 2)
	ATCMD_NOSCRIPT     = 0x2, /// Cannot be used via script command 'atcommand' or 'useatcmd' (is_atcommand type 0 and 3)
	ATCMD_NOAUTOTRADE  = 0x4, /// Like ATCMD_NOSCRIPT, but if the player is autotrader. Example: atcommand "@kick "+strcharinfo(0);
};

struct AtCommandInfo {
	char command[ATCOMMAND_LENGTH];
	AtCommandFunc func;
	char* at_groups; /// Quick @commands "can-use" lookup
	char* char_groups; /// Quick @charcommands "can-use" lookup
	uint8 restriction; /// Restrictions see enum e_restict
};

struct AliasInfo {
	AtCommandInfo *command;
	char alias[ATCOMMAND_LENGTH];
};


char atcommand_symbol = '@'; // first char of the commands
char charcommand_symbol = '#';

static DBMap* atcommand_db = NULL; //name -> AtCommandInfo
static DBMap* atcommand_alias_db = NULL; //alias -> AtCommandInfo
static config_t atcommand_config;

static char atcmd_output[CHAT_SIZE_MAX];
static char atcmd_player_name[NAME_LENGTH];
const char *parent_cmd;

struct atcmd_binding_data** atcmd_binding;

static AtCommandInfo* get_atcommandinfo_byname(const char *name); // @help
static const char* atcommand_checkalias(const char *aliasname); // @help
static void atcommand_get_suggestions(struct map_session_data* sd, const char *name, bool atcommand); // @help
static void warp_get_suggestions(struct map_session_data* sd, const char *name); // @rura, @warp, @mapmove

// @commands (script-based)
struct atcmd_binding_data* get_atcommandbind_byname(const char* name) {
	int i = 0;

	if( *name == atcommand_symbol || *name == charcommand_symbol )
		name++; // for backwards compatibility

	ARR_FIND( 0, atcmd_binding_count, i, strcmpi(atcmd_binding[i]->command, name) == 0 );

	return ( i < atcmd_binding_count ) ? atcmd_binding[i] : NULL;
}

/**
 * retrieves the help string associated with a given command.
 *
 * @param name the name of the command to retrieve help information for
 * @return the string associated with the command, or NULL
 */
static const char* atcommand_help_string(const char* command)
{
	const char* str = NULL;
	config_setting_t* info;

	if( *command == atcommand_symbol || *command == charcommand_symbol )
	{// remove the prefix symbol for the raw name of the command
		command ++;
	}

	// convert alias to the real command name
	command = atcommand_checkalias(command);

	// attempt to find the first default help command
	info = config_lookup(&atcommand_config, "help");

	if( info == NULL )
	{// failed to find the help property in the configuration file
		return NULL;
	}

	if( !config_setting_lookup_string( info, command, &str ) )
	{// failed to find the matching help string
		return NULL;
	}

	// push the result from the method
	return str;
}


/*==========================================
 * @send (used for testing packet sends from the client)
 *------------------------------------------*/
ACMD_FUNC(send)
{
	int len=0,type;
	// read message type as hex number (without the 0x)
	if(!message || !*message ||
			!((sscanf(message, "len %8x", &type)==1 && (len=1))
			|| sscanf(message, "%8x", &type)==1) )
	{
		int i;
		for (i = 900; i <= 903; ++i)
			clif_displaymessage(fd, msg_txt(sd,i));
		return -1;
	}

#define PARSE_ERROR(error,p) \
	{\
		clif_displaymessage(fd, (error));\
		sprintf(atcmd_output, ">%s", (p));\
		clif_displaymessage(fd, atcmd_output);\
	}
//define PARSE_ERROR

#define CHECK_EOS(p) \
	if(*(p) == 0){\
		clif_displaymessage(fd, "Unexpected end of string");\
		return -1;\
	}
//define CHECK_EOS

#define SKIP_VALUE(p) \
	{\
		while(*(p) && !ISSPACE(*(p))) ++(p); /* non-space */\
		while(*(p) && ISSPACE(*(p)))  ++(p); /* space */\
	}
//define SKIP_VALUE

#define GET_VALUE(p,num) \
	{\
		if(sscanf((p), "x%16lx", &(num)) < 1 && sscanf((p), "%20ld ", &(num)) < 1){\
			PARSE_ERROR("Invalid number in:",(p));\
			return -1;\
		}\
	}
//define GET_VALUE
	if (type > 0 && type < MAX_PACKET_DB) {
		int off,end;
		long num;
		if(len)
		{// show packet length
			sprintf(atcmd_output, msg_txt(sd,904), type, packet_db[type].len); // Packet 0x%x length: %d
			clif_displaymessage(fd, atcmd_output);
			return 0;
		}

		len=packet_db[type].len;
		off=2;
		if(len == 0)
		{// unknown packet - ERROR
			sprintf(atcmd_output, msg_txt(sd,905), type); // Unknown packet: 0x%x
			clif_displaymessage(fd, atcmd_output);
			return -1;
		} else if(len == -1)
		{// dynamic packet
			len=SHRT_MAX-4; // maximum length
			off=4;
		}
		WFIFOHEAD(fd, len);
		WFIFOW(fd,0)=TOW(type);

		// parse packet contents
		SKIP_VALUE(message);
		while(*message != 0 && off < len){
			if(ISDIGIT(*message) || *message == '-' || *message == '+')
			{// default (byte)
				GET_VALUE(message,num);
				WFIFOB(fd,off)=TOB(num);
				++off;
			} else if(TOUPPER(*message) == 'B')
			{// byte
				++message;
				GET_VALUE(message,num);
				WFIFOB(fd,off)=TOB(num);
				++off;
			} else if(TOUPPER(*message) == 'W')
			{// word (2 bytes)
				++message;
				GET_VALUE(message,num);
				WFIFOW(fd,off)=TOW(num);
				off+=2;
			} else if(TOUPPER(*message) == 'L')
			{// long word (4 bytes)
				++message;
				GET_VALUE(message,num);
				WFIFOL(fd,off)=TOL(num);
				off+=4;
			} else if(TOUPPER(*message) == 'S')
			{// string - escapes are valid
				// get string length - num <= 0 means not fixed length (default)
				++message;
				if(*message == '"'){
					num=0;
				} else {
					GET_VALUE(message,num);
					while(*message != '"')
					{// find start of string
						if(*message == 0 || ISSPACE(*message)){
							PARSE_ERROR(msg_txt(sd,906),message); // Not a string:
							return -1;
						}
						++message;
					}
				}

				// parse string
				++message;
				CHECK_EOS(message);
				end=(num<=0? 0: min(off+((int)num),len));
				for(; *message != '"' && (off < end || end == 0); ++off){
					if(*message == '\\'){
						++message;
						CHECK_EOS(message);
						switch(*message){
							case 'a': num=0x07; break; // Bell
							case 'b': num=0x08; break; // Backspace
							case 't': num=0x09; break; // Horizontal tab
							case 'n': num=0x0A; break; // Line feed
							case 'v': num=0x0B; break; // Vertical tab
							case 'f': num=0x0C; break; // Form feed
							case 'r': num=0x0D; break; // Carriage return
							case 'e': num=0x1B; break; // Escape
							default:  num=*message; break;
							case 'x': // Hexadecimal
							{
								++message;
								CHECK_EOS(message);
								if(!ISXDIGIT(*message)){
									PARSE_ERROR(msg_txt(sd,907),message); // Not a hexadecimal digit:
									return -1;
								}
								num=(ISDIGIT(*message)?*message-'0':TOLOWER(*message)-'a'+10);
								if(ISXDIGIT(*message)){
									++message;
									CHECK_EOS(message);
									num<<=8;
									num+=(ISDIGIT(*message)?*message-'0':TOLOWER(*message)-'a'+10);
								}
								WFIFOB(fd,off)=TOB(num);
								++message;
								CHECK_EOS(message);
								continue;
							}
							case '0':
							case '1':
							case '2':
							case '3':
							case '4':
							case '5':
							case '6':
							case '7': // Octal
							{
								num=*message-'0'; // 1st octal digit
								++message;
								CHECK_EOS(message);
								if(ISDIGIT(*message) && *message < '8'){
									num<<=3;
									num+=*message-'0'; // 2nd octal digit
									++message;
									CHECK_EOS(message);
									if(ISDIGIT(*message) && *message < '8'){
										num<<=3;
										num+=*message-'0'; // 3rd octal digit
										++message;
										CHECK_EOS(message);
									}
								}
								WFIFOB(fd,off)=TOB(num);
								continue;
							}
						}
					} else
						num=*message;
					WFIFOB(fd,off)=TOB(num);
					++message;
					CHECK_EOS(message);
				}//for
				while(*message != '"')
				{// ignore extra characters
					++message;
					CHECK_EOS(message);
				}

				// terminate the string
				if(off < end)
				{// fill the rest with 0's
					memset(WFIFOP(fd,off),0,end-off);
					off=end;
				}
			} else
			{// unknown
				PARSE_ERROR(msg_txt(sd,908),message); // Unknown type of value in:
				return -1;
			}
			SKIP_VALUE(message);
		}

		if(packet_db[type].len == -1)
		{// send dynamic packet
			WFIFOW(fd,2)=TOW(off);
			WFIFOSET(fd,off);
		} else
		{// send static packet
			if(off < len)
				memset(WFIFOP(fd,off),0,len-off);
			WFIFOSET(fd,len);
		}
	} else {
		clif_displaymessage(fd, msg_txt(sd,259)); // Invalid packet
		return -1;
	}
	sprintf (atcmd_output, msg_txt(sd,258), type, type); // Sent packet 0x%x (%d)
	clif_displaymessage(fd, atcmd_output);
	return 0;
#undef PARSE_ERROR
#undef CHECK_EOS
#undef SKIP_VALUE
#undef GET_VALUE
}

/**
 * Retrieves map name suggestions for a given string.
 * This will first check if any map names contain the given string, and will
 *   print out MAX_SUGGESTIONS results if any maps are found.
 * Otherwise, suggestions will be calculated through Levenshtein distance,
 *   and up to 5 of the closest matches will be printed.
 *
 * @author Euphy
 */
static void warp_get_suggestions(struct map_session_data* sd, const char *name) {
	// Minimum length for suggestions is 2 characters
	if( strlen( name ) < 2 ){
		return;
	}

	std::vector<const char*> suggestions;

	suggestions.reserve( MAX_SUGGESTIONS );

	// check for maps that contain string
	for (int i = 0; i < map_num; i++) {
		struct map_data *mapdata = map_getmapdata(i);

		// Prevent suggestion of instance mapnames
		if( mapdata->instance_id != 0 ){
			continue;
		}

		if( strstr( mapdata->name, name ) != nullptr ){
			suggestions.push_back( mapdata->name );

			if( suggestions.size() == MAX_SUGGESTIONS ){
				break;
			}
		}
	}

	// if no maps found, search by edit distance
	if( suggestions.empty() ){
		// Levenshtein > 4 is bad
		const int LEVENSHTEIN_MAX = 4;

		std::unordered_map<int, std::vector<const char*>> maps;

		for (int i = 0; i < map_num; i++) {
			struct map_data *mapdata = map_getmapdata(i);

			// Prevent suggestion of instance mapnames
			if(mapdata->instance_id != 0 ){
				continue;
			}

			// Calculate the levenshtein distance of the two strings
			int distance = levenshtein(mapdata->name, name);

			// Check if it is above the maximum defined distance
			if( distance > LEVENSHTEIN_MAX ){
				continue;
			}

			std::vector<const char*>& vector = maps[distance];

			// Do not add more entries than required
			if( vector.size() == MAX_SUGGESTIONS ){
				continue;
			}

			vector.push_back(mapdata->name);
		}

		for( int distance = 0; distance <= LEVENSHTEIN_MAX; distance++ ){
			std::vector<const char*>& vector = maps[distance];

			for( const char* found_map : vector ){
				suggestions.push_back( found_map );

				if( suggestions.size() == MAX_SUGGESTIONS ){
					break;
				}
			}

			if( suggestions.size() == MAX_SUGGESTIONS ){
				break;
			}
		}
	}

	// If no suggestion could be made, do not output anything at all
	if( suggestions.empty() ){
		return;
	}

	char buffer[CHAT_SIZE_MAX];

	// build the suggestion string
	strcpy(buffer, msg_txt(sd, 205)); // Maybe you meant:
	strcat(buffer, "\n");

	for( const char* suggestion : suggestions ){
		strcat(buffer, suggestion);
		strcat(buffer, " ");
	}

	clif_displaymessage(sd->fd, buffer);
}

/*==========================================
 * @rura, @warp, @mapmove
 *------------------------------------------*/
ACMD_FUNC(mapmove)
{
	char map_name[MAP_NAME_LENGTH_EXT];
	unsigned short mapindex;
	short x = 0, y = 0;
	int16 m = -1;

	nullpo_retr(-1, sd);

	memset(map_name, '\0', sizeof(map_name));

	if (!message || !*message ||
		(sscanf(message, "%15s %6hd %6hd", map_name, &x, &y) < 3 &&
		 sscanf(message, "%15[^,],%6hd,%6hd", map_name, &x, &y) < 1)) {
			clif_displaymessage(fd, msg_txt(sd,909)); // Please enter a map (usage: @warp/@rura/@mapmove <mapname> <x> <y>).
			return -1;
	}

	mapindex = mapindex_name2id(map_name);
	if (mapindex)
		m = map_mapindex2mapid(mapindex);

	if (!mapindex) { // m < 0 means on different server! [Kevin]
		clif_displaymessage(fd, msg_txt(sd,1)); // Map not found.

		if (battle_config.warp_suggestions_enabled)
			warp_get_suggestions(sd, map_name);

		return -1;
	}

	if ((x || y) && map_getcell(m, x, y, CELL_CHKNOPASS))
	{	//This is to prevent the pc_setpos call from printing an error.
		clif_displaymessage(fd, msg_txt(sd,2)); // Invalid coordinates, using random target cell.
		if (!map_search_freecell(NULL, m, &x, &y, 10, 10, 1))
			x = y = 0; //Invalid cell, use random spot.
	}
	if ((map_getmapflag(m, MF_NOWARPTO) && !pc_has_permission(sd, PC_PERM_WARP_ANYWHERE)) || !pc_job_can_entermap((enum e_job)sd->status.class_, m, sd->group_level)) {
		clif_displaymessage(fd, msg_txt(sd,247)); // You are not authorized to warp to this map.
		return -1;
	}
	if (sd->bl.m >= 0 && map_getmapflag(sd->bl.m, MF_NOWARP) && !pc_has_permission(sd, PC_PERM_WARP_ANYWHERE)) {
		clif_displaymessage(fd, msg_txt(sd,248)); // You are not authorized to warp from your current map.
		return -1;
	}
	if (pc_setpos(sd, mapindex, x, y, CLR_TELEPORT) != SETPOS_OK) {
		clif_displaymessage(fd, msg_txt(sd,1)); // Map not found.
		return -1;
	}

	clif_displaymessage(fd, msg_txt(sd,0)); // Warped.
	return 0;
}

/*==========================================
 * Displays where a character is. Corrected version by Silent. [Skotlex]
 *------------------------------------------*/
ACMD_FUNC(where)
{
	struct map_session_data* pl_sd;

	nullpo_retr(-1, sd);
	memset(atcmd_player_name, '\0', sizeof atcmd_player_name);

	if (!message || !*message || sscanf(message, "%23[^\n]", atcmd_player_name) < 1) {
		clif_displaymessage(fd, msg_txt(sd,910)); // Please enter a player name (usage: @where <char name>).
		return -1;
	}

	pl_sd = map_nick2sd(atcmd_player_name,true);
	if (pl_sd == NULL ||
	    strncmp(pl_sd->status.name, atcmd_player_name, NAME_LENGTH) != 0 ||
	    (pc_has_permission(pl_sd, PC_PERM_HIDE_SESSION) && pc_get_group_level(pl_sd) > pc_get_group_level(sd) && !pc_has_permission(sd, PC_PERM_WHO_DISPLAY_AID))
	) {
		clif_displaymessage(fd, msg_txt(sd,3)); // Character not found.
		return -1;
	}

	snprintf(atcmd_output, sizeof atcmd_output, "%s %s %d %d", pl_sd->status.name, mapindex_id2name(pl_sd->mapindex), pl_sd->bl.x, pl_sd->bl.y);
	clif_displaymessage(fd, atcmd_output);

	return 0;
}

/*==========================================
 *
 *------------------------------------------*/
ACMD_FUNC(jumpto)
{
	struct map_session_data *pl_sd = NULL;

	nullpo_retr(-1, sd);

	memset(atcmd_player_name, '\0', sizeof(atcmd_player_name));

	if (!message || !*message || sscanf(message, "%23[^\n]", atcmd_player_name) < 1) {
		clif_displaymessage(fd, msg_txt(sd,911)); // Please enter a player name (usage: @jumpto/@warpto/@goto <char name/ID>).
		return -1;
	}

	if((pl_sd=map_nick2sd(atcmd_player_name,true)) == NULL && (pl_sd=map_charid2sd(atoi(atcmd_player_name))) == NULL)
	{
		clif_displaymessage(fd, msg_txt(sd,3)); // Character not found.
		return -1;
	}

	if (pl_sd->bl.m >= 0 && map_getmapflag(pl_sd->bl.m, MF_NOWARPTO) && !pc_has_permission(sd, PC_PERM_WARP_ANYWHERE))
	{
		clif_displaymessage(fd, msg_txt(sd,247));	// You are not authorized to warp to this map.
		return -1;
	}

	if (sd->bl.m >= 0 && map_getmapflag(sd->bl.m, MF_NOWARP) && !pc_has_permission(sd, PC_PERM_WARP_ANYWHERE))
	{
		clif_displaymessage(fd, msg_txt(sd,248));	// You are not authorized to warp from your current map.
		return -1;
	}

	if( pc_isdead(sd) )
	{
		clif_displaymessage(fd, msg_txt(sd,664)); // You cannot use this command when dead.
		return -1;
	}

	pc_setpos(sd, pl_sd->mapindex, pl_sd->bl.x, pl_sd->bl.y, CLR_TELEPORT);
	sprintf(atcmd_output, msg_txt(sd,4), pl_sd->status.name); // Jumped to %s
 	clif_displaymessage(fd, atcmd_output);

	return 0;
}

/*==========================================
 *
 *------------------------------------------*/
ACMD_FUNC(jump)
{
	short x = 0, y = 0;

	nullpo_retr(-1, sd);

	memset(atcmd_output, '\0', sizeof(atcmd_output));

	sscanf(message, "%6hd %6hd", &x, &y);

	if (map_getmapflag(sd->bl.m, MF_NOTELEPORT) && !pc_has_permission(sd, PC_PERM_WARP_ANYWHERE)) {
		clif_displaymessage(fd, msg_txt(sd,248));	// You are not authorized to warp from your current map.
		return -1;
	}

	if( pc_isdead(sd) )
	{
		clif_displaymessage(fd, msg_txt(sd,664)); // You cannot use this command when dead.
		return -1;
	}

	if ((x || y) && map_getcell(sd->bl.m, x, y, CELL_CHKNOPASS))
	{	//This is to prevent the pc_setpos call from printing an error.
		clif_displaymessage(fd, msg_txt(sd,2)); // Invalid coordinates, using random target cell.
		if (!map_search_freecell(NULL, sd->bl.m, &x, &y, 10, 10, 1))
			x = y = 0; //Invalid cell, use random spot.
	}

	pc_setpos(sd, sd->mapindex, x, y, CLR_TELEPORT);
	sprintf(atcmd_output, msg_txt(sd,5), sd->bl.x, sd->bl.y); // Jumped to %d %d
	clif_displaymessage(fd, atcmd_output);
	return 0;
}

/*==========================================
 * Display list of online characters with
 * various info.
 *------------------------------------------*/
ACMD_FUNC(who) {
	struct map_session_data *pl_sd = NULL;
	struct s_mapiterator *iter = NULL;	
	char player_name[NAME_LENGTH] = "";
	int count = 0;
	int level = 0;
	StringBuf buf;
	/**
	 * 1 = @who  : Player name, [Title], [Party name], [Guild name]
	 * 2 = @who2 : Player name, [Title], BLvl, JLvl, Job
	 * 3 = @who3 : [CID/AID] Player name [Title], Map, X, Y
	 */
	int display_type = 1;
	int map_id = -1;

	nullpo_retr(-1, sd);

	if (strstr(command, "map") != NULL) {
		char map_name[MAP_NAME_LENGTH_EXT] = "";
		if (sscanf(message, "%15s %23s", map_name, player_name) < 1 || (map_id = map_mapname2mapid(map_name)) < 0)
			map_id = sd->bl.m;
	} else {
		sscanf(message, "%23s", player_name);
	}

	if (strstr(command, "2") != NULL)
		display_type = 2;
	else if (strstr(command, "3") != NULL)
		display_type = 3;

	level = pc_get_group_level(sd);
	StringBuf_Init(&buf);

	iter = mapit_getallusers();
	for (pl_sd = (TBL_PC*)mapit_first(iter); mapit_exists(iter); pl_sd = (TBL_PC*)mapit_next(iter))	{
		if (!((pc_has_permission(pl_sd, PC_PERM_HIDE_SESSION) || pc_isinvisible(pl_sd)) && pc_get_group_level(pl_sd) > level)) { // you can look only lower or same level
			if (stristr(pl_sd->status.name, player_name) == NULL // search with no case sensitive
				|| (map_id >= 0 && pl_sd->bl.m != map_id))
				continue;
			switch (display_type) {
				case 2: {
					StringBuf_Printf(&buf, msg_txt(sd,343), pl_sd->status.name); // "Name: %s "
					if (pc_get_group_id(pl_sd) > 0) // Player title, if exists
						StringBuf_Printf(&buf, msg_txt(sd,344), pc_group_id2name(pc_get_group_id(pl_sd))); // "(%s) "
					StringBuf_Printf(&buf, msg_txt(sd,347), pl_sd->status.base_level, pl_sd->status.job_level,
						job_name(pl_sd->status.class_)); // "| Lv:%d/%d | Job: %s"
					break;
				}
				case 3: {
					if (pc_has_permission(sd, PC_PERM_WHO_DISPLAY_AID))
						StringBuf_Printf(&buf, msg_txt(sd,912), pl_sd->status.char_id, pl_sd->status.account_id);	// "(CID:%d/AID:%d) "
					StringBuf_Printf(&buf, msg_txt(sd,343), pl_sd->status.name); // "Name: %s "
					if (pc_get_group_id(pl_sd) > 0) // Player title, if exists
						StringBuf_Printf(&buf, msg_txt(sd,344), pc_group_id2name(pc_get_group_id(pl_sd))); // "(%s) "
					StringBuf_Printf(&buf, msg_txt(sd,348), mapindex_id2name(pl_sd->mapindex), pl_sd->bl.x, pl_sd->bl.y); // "| Location: %s %d %d"
					break;
				}
				default: {
					struct party_data *p = party_search(pl_sd->status.party_id);
					struct guild *g = pl_sd->guild;

					StringBuf_Printf(&buf, msg_txt(sd,343), pl_sd->status.name); // "Name: %s "
					if (pc_get_group_id(pl_sd) > 0) // Player title, if exists
						StringBuf_Printf(&buf, msg_txt(sd,344), pc_group_id2name(pc_get_group_id(pl_sd))); // "(%s) "
					if (p != NULL)
						StringBuf_Printf(&buf, msg_txt(sd,345), p->party.name); // " | Party: '%s'"
					if (g != NULL)
						StringBuf_Printf(&buf, msg_txt(sd,346), g->name); // " | Guild: '%s'"
					break;
				}
			}
			clif_displaymessage(fd, StringBuf_Value(&buf));
			StringBuf_Clear(&buf);
			count++;
		}
	}
	mapit_free(iter);

	if (map_id < 0) {
		if (count == 0)
			StringBuf_Printf(&buf, msg_txt(sd,28)); // No player found.
		else if (count == 1)
			StringBuf_Printf(&buf, msg_txt(sd,29)); // 1 player found.
		else
			StringBuf_Printf(&buf, msg_txt(sd,30), count); // %d players found.
	} else {
		struct map_data *mapdata = map_getmapdata(map_id);

		if (count == 0)
			StringBuf_Printf(&buf, msg_txt(sd,54), mapdata->name); // No player found in map '%s'.
		else if (count == 1)
			StringBuf_Printf(&buf, msg_txt(sd,55), mapdata->name); // 1 player found in map '%s'.
		else
			StringBuf_Printf(&buf, msg_txt(sd,56), count, mapdata->name); // %d players found in map '%s'.
	}
	clif_displaymessage(fd, StringBuf_Value(&buf));
	StringBuf_Destroy(&buf);
	return 0;
}

/*==========================================
 *
 *------------------------------------------*/
ACMD_FUNC(whogm)
{
	struct map_session_data* pl_sd;
	struct s_mapiterator* iter;
	int j, count;
	int level;
	char match_text[CHAT_SIZE_MAX];
	char player_name[NAME_LENGTH];
	struct guild *g;
	struct party_data *p;

	nullpo_retr(-1, sd);

	memset(atcmd_output, '\0', sizeof(atcmd_output));
	memset(match_text, '\0', sizeof(match_text));
	memset(player_name, '\0', sizeof(player_name));

	if (sscanf(message, "%255[^\n]", match_text) < 1)
		strcpy(match_text, "");
	for (j = 0; match_text[j]; j++)
		match_text[j] = TOLOWER(match_text[j]);

	count = 0;
	level = pc_get_group_level(sd);

	iter = mapit_getallusers();
	for( pl_sd = (TBL_PC*)mapit_first(iter); mapit_exists(iter); pl_sd = (TBL_PC*)mapit_next(iter) )
	{
		int pl_level = pc_get_group_level(pl_sd);
		if (!pl_level)
			continue;

		if (match_text[0])
		{
			memcpy(player_name, pl_sd->status.name, NAME_LENGTH);
			for (j = 0; player_name[j]; j++)
				player_name[j] = TOLOWER(player_name[j]);
			// search with no case sensitive
			if (strstr(player_name, match_text) == NULL)
				continue;
		}
		if (pl_level > level) {
			if (pc_isinvisible(pl_sd))
				continue;
			sprintf(atcmd_output, msg_txt(sd,913), pl_sd->status.name); // Name: %s (GM)
			clif_displaymessage(fd, atcmd_output);
			count++;
			continue;
		}

		sprintf(atcmd_output, msg_txt(sd,914), // Name: %s (GM:%d) | Location: %s %d %d
			pl_sd->status.name, pl_level,
			mapindex_id2name(pl_sd->mapindex), pl_sd->bl.x, pl_sd->bl.y);
		clif_displaymessage(fd, atcmd_output);

		sprintf(atcmd_output, msg_txt(sd,915), // BLvl: %d | Job: %s (Lvl: %d)
			pl_sd->status.base_level,
			job_name(pl_sd->status.class_), pl_sd->status.job_level);
		clif_displaymessage(fd, atcmd_output);

		p = party_search(pl_sd->status.party_id);
		g = pl_sd->guild;

		sprintf(atcmd_output,msg_txt(sd,916),	// Party: '%s' | Guild: '%s'
			p?p->party.name:msg_txt(sd,917), g?g->name:msg_txt(sd,917));	// None.

		clif_displaymessage(fd, atcmd_output);
		count++;
	}
	mapit_free(iter);

	if (count == 0)
		clif_displaymessage(fd, msg_txt(sd,150)); // No GM found.
	else if (count == 1)
		clif_displaymessage(fd, msg_txt(sd,151)); // 1 GM found.
	else {
		sprintf(atcmd_output, msg_txt(sd,152), count); // %d GMs found.
		clif_displaymessage(fd, atcmd_output);
	}

	return 0;
}

/*==========================================
 *
 *------------------------------------------*/
ACMD_FUNC(save)
{
	nullpo_retr(-1, sd);

	if( map_getmapdata(sd->bl.m)->instance_id ) {
		clif_displaymessage(fd, msg_txt(sd,383)); // You cannot create a savepoint in an instance.
		return 1;
	}

	pc_setsavepoint(sd, sd->mapindex, sd->bl.x, sd->bl.y);
	if (sd->status.pet_id > 0 && sd->pd)
		intif_save_petdata(sd->status.account_id, &sd->pd->pet);

	chrif_save(sd, CSAVE_NORMAL);

	clif_displaymessage(fd, msg_txt(sd,6)); // Your save point has been changed.

	return 0;
}

/*==========================================
 *
 *------------------------------------------*/
ACMD_FUNC(load)
{
	int16 m;

	nullpo_retr(-1, sd);

	m = map_mapindex2mapid(sd->status.save_point.map);
	if (m >= 0 && map_getmapflag(m, MF_NOWARPTO) && !pc_has_permission(sd, PC_PERM_WARP_ANYWHERE)) {
		clif_displaymessage(fd, msg_txt(sd,249));	// You are not authorized to warp to your save map.
		return -1;
	}
	if (sd->bl.m >= 0 && map_getmapflag(sd->bl.m, MF_NOWARP) && !pc_has_permission(sd, PC_PERM_WARP_ANYWHERE)) {
		clif_displaymessage(fd, msg_txt(sd,248));	// You are not authorized to warp from your current map.
		return -1;
	}

	pc_setpos(sd, sd->status.save_point.map, sd->status.save_point.x, sd->status.save_point.y, CLR_OUTSIGHT);
	clif_displaymessage(fd, msg_txt(sd,7)); // Warping to save point..

	return 0;
}

/*==========================================
 *
 *------------------------------------------*/
ACMD_FUNC(speed)
{
	short speed;

	nullpo_retr(-1, sd);

	memset(atcmd_output, '\0', sizeof(atcmd_output));

	if (!message || !*message || sscanf(message, "%6hd", &speed) < 1) {
		sprintf(atcmd_output, msg_txt(sd,918), MIN_WALK_SPEED, MAX_WALK_SPEED); // Please enter a speed value (usage: @speed <%d-%d>).
		clif_displaymessage(fd, atcmd_output);
		return -1;
	}

	sd->state.permanent_speed = 0; // Remove lock when set back to default speed.

	if (speed < 0)
		sd->base_status.speed = DEFAULT_WALK_SPEED;
	else
		sd->base_status.speed = cap_value(speed, MIN_WALK_SPEED, MAX_WALK_SPEED);

	if (sd->base_status.speed != DEFAULT_WALK_SPEED) {
		sd->state.permanent_speed = 1; // Set lock when set to non-default speed.
		clif_displaymessage(fd, msg_txt(sd,8)); // Speed changed.
	} else
		clif_displaymessage(fd, msg_txt(sd,389)); // Speed returned to normal.

	status_calc_bl(&sd->bl, SCB_SPEED);

	return 0;
}

/*==========================================
 *
 *------------------------------------------*/
ACMD_FUNC(storage)
{
	nullpo_retr(-1, sd);

	if (sd->npc_id || sd->state.vending || sd->state.buyingstore || sd->state.trading || sd->state.storage_flag)
		return -1;

	if (storage_storageopen(sd) == 1)
	{	//Already open.
		clif_displaymessage(fd, msg_txt(sd,250)); // You have already opened your storage. Close it first.
		return -1;
	}

	clif_displaymessage(fd, msg_txt(sd,919)); // Storage opened.

	return 0;
}


/*==========================================
 *
 *------------------------------------------*/
ACMD_FUNC(guildstorage)
{
	nullpo_retr(-1, sd);

	if (sd->npc_id || sd->state.vending || sd->state.buyingstore || sd->state.trading)
		return -1;

	switch (storage_guild_storageopen(sd)) {
		case GSTORAGE_OPEN:
			clif_displaymessage(fd, msg_txt(sd, 920)); // Guild storage opened.
			break;
		case GSTORAGE_STORAGE_ALREADY_OPEN:
			clif_displaymessage(fd, msg_txt(sd, 250)); // You have already opened your storage. Close it first.
			return -1;
		case GSTORAGE_ALREADY_OPEN:
			clif_displaymessage(fd, msg_txt(sd, 251)); // You have already opened your guild storage. Close it first.
			return -1;
		case GSTORAGE_NO_GUILD:
			clif_displaymessage(fd, msg_txt(sd, 252)); // You are not in a guild.
			return -1;
		case GSTORAGE_NO_STORAGE:
			clif_displaymessage(fd, msg_txt(sd, 786)); // The guild does not have a guild storage.
			return -1;
		case GSTORAGE_NO_PERMISSION:
			clif_displaymessage(fd, msg_txt(sd, 787)); // You do not have permission to use the guild storage.
			return -1;
	}
	return 0;
}

/*==========================================
 *
 *------------------------------------------*/
ACMD_FUNC(option)
{
	int param1 = 0, param2 = 0, param3 = 0;
	nullpo_retr(-1, sd);

	if (!message || !*message || sscanf(message, "%11d %11d %11d", &param1, &param2, &param3) < 1 || param1 < 0 || param2 < 0 || param3 < 0)
	{// failed to match the parameters so inform the user of the options
		const char* text;

		// attempt to find the setting information for this command
		text = atcommand_help_string( command );

		// notify the user of the requirement to enter an option
		clif_displaymessage(fd, msg_txt(sd,921)); // Please enter at least one option.

		if( text )
		{// send the help text associated with this command
			clif_displaymessage( fd, text );
		}

		return -1;
	}

	sd->sc.opt1 = param1;
	sd->sc.opt2 = param2;
	pc_setoption(sd, param3);

	clif_displaymessage(fd, msg_txt(sd,9)); // Options changed.

	return 0;
}

/*==========================================
 *
 *------------------------------------------*/
ACMD_FUNC(hide)
{
	nullpo_retr(-1, sd);
	if (pc_isinvisible(sd)) {
		sd->sc.option &= ~OPTION_INVISIBLE;
		if (sd->disguise)
			status_set_viewdata(&sd->bl, sd->disguise);
		else
			status_set_viewdata(&sd->bl, sd->status.class_);
		clif_displaymessage(fd, msg_txt(sd,10)); // Invisible: Off

		// increment the number of pvp players on the map
		map_getmapdata(sd->bl.m)->users_pvp++;

		if( !battle_config.pk_mode && map_getmapflag(sd->bl.m, MF_PVP) && !map_getmapflag(sd->bl.m, MF_PVP_NOCALCRANK) )
		{// register the player for ranking calculations
			sd->pvp_timer = add_timer( gettick() + 200, pc_calc_pvprank_timer, sd->bl.id, 0 );
		}
		//bugreport:2266
		map_foreachinmovearea(clif_insight, &sd->bl, AREA_SIZE, sd->bl.x, sd->bl.y, BL_ALL, &sd->bl);
	} else {
		sd->sc.option |= OPTION_INVISIBLE;
		sd->vd.class_ = JT_INVISIBLE;
		clif_displaymessage(fd, msg_txt(sd,11)); // Invisible: On

		// decrement the number of pvp players on the map
		map_getmapdata(sd->bl.m)->users_pvp--;

		if( map_getmapflag(sd->bl.m, MF_PVP) && !map_getmapflag(sd->bl.m, MF_PVP_NOCALCRANK) && sd->pvp_timer != INVALID_TIMER )
		{// unregister the player for ranking
			delete_timer( sd->pvp_timer, pc_calc_pvprank_timer );
			sd->pvp_timer = INVALID_TIMER;
		}
	}
	clif_changeoption(&sd->bl);

	return 0;
}

/*==========================================
 * Changes a character's class
 *------------------------------------------*/
ACMD_FUNC(jobchange)
{
	int job = 0, upper = 0;
	const char* text;
	nullpo_retr(-1, sd);

    if (!message || !*message || sscanf(message, "%11d %11d", &job, &upper) < 1) {
		int i;
		bool found = false;

		upper = 0;

		// Normal Jobs
		for( i = JOB_NOVICE; i < JOB_MAX_BASIC && !found; i++ ) {
			if (strncmpi(message, job_name(i), 16) == 0) {
				job = i;
				found = true;
			}
		}

		// High Jobs, Babys and Third
		for( i = JOB_NOVICE_HIGH; i < JOB_MAX && !found; i++ ) {
			if (strncmpi(message, job_name(i), 16) == 0) {
				job = i;
				found = true;
			}
		}

		if (!found) {
			text = atcommand_help_string(command);
			if (text)
				clif_displaymessage(fd, text);
			return -1;
		}
	}

	if (job == JOB_KNIGHT2 || job == JOB_CRUSADER2 || job == JOB_WEDDING || job == JOB_XMAS || job == JOB_SUMMER || job == JOB_HANBOK || job == JOB_OKTOBERFEST
		|| job == JOB_LORD_KNIGHT2 || job == JOB_PALADIN2 || job == JOB_BABY_KNIGHT2 || job == JOB_BABY_CRUSADER2 || job == JOB_STAR_GLADIATOR2
		|| (job >= JOB_RUNE_KNIGHT2 && job <= JOB_MECHANIC_T2) || (job >= JOB_BABY_RUNE2 && job <= JOB_BABY_MECHANIC2) || job == JOB_BABY_STAR_GLADIATOR2
		|| job == JOB_STAR_EMPEROR2 || job == JOB_BABY_STAR_EMPEROR2 || job == JOB_SUMMER2)
	{ // Deny direct transformation into dummy jobs
		clif_displaymessage(fd, msg_txt(sd,923)); //"You can not change to this job by command."
		return 0;
	}

	if (pcdb_checkid(job))
	{
		if (pc_jobchange(sd, job, upper))
			clif_displaymessage(fd, msg_txt(sd,12)); // Your job has been changed.
		else {
			clif_displaymessage(fd, msg_txt(sd,155)); // You are unable to change your job.
			return -1;
		}
	} else {
		text = atcommand_help_string(command);
		if (text)
			clif_displaymessage(fd, text);
		return -1;
	}

	return 0;
}

/*==========================================
 *
 *------------------------------------------*/
ACMD_FUNC(kill)
{
	nullpo_retr(-1, sd);
	status_kill(&sd->bl);
	clif_displaymessage(sd->fd, msg_txt(sd,13)); // A pity! You've died.
	if (fd != sd->fd)
		clif_displaymessage(fd, msg_txt(sd,14)); // Character killed.
	return 0;
}

/*==========================================
 *
 *------------------------------------------*/
ACMD_FUNC(alive)
{
	nullpo_retr(-1, sd);
	if (!status_revive(&sd->bl, 100, 100))
	{
		clif_displaymessage(fd, msg_txt(sd,667)); // You're not dead.
		return -1;
	}
	clif_skill_nodamage(&sd->bl,&sd->bl,ALL_RESURRECTION,4,1);
	clif_displaymessage(fd, msg_txt(sd,16)); // You've been revived! It's a miracle!
	return 0;
}

/*==========================================
 * +kamic [LuzZza]
 *------------------------------------------*/
ACMD_FUNC(kami)
{
	unsigned long color=0;
	nullpo_retr(-1, sd);

	memset(atcmd_output, '\0', sizeof(atcmd_output));

	if(*(command + 5) != 'c' && *(command + 5) != 'C') {
		if (!message || !*message) {
			clif_displaymessage(fd, msg_txt(sd,980)); // Please enter a message (usage: @kami <message>).
			return -1;
		}

		sscanf(message, "%255[^\n]", atcmd_output);
		if (strstr(command, "l") != NULL)
			clif_broadcast(&sd->bl, atcmd_output, strlen(atcmd_output) + 1, BC_DEFAULT, ALL_SAMEMAP);
		else
			intif_broadcast(atcmd_output, strlen(atcmd_output) + 1, (*(command + 5) == 'b' || *(command + 5) == 'B') ? BC_BLUE : BC_DEFAULT);
	} else {
		if(!message || !*message || (sscanf(message, "%20lx %199[^\n]", &color, atcmd_output) < 2)) {
			clif_displaymessage(fd, msg_txt(sd,981)); // Please enter color and message (usage: @kamic <color> <message>).
			return -1;
		}

		if(color > 0xFFFFFF) {
			clif_displaymessage(fd, msg_txt(sd,982)); // Invalid color.
			return -1;
		}
		intif_broadcast2(atcmd_output, strlen(atcmd_output) + 1, color, 0x190, 12, 0, 0);
	}
	return 0;
}

/*==========================================
 *
 *------------------------------------------*/
ACMD_FUNC(heal)
{
	int hp = 0, sp = 0; // [Valaris] thanks to fov
	nullpo_retr(-1, sd);

	sscanf(message, "%11d %11d", &hp, &sp);

	// some overflow checks
	if( hp == INT_MIN ) hp++;
	if( sp == INT_MIN ) sp++;

	if ( hp == 0 && sp == 0 ) {
		if (!status_percent_heal(&sd->bl, 100, 100))
			clif_displaymessage(fd, msg_txt(sd,157)); // HP and SP have already been recovered.
		else
			clif_displaymessage(fd, msg_txt(sd,17)); // HP, SP recovered.
		return 0;
	}

	if ( hp > 0 && sp >= 0 ) {
		if(!status_heal(&sd->bl, hp, sp, 0))
			clif_displaymessage(fd, msg_txt(sd,157)); // HP and SP are already with the good value.
		else
			clif_displaymessage(fd, msg_txt(sd,17)); // HP, SP recovered.
		return 0;
	}

	if ( hp < 0 && sp <= 0 ) {
		status_damage(NULL, &sd->bl, -hp, -sp, 0, 0);
		clif_damage(&sd->bl,&sd->bl, gettick(), 0, 0, -hp, 0, DMG_ENDURE, 0, false);
		clif_displaymessage(fd, msg_txt(sd,156)); // HP or/and SP modified.
		return 0;
	}

	//Opposing signs.
	if ( hp ) {
		if (hp > 0)
			status_heal(&sd->bl, hp, 0, 0);
		else {
			status_damage(NULL, &sd->bl, -hp, 0, 0, 0);
			clif_damage(&sd->bl,&sd->bl, gettick(), 0, 0, -hp, 0, DMG_ENDURE, 0, false);
		}
	}

	if ( sp ) {
		if (sp > 0)
			status_heal(&sd->bl, 0, sp, 0);
		else
			status_damage(NULL, &sd->bl, 0, -sp, 0, 0);
	}

	clif_displaymessage(fd, msg_txt(sd,156)); // HP or/and SP modified.
	return 0;
}

/*==========================================
 * @item command (usage: @item <itemdid1:itemid2:itemname:..> <quantity>) (modified by [Yor] for pet_egg)
 * @itembound command (usage: @itembound <name/id_of_item> <quantity> <bound_type>)
 *------------------------------------------*/
ACMD_FUNC(item)
{
	char item_name[100];
	int number = 0, bound = BOUND_NONE;
	char flag = 0;
	struct item item_tmp;
	struct item_data *item_data[10];
	int get_count, i, j=0;
	char *itemlist;

	nullpo_retr(-1, sd);
	memset(item_name, '\0', sizeof(item_name));

	parent_cmd = atcommand_checkalias(command+1);

	if (!strcmpi(parent_cmd,"itembound")) {
		if (!message || !*message || (
			sscanf(message, "\"%99[^\"]\" %11d %11d", item_name, &number, &bound) < 3 &&
			sscanf(message, "%99s %11d %11d", item_name, &number, &bound) < 3))
		{
			clif_displaymessage(fd, msg_txt(sd,295)); // Please enter an item name or ID (usage: @item <item name/ID> <quantity> <bound_type>).
			clif_displaymessage(fd, msg_txt(sd,298)); // Invalid bound type
			return -1;
		}
		if( bound <= BOUND_NONE || bound >= BOUND_MAX ) {
			clif_displaymessage(fd, msg_txt(sd,298)); // Invalid bound type
			return -1;
		}
	} else if (!message || !*message || (
		sscanf(message, "\"%99[^\"]\" %11d", item_name, &number) < 1 &&
		sscanf(message, "%99s %11d", item_name, &number) < 1
	)) {
		clif_displaymessage(fd, msg_txt(sd,983)); // Please enter an item name or ID (usage: @item <item name/ID> <quantity>).
		return -1;
	}
	itemlist = strtok(item_name, ":");
	while (itemlist != NULL && j<10) {
		if ((item_data[j] = itemdb_searchname(itemlist)) == NULL &&
		    (item_data[j] = itemdb_exists(atoi(itemlist))) == NULL){
			clif_displaymessage(fd, msg_txt(sd,19)); // Invalid item ID or name.
			return -1;
		}
		itemlist = strtok(NULL, ":"); //next itemline
		j++;
	}

	if (number <= 0)
		number = 1;
	get_count = number;

	for(j--; j>=0; j--){ //produce items in list
		unsigned short item_id = item_data[j]->nameid;
		//Check if it's stackable.
		if (!itemdb_isstackable2(item_data[j]))
			get_count = 1;

		for (i = 0; i < number; i += get_count) {
			// if not pet egg
			if (!pet_create_egg(sd, item_id)) {
				memset(&item_tmp, 0, sizeof(item_tmp));
				item_tmp.nameid = item_id;
				item_tmp.identify = 1;
				item_tmp.bound = bound;
				if ((flag = pc_additem(sd, &item_tmp, get_count, LOG_TYPE_COMMAND)))
					clif_additem(sd, 0, 0, flag);
			}
		}
	}

	if (flag == 0)
		clif_displaymessage(fd, msg_txt(sd,18)); // Item created.
	return 0;
}

/*==========================================
 *
 *------------------------------------------*/
ACMD_FUNC(item2)
{
	struct item item_tmp;
	struct item_data *item_data;
	char item_name[100];
	unsigned short item_id;
	int number = 0, bound = BOUND_NONE;
	int identify = 0, refine = 0, attr = 0;
	int c1 = 0, c2 = 0, c3 = 0, c4 = 0;
	nullpo_retr(-1, sd);

	memset(item_name, '\0', sizeof(item_name));

	parent_cmd = atcommand_checkalias(command+1);

	if (!strcmpi(parent_cmd+1,"itembound2")) {
		if (!message || !*message || (
			sscanf(message, "\"%99[^\"]\" %11d %11d %11d %11d %11d %11d %11d %11d %11d", item_name, &number, &identify, &refine, &attr, &c1, &c2, &c3, &c4, &bound) < 10 &&
			sscanf(message, "%99s %11d %11d %11d %11d %11d %11d %11d %11d %11d", item_name, &number, &identify, &refine, &attr, &c1, &c2, &c3, &c4, &bound) < 10 ))
		{
			clif_displaymessage(fd, msg_txt(sd,296)); // Please enter all parameters (usage: @item2 <item name/ID> <quantity>
			clif_displaymessage(fd, msg_txt(sd,297)); //   <identify_flag> <refine> <attribute> <card1> <card2> <card3> <card4> <bound_type>).
			clif_displaymessage(fd, msg_txt(sd,298)); // Invalid bound type
			return -1;
		}
		if( bound <= BOUND_NONE || bound >= BOUND_MAX ) {
			clif_displaymessage(fd, msg_txt(sd,298)); // Invalid bound type
			return -1;
		}
	} else if ( !message || !*message || (
		sscanf(message, "\"%99[^\"]\" %11d %11d %11d %11d %11d %11d %11d %11d", item_name, &number, &identify, &refine, &attr, &c1, &c2, &c3, &c4) < 9 &&
		sscanf(message, "%99s %11d %11d %11d %11d %11d %11d %11d %11d", item_name, &number, &identify, &refine, &attr, &c1, &c2, &c3, &c4) < 9
		)) {
		clif_displaymessage(fd, msg_txt(sd,984)); // Please enter all parameters (usage: @item2 <item name/ID> <quantity>
		clif_displaymessage(fd, msg_txt(sd,985)); //   <identify_flag> <refine> <attribute> <card1> <card2> <card3> <card4>).
		return -1;
	}

	if (number <= 0)
		number = 1;

	item_id = 0;
	if ((item_data = itemdb_searchname(item_name)) != NULL ||
	    (item_data = itemdb_exists(atoi(item_name))) != NULL)
		item_id = item_data->nameid;

	if (item_id > 500) {
		int loop, get_count, i;
		char flag = 0;

		//Check if it's stackable.
		if(!itemdb_isstackable2(item_data)){
			loop = number;
			get_count = 1;
		}else{
			loop = 1;
			get_count = number;
		}

		if( itemdb_isequip2(item_data ) ){
			refine = cap_value( refine, 0, MAX_REFINE );
		}else{
			// All other items cannot be refined and are always identified
			identify = 1;
			refine = attr = 0;
		}

		for (i = 0; i < loop; i++) {
			// if not pet egg
			if (!pet_create_egg(sd, item_id)) {
				memset(&item_tmp, 0, sizeof(item_tmp));
				item_tmp.nameid = item_id;
				item_tmp.identify = identify;
				item_tmp.refine = refine;
				item_tmp.attribute = attr;
				item_tmp.card[0] = c1;
				item_tmp.card[1] = c2;
				item_tmp.card[2] = c3;
				item_tmp.card[3] = c4;
				item_tmp.bound = bound;
				if ((flag = pc_additem(sd, &item_tmp, get_count, LOG_TYPE_COMMAND)))
					clif_additem(sd, 0, 0, flag);
			}
		}

		if (flag == 0)
			clif_displaymessage(fd, msg_txt(sd,18)); // Item created.
	} else {
		clif_displaymessage(fd, msg_txt(sd,19)); // Invalid item ID or name.
		return -1;
	}

	return 0;
}

/*==========================================
 *
 *------------------------------------------*/
ACMD_FUNC(itemreset)
{
	int i;
	nullpo_retr(-1, sd);

	for (i = 0; i < MAX_INVENTORY; i++) {
		if (sd->inventory.u.items_inventory[i].amount && sd->inventory.u.items_inventory[i].equip == 0) {
			pc_delitem(sd, i, sd->inventory.u.items_inventory[i].amount, 0, 0, LOG_TYPE_COMMAND);
		}
	}
	clif_displaymessage(fd, msg_txt(sd,20)); // All of your items have been removed.

	return 0;
}

/*==========================================
 * Atcommand @lvlup
 *------------------------------------------*/
ACMD_FUNC(baselevelup)
{
	int level=0, i=0, status_point=0;
	nullpo_retr(-1, sd);
	level = atoi(message);

	if (!message || !*message || !level) {
		clif_displaymessage(fd, msg_txt(sd,986)); // Please enter a level adjustment (usage: @lvup/@blevel/@baselvlup <number of levels>).
		return -1;
	}

	if (level > 0) {
		if (sd->status.base_level >= pc_maxbaselv(sd)) { // check for max level by Valaris
			clif_displaymessage(fd, msg_txt(sd,47)); // Base level can't go any higher.
			return -1;
		} // End Addition
		if ((unsigned int)level > pc_maxbaselv(sd) || (unsigned int)level > pc_maxbaselv(sd) - sd->status.base_level) // fix positive overflow
			level = pc_maxbaselv(sd) - sd->status.base_level;
		for (i = 0; i < level; i++)
			status_point += pc_gets_status_point(sd->status.base_level + i);

		sd->status.status_point += status_point;
		sd->status.base_level += (unsigned int)level;
		status_calc_pc(sd, SCO_FORCE);
		status_percent_heal(&sd->bl, 100, 100);
		clif_misceffect(&sd->bl, 0);
		achievement_update_objective(sd, AG_GOAL_LEVEL, 1, sd->status.base_level);
		achievement_update_objective(sd, AG_GOAL_STATUS, 2, sd->status.base_level, sd->status.class_);
		clif_displaymessage(fd, msg_txt(sd,21)); // Base level raised.
	} else {
		if (sd->status.base_level == 1) {
			clif_displaymessage(fd, msg_txt(sd,158)); // Base level can't go any lower.
			return -1;
		}
		level*=-1;
		if ((unsigned int)level >= sd->status.base_level)
			level = sd->status.base_level-1;
		for (i = 0; i > -level; i--)
			status_point += pc_gets_status_point(sd->status.base_level + i - 1);
		if (sd->status.status_point < status_point)
			pc_resetstate(sd);
		if (sd->status.status_point < status_point)
			sd->status.status_point = 0;
		else
			sd->status.status_point -= status_point;
		sd->status.base_level -= (unsigned int)level;
		clif_displaymessage(fd, msg_txt(sd,22)); // Base level lowered.
		status_calc_pc(sd, SCO_FORCE);
		level*=-1;
	}
	sd->status.base_exp = 0;
	clif_updatestatus(sd, SP_STATUSPOINT);
	clif_updatestatus(sd, SP_BASELEVEL);
	clif_updatestatus(sd, SP_BASEEXP);
	clif_updatestatus(sd, SP_NEXTBASEEXP);
	pc_baselevelchanged(sd);
	if(sd->status.party_id)
		party_send_levelup(sd);

	if( level > 0 && battle_config.atcommand_levelup_events )
		npc_script_event(sd,NPCE_BASELVUP);

	return 0;
}

/*==========================================
 *
 *------------------------------------------*/
ACMD_FUNC(joblevelup)
{
	int level=0;
	nullpo_retr(-1, sd);

	level = atoi(message);

	if (!message || !*message || !level) {
		clif_displaymessage(fd, msg_txt(sd,987)); // Please enter a level adjustment (usage: @joblvup/@jlevel/@joblvlup <number of levels>).
		return -1;
	}
	if (level > 0) {
		if (sd->status.job_level >= pc_maxjoblv(sd)) {
			clif_displaymessage(fd, msg_txt(sd,23)); // Job level can't go any higher.
			return -1;
		}
		if ((unsigned int)level > pc_maxjoblv(sd) || (unsigned int)level > pc_maxjoblv(sd) - sd->status.job_level) // fix positive overflow
			level = pc_maxjoblv(sd) - sd->status.job_level;
		sd->status.job_level += (unsigned int)level;
		sd->status.skill_point += level;
		clif_misceffect(&sd->bl, 1);
		achievement_update_objective(sd, AG_GOAL_LEVEL, 1, sd->status.job_level);
		clif_displaymessage(fd, msg_txt(sd,24)); // Job level raised.
	} else {
		if (sd->status.job_level == 1) {
			clif_displaymessage(fd, msg_txt(sd,159)); // Job level can't go any lower.
			return -1;
		}
		level *=-1;
		if ((unsigned int)level >= sd->status.job_level) // fix negative overflow
			level = sd->status.job_level-1;
		sd->status.job_level -= (unsigned int)level;
		if (sd->status.skill_point < level)
			pc_resetskill(sd,0);	//Reset skills since we need to subtract more points.
		if (sd->status.skill_point < level)
			sd->status.skill_point = 0;
		else
			sd->status.skill_point -= level;
		clif_displaymessage(fd, msg_txt(sd,25)); // Job level lowered.
		level *=-1;
	}
	sd->status.job_exp = 0;
	clif_updatestatus(sd, SP_JOBLEVEL);
	clif_updatestatus(sd, SP_JOBEXP);
	clif_updatestatus(sd, SP_NEXTJOBEXP);
	clif_updatestatus(sd, SP_SKILLPOINT);
	status_calc_pc(sd, SCO_FORCE);

	if( level > 0 && battle_config.atcommand_levelup_events )
		npc_script_event(sd,NPCE_JOBLVUP);

	return 0;
}

/*==========================================
 * @help
 *------------------------------------------*/
ACMD_FUNC(help)
{
	config_setting_t *help;
	const char *text = NULL;
	const char *command_name = NULL;
	const char *default_command = "help";

	nullpo_retr(-1, sd);

	help = config_lookup(&atcommand_config, "help");
	if (help == NULL) {
		clif_displaymessage(fd, msg_txt(sd,27)); // "Commands help is not available."
		return -1;
	}

	if (!message || !*message) {
		command_name = default_command; // If no command_name specified, display help for @help.
	} else {
		if (*message == atcommand_symbol || *message == charcommand_symbol)
			++message;
		command_name = atcommand_checkalias(message);
	}

	if (!pc_can_use_command(sd, command_name, COMMAND_ATCOMMAND)) {
		sprintf(atcmd_output, msg_txt(sd,153), message); // "%s is Unknown Command"
		clif_displaymessage(fd, atcmd_output);
		atcommand_get_suggestions(sd, command_name, true);
		return -1;
	}

	if (!config_setting_lookup_string(help, command_name, &text)) {
		sprintf(atcmd_output, msg_txt(sd,988), atcommand_symbol, command_name); // There is no help for %c%s.
		clif_displaymessage(fd, atcmd_output);
		atcommand_get_suggestions(sd, command_name, true);
		return -1;
	}

	sprintf(atcmd_output, msg_txt(sd,989), atcommand_symbol, command_name); // Help for command %c%s:
	clif_displaymessage(fd, atcmd_output);

	{   // Display aliases
		DBIterator* iter;
		AtCommandInfo *command_info;
		AliasInfo *alias_info = NULL;
		StringBuf buf;
		bool has_aliases = false;

		StringBuf_Init(&buf);
		StringBuf_AppendStr(&buf, msg_txt(sd,990)); // Available aliases:
		command_info = get_atcommandinfo_byname(command_name);
		iter = db_iterator(atcommand_alias_db);
		for (alias_info = (AliasInfo *)dbi_first(iter); dbi_exists(iter); alias_info = (AliasInfo *)dbi_next(iter)) {
			if (alias_info->command == command_info) {
				StringBuf_Printf(&buf, " %s", alias_info->alias);
				has_aliases = true;
			}
		}
		dbi_destroy(iter);
		if (has_aliases)
			clif_displaymessage(fd, StringBuf_Value(&buf));
		StringBuf_Destroy(&buf);
	}

	// Display help contents
	clif_displaymessage(fd, text);
	return 0;
}

/*==========================================
 *
 *------------------------------------------*/
ACMD_FUNC(pvpoff)
{
	nullpo_retr(-1, sd);

	if (!map_getmapflag(sd->bl.m, MF_PVP)) {
		clif_displaymessage(fd, msg_txt(sd,160)); // PvP is already Off.
		return -1;
	}

	map_setmapflag(sd->bl.m, MF_PVP, false);

	clif_displaymessage(fd, msg_txt(sd,31)); // PvP: Off.
	return 0;
}

/*==========================================
 *
 *------------------------------------------*/
ACMD_FUNC(pvpon)
{
	nullpo_retr(-1, sd);

	if (map_getmapflag(sd->bl.m, MF_PVP)) {
		clif_displaymessage(fd, msg_txt(sd,161)); // PvP is already On.
		return -1;
	}

	map_setmapflag(sd->bl.m, MF_PVP, true);

	clif_displaymessage(fd, msg_txt(sd,32)); // PvP: On.

	return 0;
}

/*==========================================
 *
 *------------------------------------------*/
ACMD_FUNC(gvgoff)
{
	nullpo_retr(-1, sd);

	if (!map_getmapflag(sd->bl.m, MF_GVG)) {
		clif_displaymessage(fd, msg_txt(sd,162)); // GvG is already Off.
		return -1;
	}

	map_setmapflag(sd->bl.m, MF_GVG, false);
	clif_displaymessage(fd, msg_txt(sd,33)); // GvG: Off.

	return 0;
}

/*==========================================
 *
 *------------------------------------------*/
ACMD_FUNC(gvgon)
{
	nullpo_retr(-1, sd);

	if (map_getmapflag(sd->bl.m, MF_GVG)) {
		clif_displaymessage(fd, msg_txt(sd,163)); // GvG is already On.
		return -1;
	}

	map_setmapflag(sd->bl.m, MF_GVG, true);
	clif_displaymessage(fd, msg_txt(sd,34)); // GvG: On.

	return 0;
}

/*==========================================
 *
 *------------------------------------------*/
ACMD_FUNC(model)
{
	int hair_style = 0, hair_color = 0, cloth_color = 0;
	nullpo_retr(-1, sd);

	memset(atcmd_output, '\0', sizeof(atcmd_output));

	if (!message || !*message || sscanf(message, "%11d %11d %11d", &hair_style, &hair_color, &cloth_color) < 1) {
		sprintf(atcmd_output, msg_txt(sd,991), // Please enter at least one value (usage: @model <hair ID: %d-%d> <hair color: %d-%d> <clothes color: %d-%d>).
		        MIN_HAIR_STYLE, MAX_HAIR_STYLE, MIN_HAIR_COLOR, MAX_HAIR_COLOR, MIN_CLOTH_COLOR, MAX_CLOTH_COLOR);
		clif_displaymessage(fd, atcmd_output);
		return -1;
	}

	if (hair_style >= MIN_HAIR_STYLE && hair_style <= MAX_HAIR_STYLE &&
		hair_color >= MIN_HAIR_COLOR && hair_color <= MAX_HAIR_COLOR &&
		cloth_color >= MIN_CLOTH_COLOR && cloth_color <= MAX_CLOTH_COLOR) {
			pc_changelook(sd, LOOK_HAIR, hair_style);
			pc_changelook(sd, LOOK_HAIR_COLOR, hair_color);
			pc_changelook(sd, LOOK_CLOTHES_COLOR, cloth_color);
			clif_displaymessage(fd, msg_txt(sd,36)); // Appearance changed.
	} else {
		clif_displaymessage(fd, msg_txt(sd,37)); // An invalid number was specified.
		return -1;
	}

	return 0;
}

/*==========================================
 * @bodystyle [Rytech]
 *------------------------------------------*/
ACMD_FUNC(bodystyle)
{
	int body_style = 0;
	nullpo_retr(-1, sd);

	memset(atcmd_output, '\0', sizeof(atcmd_output));

	if (!(sd->class_&JOBL_THIRD)) {
		clif_displaymessage(fd, msg_txt(sd,740));	// This job has no alternate body styles.
		return -1;
	}

	if (!message || !*message || sscanf(message, "%d", &body_style) < 1) {
		sprintf(atcmd_output, msg_txt(sd,739), MIN_BODY_STYLE, MAX_BODY_STYLE);		// Please enter a body style (usage: @bodystyle <body ID: %d-%d>).
		clif_displaymessage(fd, atcmd_output);
		return -1;
	}

	if (body_style >= MIN_BODY_STYLE && body_style <= MAX_BODY_STYLE) {
		pc_changelook(sd, LOOK_BODY2, body_style);
		clif_displaymessage(fd, msg_txt(sd,36)); // Appearence changed.
	} else {
		clif_displaymessage(fd, msg_txt(sd,37)); // An invalid number was specified.
		return -1;
	}

	return 0;
}

/*==========================================
 * @dye && @ccolor
 *------------------------------------------*/
ACMD_FUNC(dye)
{
	int cloth_color = 0;
	nullpo_retr(-1, sd);

	memset(atcmd_output, '\0', sizeof(atcmd_output));

	if (!message || !*message || sscanf(message, "%11d", &cloth_color) < 1) {
		sprintf(atcmd_output, msg_txt(sd,992), MIN_CLOTH_COLOR, MAX_CLOTH_COLOR); // Please enter a clothes color (usage: @dye/@ccolor <clothes color: %d-%d>).
		clif_displaymessage(fd, atcmd_output);
		return -1;
	}

	if (cloth_color >= MIN_CLOTH_COLOR && cloth_color <= MAX_CLOTH_COLOR) {
		pc_changelook(sd, LOOK_CLOTHES_COLOR, cloth_color);
		clif_displaymessage(fd, msg_txt(sd,36)); // Appearance changed.
	} else {
		clif_displaymessage(fd, msg_txt(sd,37)); // An invalid number was specified.
		return -1;
	}

	return 0;
}

/*==========================================
 * @hairstyle && @hstyle
 *------------------------------------------*/
ACMD_FUNC(hair_style)
{
	int hair_style = 0;
	nullpo_retr(-1, sd);

	memset(atcmd_output, '\0', sizeof(atcmd_output));

	if (!message || !*message || sscanf(message, "%11d", &hair_style) < 1) {
		sprintf(atcmd_output, msg_txt(sd,993), MIN_HAIR_STYLE, MAX_HAIR_STYLE); // Please enter a hair style (usage: @hairstyle/@hstyle <hair ID: %d-%d>).
		clif_displaymessage(fd, atcmd_output);
		return -1;
	}

	if (hair_style >= MIN_HAIR_STYLE && hair_style <= MAX_HAIR_STYLE) {
			pc_changelook(sd, LOOK_HAIR, hair_style);
			clif_displaymessage(fd, msg_txt(sd,36)); // Appearance changed.
	} else {
		clif_displaymessage(fd, msg_txt(sd,37)); // An invalid number was specified.
		return -1;
	}

	return 0;
}

/*==========================================
 * @haircolor && @hcolor
 *------------------------------------------*/
ACMD_FUNC(hair_color)
{
	int hair_color = 0;
	nullpo_retr(-1, sd);

	memset(atcmd_output, '\0', sizeof(atcmd_output));

	if (!message || !*message || sscanf(message, "%11d", &hair_color) < 1) {
		sprintf(atcmd_output, msg_txt(sd,994), MIN_HAIR_COLOR, MAX_HAIR_COLOR); // Please enter a hair color (usage: @haircolor/@hcolor <hair color: %d-%d>).
		clif_displaymessage(fd, atcmd_output);
		return -1;
	}

	if (hair_color >= MIN_HAIR_COLOR && hair_color <= MAX_HAIR_COLOR) {
			pc_changelook(sd, LOOK_HAIR_COLOR, hair_color);
			clif_displaymessage(fd, msg_txt(sd,36)); // Appearance changed.
	} else {
		clif_displaymessage(fd, msg_txt(sd,37)); // An invalid number was specified.
		return -1;
	}

	return 0;
}

/*==========================================
 * @go [city_number or city_name] - Updated by Harbin
 *------------------------------------------*/
ACMD_FUNC(go)
{
	int i;
	int town;
	char map_name[MAP_NAME_LENGTH];

	const struct {
		char map[MAP_NAME_LENGTH];
		int x, y;
	} data[] = {
		{ MAP_PRONTERA,    156, 191 }, //  0=Prontera
		{ MAP_MORROC,      156,  93 }, //  1=Morroc
		{ MAP_GEFFEN,      119,  59 }, //  2=Geffen
		{ MAP_PAYON,       162, 233 }, //  3=Payon
		{ MAP_ALBERTA,     192, 147 }, //  4=Alberta
#ifdef RENEWAL
		{ MAP_IZLUDE,      128, 146 }, //  5=Izlude (Renewal)
#else
		{ MAP_IZLUDE,      128, 114 }, //  5=Izlude
#endif
		{ MAP_ALDEBARAN,   140, 131 }, //  6=Al de Baran
		{ MAP_LUTIE,       147, 134 }, //  7=Lutie
		{ MAP_COMODO,      209, 143 }, //  8=Comodo
		{ MAP_YUNO,        157,  51 }, //  9=Yuno
		{ MAP_AMATSU,      198,  84 }, // 10=Amatsu
		{ MAP_GONRYUN,     160, 120 }, // 11=Gonryun
		{ MAP_UMBALA,       89, 157 }, // 12=Umbala
		{ MAP_NIFLHEIM,     21, 153 }, // 13=Niflheim
		{ MAP_LOUYANG,     217,  40 }, // 14=Louyang
#ifdef RENEWAL
		{ MAP_NOVICE,       18, 26  }, // 15=Training Grounds (Renewal)
#else
		{ MAP_NOVICE,       53, 111 }, // 15=Training Grounds
#endif
		{ MAP_JAIL,         23,  61 }, // 16=Prison
		{ MAP_JAWAII,      249, 127 }, // 17=Jawaii
		{ MAP_AYOTHAYA,    151, 117 }, // 18=Ayothaya
		{ MAP_EINBROCH,     64, 200 }, // 19=Einbroch
		{ MAP_LIGHTHALZEN, 158,  92 }, // 20=Lighthalzen
		{ MAP_EINBECH,      70,  95 }, // 21=Einbech
		{ MAP_HUGEL,        96, 145 }, // 22=Hugel
		{ MAP_RACHEL,      130, 110 }, // 23=Rachel
		{ MAP_VEINS,       216, 123 }, // 24=Veins
		{ MAP_MOSCOVIA,    223, 184 }, // 25=Moscovia
		{ MAP_MIDCAMP,     180, 240 }, // 26=Midgard Camp
		{ MAP_MANUK,       282, 138 }, // 27=Manuk
		{ MAP_SPLENDIDE,   201, 147 }, // 28=Splendide
		{ MAP_BRASILIS,    182, 239 }, // 29=Brasilis
		{ MAP_DICASTES,    198, 187 }, // 30=El Dicastes
		{ MAP_MORA,         44, 151 }, // 31=Mora
		{ MAP_DEWATA,      200, 180 }, // 32=Dewata
		{ MAP_MALANGDO,    140, 114 }, // 33=Malangdo Island
		{ MAP_MALAYA,      242, 211 }, // 34=Malaya Port
		{ MAP_ECLAGE,      110,  39 }, // 35=Eclage
		{ MAP_LASAGNA,     193, 182 }, // 36=Lasagna
	};

	nullpo_retr(-1, sd);

	if( map_getmapflag(sd->bl.m, MF_NOGO) && !pc_has_permission(sd, PC_PERM_WARP_ANYWHERE) ) {
		clif_displaymessage(sd->fd,msg_txt(sd,995)); // You cannot use @go on this map.
		return 0;
	}

	memset(map_name, '\0', sizeof(map_name));
	memset(atcmd_output, '\0', sizeof(atcmd_output));

	// get the number
	town = atoi(message);

	if (!message || !*message || sscanf(message, "%11s", map_name) < 1 || town < 0 || town >= ARRAYLENGTH(data))
	{// no value matched so send the list of locations
		const char* text;

		// attempt to find the text help string
		text = atcommand_help_string( command );

		clif_displaymessage(fd, msg_txt(sd,38)); // Invalid location number, or name.

		if( text )
		{// send the text to the client
			clif_displaymessage( fd, text );
		}

		return -1;
	}

	// get possible name of the city
	map_name[MAP_NAME_LENGTH-1] = '\0';
	for (i = 0; map_name[i]; i++)
		map_name[i] = TOLOWER(map_name[i]);
	// try to identify the map name
	if (strncmp(map_name, "prontera", 3) == 0) {
		town = 0;
	} else if (strncmp(map_name, "morocc", 4) == 0 ||
	           strncmp(map_name, "morroc", 4) == 0) {
		town = 1;
	} else if (strncmp(map_name, "geffen", 3) == 0) {
		town = 2;
	} else if (strncmp(map_name, "payon", 3) == 0) {
		town = 3;
	} else if (strncmp(map_name, "alberta", 3) == 0) {
		town = 4;
	} else if (strncmp(map_name, "izlude", 3) == 0) {
		town = 5;
	} else if (strncmp(map_name, "aldebaran", 3) == 0) {
		town = 6;
	} else if (strncmp(map_name, "lutie", 3) == 0 ||
	           strcmp(map_name,  "christmas") == 0 ||
	           strncmp(map_name, "xmas", 3) == 0 ||
	           strncmp(map_name, "x-mas", 3) == 0) {
		town = 7;
	} else if (strncmp(map_name, "comodo", 3) == 0) {
		town = 8;
	} else if (strncmp(map_name, "juno", 3) == 0 ||
	           strncmp(map_name, "yuno", 3) == 0) {
		town = 9;
	} else if (strncmp(map_name, "amatsu", 3) == 0) {
		town = 10;
	} else if (strncmp(map_name, "kunlun", 3) == 0 ||
	           strncmp(map_name, "gonryun", 3) == 0) {
		town = 11;
	} else if (strncmp(map_name, "umbala", 3) == 0) {
		town = 12;
	} else if (strncmp(map_name, "niflheim", 3) == 0) {
		town = 13;
	} else if (strncmp(map_name, "louyang", 3) == 0) {
		town = 14;
	} else if (strncmp(map_name, "new_1-1", 3) == 0 ||
	           strncmp(map_name, "startpoint", 3) == 0 ||
	           strncmp(map_name, "beginning", 3) == 0) {
		town = 15;
	} else if (strncmp(map_name, "sec_pri", 3) == 0 ||
	           strncmp(map_name, "prison", 3) == 0 ||
	           strncmp(map_name, "jail", 3) == 0) {
		town = 16;
	} else if (strncmp(map_name, "jawaii", 3) == 0) {
		town = 17;
	} else if (strncmp(map_name, "ayothaya", 3) == 0) {
		town = 18;
	} else if (strncmp(map_name, "einbroch", 5) == 0) {
		town = 19;
	} else if (strncmp(map_name, "lighthalzen", 3) == 0) {
		town = 20;
	} else if (strncmp(map_name, "einbech", 5) == 0) {
		town = 21;
	} else if (strncmp(map_name, "hugel", 3) == 0) {
		town = 22;
	} else if (strncmp(map_name, "rachel", 3) == 0) {
		town = 23;
	} else if (strncmp(map_name, "veins", 3) == 0) {
		town = 24;
	} else if (strncmp(map_name, "moscovia", 3) == 0) {
		town = 25;
	} else if (strncmp(map_name, "mid_camp", 3) == 0) {
		town = 26;
	} else if (strncmp(map_name, "manuk", 3) == 0) {
		town = 27;
	} else if (strncmp(map_name, "splendide", 3) == 0) {
		town = 28;
	} else if (strncmp(map_name, "brasilis", 3) == 0) {
		town = 29;
	} else if (strncmp(map_name, "dicastes01", 3) == 0) {
		town = 30;
	} else if (strcmp(map_name,  "mora") == 0) {
		town = 31;
	} else if (strncmp(map_name, "dewata", 3) == 0) {
		town = 32;
	} else if (strncmp(map_name, "malangdo", 5) == 0) {
		town = 33;
	} else if (strncmp(map_name, "malaya", 5) == 0) {
		town = 34;
	} else if (strncmp(map_name, "eclage", 3) == 0) {
		town = 35;
	} else if (strncmp(map_name, "lasagna", 2) == 0) {
		town = 36;
	}

	if (town >= 0 && town < ARRAYLENGTH(data))
	{
		int16 m = map_mapname2mapid(data[town].map);
		if (m >= 0 && map_getmapflag(m, MF_NOWARPTO) && !pc_has_permission(sd, PC_PERM_WARP_ANYWHERE)) {
			clif_displaymessage(fd, msg_txt(sd,247)); // You are not authorized to warp to this map.
			return -1;
		}
		if (sd->bl.m >= 0 && map_getmapflag(sd->bl.m, MF_NOWARP) && !pc_has_permission(sd, PC_PERM_WARP_ANYWHERE)) {
			clif_displaymessage(fd, msg_txt(sd,248)); // You are not authorized to warp from your current map.
			return -1;
		}
		if (pc_setpos(sd, mapindex_name2id(data[town].map), data[town].x, data[town].y, CLR_TELEPORT) == SETPOS_OK) {
			clif_displaymessage(fd, msg_txt(sd,0)); // Warped.
		} else {
			clif_displaymessage(fd, msg_txt(sd,1)); // Map not found.
			return -1;
		}
	} else { // if you arrive here, you have an error in town variable when reading of names
		clif_displaymessage(fd, msg_txt(sd,38)); // Invalid location number or name.
		return -1;
	}

	return 0;
}

/*==========================================
 *
 *------------------------------------------*/
ACMD_FUNC(monster)
{
	char name[NAME_LENGTH];
	char monster[NAME_LENGTH];
	char eventname[EVENT_NAME_LENGTH] = "";
	int mob_id;
	int number = 0;
	int count;
	int i, range;
	short mx, my;
	unsigned int size;
	nullpo_retr(-1, sd);

	memset(name, '\0', sizeof(name));
	memset(monster, '\0', sizeof(monster));
	memset(atcmd_output, '\0', sizeof(atcmd_output));

	if (!message || !*message) {
			clif_displaymessage(fd, msg_txt(sd,80)); // Give the display name or monster name/id please.
			return -1;
	}
	if (sscanf(message, "\"%23[^\"]\" %23s %11d", name, monster, &number) > 1 ||
		sscanf(message, "%23s \"%23[^\"]\" %11d", monster, name, &number) > 1) {
		//All data can be left as it is.
	} else if ((count=sscanf(message, "%23s %11d %23s", monster, &number, name)) > 1) {
		//Here, it is possible name was not given and we are using monster for it.
		if (count < 3) //Blank mob's name.
			name[0] = '\0';
	} else if (sscanf(message, "%23s %23s %11d", name, monster, &number) > 1) {
		//All data can be left as it is.
	} else if (sscanf(message, "%23s", monster) > 0) {
		//As before, name may be already filled.
		name[0] = '\0';
	} else {
		clif_displaymessage(fd, msg_txt(sd,80)); // Give a display name and monster name/id please.
		return -1;
	}

	if ((mob_id = mobdb_searchname(monster)) == 0) // check name first (to avoid possible name begining by a number)
		mob_id = mobdb_checkid(atoi(monster));

	if (mob_id == 0) {
		clif_displaymessage(fd, msg_txt(sd,40)); // Invalid monster ID or name.
		return -1;
	}

	if (mob_id == MOBID_EMPERIUM) {
		clif_displaymessage(fd, msg_txt(sd,83)); // Monster 'Emperium' cannot be spawned.
		return -1;
	}

	if (number <= 0)
		number = 1;

	if( !name[0] )
		strcpy(name, "--ja--");

	// If value of atcommand_spawn_quantity_limit directive is greater than or equal to 1 and quantity of monsters is greater than value of the directive
	if (battle_config.atc_spawn_quantity_limit && number > battle_config.atc_spawn_quantity_limit)
		number = battle_config.atc_spawn_quantity_limit;

	parent_cmd = atcommand_checkalias(command+1);

	if (strcmp(parent_cmd, "monstersmall") == 0)
		size = SZ_MEDIUM; // This is just gorgeous [mkbu95]
	else if (strcmp(parent_cmd, "monsterbig") == 0)
		size = SZ_BIG;
	else
		size = SZ_SMALL;

	if (battle_config.etc_log)
		ShowInfo("%s monster='%s' name='%s' id=%d count=%d (%d,%d)\n", command, monster, name, mob_id, number, sd->bl.x, sd->bl.y);

	count = 0;
	range = (int)sqrt((float)number) +2; // calculation of an odd number (+ 4 area around)
	for (i = 0; i < number; i++) {
		int k;
		map_search_freecell(&sd->bl, 0, &mx,  &my, range, range, 0);
		k = mob_once_spawn(sd, sd->bl.m, mx, my, name, mob_id, 1, eventname, size, AI_NONE);
		if(k) {
			//mapreg_setreg(reference_uid(add_str("$@mobid"), i),k); //retain created mobid in array uncomment if needed
			count ++;
		}
	}

	if (count != 0)
		if (number == count)
			clif_displaymessage(fd, msg_txt(sd,39)); // All monster summoned!
		else {
			sprintf(atcmd_output, msg_txt(sd,240), count); // %d monster(s) summoned!
			clif_displaymessage(fd, atcmd_output);
		}
	else {
		clif_displaymessage(fd, msg_txt(sd,40)); // Invalid monster ID or name.
		return -1;
	}

	return 0;
}

/*==========================================
 *
 *------------------------------------------*/
static int atkillmonster_sub(struct block_list *bl, va_list ap)
{
	struct mob_data *md;
	int flag;

	nullpo_ret(md=(struct mob_data *)bl);
	flag = va_arg(ap, int);

	if (md->guardian_data)
		return 0; //Do not touch WoE mobs!

	if (flag)
		status_zap(bl,md->status.hp, 0);
	else
		status_kill(bl);
	return 1;
}

ACMD_FUNC(killmonster)
{
	int map_id, drop_flag;
	char map_name[MAP_NAME_LENGTH_EXT];
	nullpo_retr(-1, sd);

	memset(map_name, '\0', sizeof(map_name));

	if (!message || !*message || sscanf(message, "%15s", map_name) < 1)
		map_id = sd->bl.m;
	else {
		if ((map_id = map_mapname2mapid(map_name)) < 0)
			map_id = sd->bl.m;
	}

	parent_cmd = atcommand_checkalias(command+1);

	drop_flag = strcmp(parent_cmd, "killmonster2");

	map_foreachinmap(atkillmonster_sub, map_id, BL_MOB, -drop_flag);

	clif_displaymessage(fd, msg_txt(sd,165)); // All monsters killed!

	return 0;
}

/*==========================================
 *
 *------------------------------------------*/
ACMD_FUNC(refine)
{
	int j, position = 0, refine = 0, current_position, final_refine;
	int count;
	nullpo_retr(-1, sd);

	memset(atcmd_output, '\0', sizeof(atcmd_output));

	if (!message || !*message || sscanf(message, "%11d %11d", &position, &refine) < 2) {
		clif_displaymessage(fd, msg_txt(sd,996)); // Please enter a position and an amount (usage: @refine <equip position> <+/- amount>).
		sprintf(atcmd_output, msg_txt(sd,997), EQP_HEAD_LOW); // %d: Lower Headgear
		clif_displaymessage(fd, atcmd_output);
		sprintf(atcmd_output, msg_txt(sd,998), EQP_HAND_R); // %d: Right Hand
		clif_displaymessage(fd, atcmd_output);
		sprintf(atcmd_output, msg_txt(sd,999), EQP_GARMENT); // %d: Garment
		clif_displaymessage(fd, atcmd_output);
		sprintf(atcmd_output, msg_txt(sd,1000), EQP_ACC_L); // %d: Left Accessory
		clif_displaymessage(fd, atcmd_output);
		sprintf(atcmd_output, msg_txt(sd,1001), EQP_ARMOR); // %d: Body Armor
		clif_displaymessage(fd, atcmd_output);
		sprintf(atcmd_output, msg_txt(sd,1002), EQP_HAND_L); // %d: Left Hand
		clif_displaymessage(fd, atcmd_output);
		sprintf(atcmd_output, msg_txt(sd,1003), EQP_SHOES); // %d: Shoes
		clif_displaymessage(fd, atcmd_output);
		sprintf(atcmd_output, msg_txt(sd,1004), EQP_ACC_R); // %d: Right Accessory
		clif_displaymessage(fd, atcmd_output);
		sprintf(atcmd_output, msg_txt(sd,1005), EQP_HEAD_TOP); // %d: Top Headgear
		clif_displaymessage(fd, atcmd_output);
		sprintf(atcmd_output, msg_txt(sd,1006), EQP_HEAD_MID); // %d: Mid Headgear
		clif_displaymessage(fd, atcmd_output);
		return -1;
	}

	refine = cap_value(refine, -MAX_REFINE, MAX_REFINE);

	count = 0;
	for (j = 0; j < EQI_MAX; j++) {
		int i;
		if ((i = sd->equip_index[j]) < 0)
			continue;
		if(j == EQI_AMMO)
			continue;
		if (pc_is_same_equip_index((enum equip_index)j, sd->equip_index, i))
			continue;

		if(position && !(sd->inventory.u.items_inventory[i].equip & position))
			continue;

		final_refine = cap_value(sd->inventory.u.items_inventory[i].refine + refine, 0, MAX_REFINE);
		if (sd->inventory.u.items_inventory[i].refine != final_refine) {
			sd->inventory.u.items_inventory[i].refine = final_refine;
			current_position = sd->inventory.u.items_inventory[i].equip;
			pc_unequipitem(sd, i, 3);
			clif_refine(fd, 0, i, sd->inventory.u.items_inventory[i].refine);
			clif_delitem(sd, i, 1, 3);
			clif_additem(sd, i, 1, 0);
			pc_equipitem(sd, i, current_position);
			clif_misceffect(&sd->bl, 3);
			achievement_update_objective(sd, AG_REFINE_SUCCESS, 2, sd->inventory_data[i]->wlv, sd->inventory.u.items_inventory[i].refine);
			count++;
		}
	}

	if (count == 0)
		clif_displaymessage(fd, msg_txt(sd,166)); // No item has been refined.
	else if (count == 1)
		clif_displaymessage(fd, msg_txt(sd,167)); // 1 item has been refined.
	else {
		sprintf(atcmd_output, msg_txt(sd,168), count); // %d items have been refined.
		clif_displaymessage(fd, atcmd_output);
	}

	return 0;
}

/*==========================================
 *
 *------------------------------------------*/
ACMD_FUNC(produce)
{
	char item_name[100];
	unsigned short item_id;
	int attribute = 0, star = 0;
	struct item_data *item_data;
	struct item tmp_item;
	nullpo_retr(-1, sd);

	memset(atcmd_output, '\0', sizeof(atcmd_output));
	memset(item_name, '\0', sizeof(item_name));

	if (!message || !*message || (
		sscanf(message, "\"%99[^\"]\" %11d %11d", item_name, &attribute, &star) < 1 &&
		sscanf(message, "%99s %11d %11d", item_name, &attribute, &star) < 1
	)) {
		clif_displaymessage(fd, msg_txt(sd,1007)); // Please enter at least one item name/ID (usage: @produce <equip name/ID> <element> <# of very's>).
		return -1;
	}

	if ( (item_data = itemdb_searchname(item_name)) == NULL &&
		 (item_data = itemdb_exists(atoi(item_name))) == NULL ) {
		clif_displaymessage(fd, msg_txt(sd,170)); //This item is not an equipment.
		return -1;
	}

	item_id = item_data->nameid;

	if (itemdb_isequip2(item_data)) {
		char flag = 0;
		if (attribute < MIN_ATTRIBUTE || attribute > MAX_ATTRIBUTE)
			attribute = ATTRIBUTE_NORMAL;
		if (star < MIN_STAR || star > MAX_STAR)
			star = 0;
		memset(&tmp_item, 0, sizeof tmp_item);
		tmp_item.nameid = item_id;
		tmp_item.amount = 1;
		tmp_item.identify = 1;
		tmp_item.card[0] = CARD0_FORGE;
		tmp_item.card[1] = item_data->type==IT_WEAPON?
			((star*5) << 8) + attribute:0;
		tmp_item.card[2] = GetWord(sd->status.char_id, 0);
		tmp_item.card[3] = GetWord(sd->status.char_id, 1);
		clif_produceeffect(sd, 0, item_id);
		clif_misceffect(&sd->bl, 3);

		if ((flag = pc_additem(sd, &tmp_item, 1, LOG_TYPE_COMMAND)))
			clif_additem(sd, 0, 0, flag);
	} else {
		sprintf(atcmd_output, msg_txt(sd,169), item_id, item_data->name); // The item (%hu: '%s') is not equipable.
		clif_displaymessage(fd, atcmd_output);
		return -1;
	}

	return 0;
}

/*==========================================
 *
 *------------------------------------------*/
ACMD_FUNC(memo)
{
	int position = 0;
	nullpo_retr(-1, sd);

	memset(atcmd_output, '\0', sizeof(atcmd_output));

	if( !message || !*message || sscanf(message, "%11d", &position) < 1 )
	{
		int i;
		clif_displaymessage(sd->fd,  msg_txt(sd,668)); // Your actual memo positions are:
		for( i = 0; i < MAX_MEMOPOINTS; i++ )
		{
			if( sd->status.memo_point[i].map )
				sprintf(atcmd_output, "%d - %s (%d,%d)", i, mapindex_id2name(sd->status.memo_point[i].map), sd->status.memo_point[i].x, sd->status.memo_point[i].y);
			else
				sprintf(atcmd_output, msg_txt(sd,171), i); // %d - void
			clif_displaymessage(sd->fd, atcmd_output);
 		}
		return 0;
 	}

	if( position < 0 || position >= MAX_MEMOPOINTS )
	{
		sprintf(atcmd_output, msg_txt(sd,1008), 0, MAX_MEMOPOINTS-1); // Please enter a valid position (usage: @memo <memo_position:%d-%d>).
		clif_displaymessage(fd, atcmd_output);
		return -1;
	}

	return !pc_memo( sd, position );
}

/*==========================================
 *
 *------------------------------------------*/
ACMD_FUNC(gat)
{
	int y;
	nullpo_retr(-1, sd);

	memset(atcmd_output, '\0', sizeof(atcmd_output));

	for (y = 2; y >= -2; y--) {
		sprintf(atcmd_output, "%s (x= %d, y= %d) %02X %02X %02X %02X %02X",
			map_getmapdata(sd->bl.m)->name,   sd->bl.x - 2, sd->bl.y + y,
 			map_getcell(sd->bl.m, sd->bl.x - 2, sd->bl.y + y, CELL_GETTYPE),
 			map_getcell(sd->bl.m, sd->bl.x - 1, sd->bl.y + y, CELL_GETTYPE),
 			map_getcell(sd->bl.m, sd->bl.x,     sd->bl.y + y, CELL_GETTYPE),
 			map_getcell(sd->bl.m, sd->bl.x + 1, sd->bl.y + y, CELL_GETTYPE),
 			map_getcell(sd->bl.m, sd->bl.x + 2, sd->bl.y + y, CELL_GETTYPE));

		clif_displaymessage(fd, atcmd_output);
	}

	return 0;
}

/*==========================================
 *
 *------------------------------------------*/
ACMD_FUNC(displaystatus)
{
	int i, type, flag, tick, val1 = 0, val2 = 0, val3 = 0;
	nullpo_retr(-1, sd);

	if (!message || !*message || (i = sscanf(message, "%11d %11d %11d %11d %11d %11d", &type, &flag, &tick, &val1, &val2, &val3)) < 1) {
		clif_displaymessage(fd, msg_txt(sd,1009)); // Please enter a status type/flag (usage: @displaystatus <status type> <flag> <tick> {<val1> {<val2> {<val3>}}}).
		return -1;
	}
	if (i < 2) flag = 1;
	if (i < 3) tick = 0;

	clif_status_change(&sd->bl, type, flag, tick, val1, val2, val3);

	return 0;
}

/*==========================================
 * @stpoint (Rewritten by [Yor])
 *------------------------------------------*/
ACMD_FUNC(statuspoint)
{
	int point;
	unsigned int new_status_point;

	if (!message || !*message || (point = atoi(message)) == 0) {
		clif_displaymessage(fd, msg_txt(sd,1010)); // Please enter a number (usage: @stpoint <number of points>).
		return -1;
	}

	if(point < 0)
	{
		if(sd->status.status_point < (unsigned int)(-point))
		{
			new_status_point = 0;
		}
		else
		{
			new_status_point = sd->status.status_point + point;
		}
	}
	else if(UINT_MAX - sd->status.status_point < (unsigned int)point)
	{
		new_status_point = UINT_MAX;
	}
	else
	{
		new_status_point = sd->status.status_point + point;
	}

	if (new_status_point != sd->status.status_point) {
		sd->status.status_point = new_status_point;
		clif_updatestatus(sd, SP_STATUSPOINT);
		clif_displaymessage(fd, msg_txt(sd,174)); // Number of status points changed.
	} else {
		if (point < 0)
			clif_displaymessage(fd, msg_txt(sd,41)); // Unable to decrease the number/value.
		else
			clif_displaymessage(fd, msg_txt(sd,149)); // Unable to increase the number/value.
		return -1;
	}

	return 0;
}

/*==========================================
 * @skpoint (Rewritten by [Yor])
 *------------------------------------------*/
ACMD_FUNC(skillpoint)
{
	int point;
	unsigned int new_skill_point;
	nullpo_retr(-1, sd);

	if (!message || !*message || (point = atoi(message)) == 0) {
		clif_displaymessage(fd, msg_txt(sd,1011)); // Please enter a number (usage: @skpoint <number of points>).
		return -1;
	}

	if(point < 0)
	{
		if(sd->status.skill_point < (unsigned int)(-point))
		{
			new_skill_point = 0;
		}
		else
		{
			new_skill_point = sd->status.skill_point + point;
		}
	}
	else if(UINT_MAX - sd->status.skill_point < (unsigned int)point)
	{
		new_skill_point = UINT_MAX;
	}
	else
	{
		new_skill_point = sd->status.skill_point + point;
	}

	if (new_skill_point != sd->status.skill_point) {
		sd->status.skill_point = new_skill_point;
		clif_updatestatus(sd, SP_SKILLPOINT);
		clif_displaymessage(fd, msg_txt(sd,175)); // Number of skill points changed.
	} else {
		if (point < 0)
			clif_displaymessage(fd, msg_txt(sd,41)); // Unable to decrease the number/value.
		else
			clif_displaymessage(fd, msg_txt(sd,149)); // Unable to increase the number/value.
		return -1;
	}

	return 0;
}

/*==========================================
 * @zeny
 *------------------------------------------*/
ACMD_FUNC(zeny)
{
	int zeny=0, ret=-1;
	nullpo_retr(-1, sd);

	if (!message || !*message || (zeny = atoi(message)) == 0) {
		clif_displaymessage(fd, msg_txt(sd,1012)); // Please enter an amount (usage: @zeny <amount>).
		return -1;
	}

	if(zeny > 0){
	    if((ret=pc_getzeny(sd,zeny,LOG_TYPE_COMMAND,NULL)) == 1)
		clif_displaymessage(fd, msg_txt(sd,149)); // Unable to increase the number/value.
	}
	else {
	    if( sd->status.zeny < -zeny ) zeny = -sd->status.zeny;
	    if((ret=pc_payzeny(sd,-zeny,LOG_TYPE_COMMAND,NULL)) == 1)
		clif_displaymessage(fd, msg_txt(sd,41)); // Unable to decrease the number/value.
	}
	if(!ret) clif_displaymessage(fd, msg_txt(sd,176)); //ret=0 mean cmd success
	return 0;
}

/*==========================================
 *
 *------------------------------------------*/
ACMD_FUNC(param)
{
	uint8 i;
	int value = 0;
	const char* param[] = { "str", "agi", "vit", "int", "dex", "luk" };
	unsigned short new_value, *status[6], max_status[6];
 	//we don't use direct initialization because it isn't part of the c standard.
	nullpo_retr(-1, sd);

	memset(atcmd_output, '\0', sizeof(atcmd_output));

	if (!message || !*message || sscanf(message, "%11d", &value) < 1 || value == 0) {
		clif_displaymessage(fd, msg_txt(sd,1013)); // Please enter a valid value (usage: @str/@agi/@vit/@int/@dex/@luk <+/-adjustment>).
		return -1;
	}

	ARR_FIND( 0, ARRAYLENGTH(param), i, strcmpi(command+1, param[i]) == 0 );

	if( i == ARRAYLENGTH(param) || i > MAX_STATUS_TYPE) { // normally impossible...
		clif_displaymessage(fd, msg_txt(sd,1013)); // Please enter a valid value (usage: @str/@agi/@vit/@int/@dex/@luk <+/-adjustment>).
		return -1;
	}

	status[0] = &sd->status.str;
	status[1] = &sd->status.agi;
	status[2] = &sd->status.vit;
	status[3] = &sd->status.int_;
	status[4] = &sd->status.dex;
	status[5] = &sd->status.luk;

	if( pc_has_permission(sd, PC_PERM_BYPASS_MAX_STAT) )
		max_status[0] = max_status[1] = max_status[2] = max_status[3] = max_status[4] = max_status[5] = SHRT_MAX;
	else {
		max_status[0] = pc_maxparameter(sd,PARAM_STR);
		max_status[1] = pc_maxparameter(sd,PARAM_AGI);
		max_status[2] = pc_maxparameter(sd,PARAM_VIT);
		max_status[3] = pc_maxparameter(sd,PARAM_INT);
		max_status[4] = pc_maxparameter(sd,PARAM_DEX);
		max_status[5] = pc_maxparameter(sd,PARAM_LUK);
	}

	if(value > 0  && *status[i] + value >= max_status[i])
		new_value = max_status[i];
	else if(value < 0 && *status[i] <= -value)
		new_value = 1;
	else
		new_value = *status[i] + value;

	if (new_value != *status[i]) {
		*status[i] = new_value;
		clif_updatestatus(sd, SP_STR + i);
		clif_updatestatus(sd, SP_USTR + i);
		status_calc_pc(sd, SCO_FORCE);
		clif_displaymessage(fd, msg_txt(sd,42)); // Stat changed.

		achievement_update_objective(sd, AG_GOAL_STATUS, 0);
	} else {
		if (value < 0)
			clif_displaymessage(fd, msg_txt(sd,41)); // Unable to decrease the number/value.
		else
			clif_displaymessage(fd, msg_txt(sd,149)); // Unable to increase the number/value.
		return -1;
	}

	return 0;
}

/*==========================================
 * Stat all by fritz (rewritten by [Yor])
 *------------------------------------------*/
ACMD_FUNC(stat_all)
{
	int value = 0;
	uint8 count, i;
	unsigned short *status[PARAM_MAX], max_status[PARAM_MAX];
 	//we don't use direct initialization because it isn't part of the c standard.
	nullpo_retr(-1, sd);

	status[0] = &sd->status.str;
	status[1] = &sd->status.agi;
	status[2] = &sd->status.vit;
	status[3] = &sd->status.int_;
	status[4] = &sd->status.dex;
	status[5] = &sd->status.luk;

	if (!message || !*message || sscanf(message, "%11d", &value) < 1 || value == 0) {
		max_status[0] = pc_maxparameter(sd,PARAM_STR);
		max_status[1] = pc_maxparameter(sd,PARAM_AGI);
		max_status[2] = pc_maxparameter(sd,PARAM_VIT);
		max_status[3] = pc_maxparameter(sd,PARAM_INT);
		max_status[4] = pc_maxparameter(sd,PARAM_DEX);
		max_status[5] = pc_maxparameter(sd,PARAM_LUK);
		value = SHRT_MAX;
	} else {
		if( pc_has_permission(sd, PC_PERM_BYPASS_MAX_STAT) )
			max_status[0] = max_status[1] = max_status[2] = max_status[3] = max_status[4] = max_status[5] = SHRT_MAX;
		else {
			max_status[0] = pc_maxparameter(sd,PARAM_STR);
			max_status[1] = pc_maxparameter(sd,PARAM_AGI);
			max_status[2] = pc_maxparameter(sd,PARAM_VIT);
			max_status[3] = pc_maxparameter(sd,PARAM_INT);
			max_status[4] = pc_maxparameter(sd,PARAM_DEX);
			max_status[5] = pc_maxparameter(sd,PARAM_LUK);
		}
	}
	
	count = 0;
	for (i = 0; i < ARRAYLENGTH(status); i++) {
		short new_value;
		if (value > 0 && *status[i] + value >= max_status[i])
			new_value = max_status[i];
		else if (value < 0 && *status[i] <= -value)
			new_value = 1;
		else
			new_value = *status[i] + value;

		if (new_value != *status[i]) {
			*status[i] = new_value;
			clif_updatestatus(sd, SP_STR + i);
			clif_updatestatus(sd, SP_USTR + i);
			count++;
		}
	}

	if (count > 0) { // if at least 1 stat modified
		status_calc_pc(sd, SCO_FORCE);
		clif_displaymessage(fd, msg_txt(sd,84)); // All stats changed!

		achievement_update_objective(sd, AG_GOAL_STATUS, 0);
	} else {
		if (value < 0)
			clif_displaymessage(fd, msg_txt(sd,177)); // You cannot decrease that stat anymore.
		else
			clif_displaymessage(fd, msg_txt(sd,178)); // You cannot increase that stat anymore.
		return -1;
	}

	return 0;
}

/*==========================================
 *
 *------------------------------------------*/
ACMD_FUNC(guildlevelup) {
	int level = 0;
	short added_level;
	struct guild *guild_info;
	nullpo_retr(-1, sd);

	if (!message || !*message || sscanf(message, "%11d", &level) < 1 || level == 0) {
		clif_displaymessage(fd, msg_txt(sd,1014)); // Please enter a valid level (usage: @guildlvup/@guildlvlup <# of levels>).
		return -1;
	}

	if (sd->status.guild_id <= 0 || (guild_info = sd->guild) == NULL) {
		clif_displaymessage(fd, msg_txt(sd,43)); // You're not in a guild.
		return -1;
	}
	//if (strcmp(sd->status.name, guild_info->master) != 0) {
	//	clif_displaymessage(fd, msg_txt(sd,44)); // You're not the master of your guild.
	//	return -1;
	//}

	added_level = (short)level;
	if (level > 0 && (level > MAX_GUILDLEVEL || added_level > ((short)MAX_GUILDLEVEL - guild_info->guild_lv))) // fix positive overflow
		added_level = (short)MAX_GUILDLEVEL - guild_info->guild_lv;
	else if (level < 0 && (level < -MAX_GUILDLEVEL || added_level < (1 - guild_info->guild_lv))) // fix negative overflow
		added_level = 1 - guild_info->guild_lv;

	if (added_level != 0) {
		intif_guild_change_basicinfo(guild_info->guild_id, GBI_GUILDLV, &added_level, sizeof(added_level));
		clif_displaymessage(fd, msg_txt(sd,179)); // Guild level changed.
	} else {
		clif_displaymessage(fd, msg_txt(sd,45)); // Guild level change failed.
		return -1;
	}

	return 0;
}

/*==========================================
 *
 *------------------------------------------*/
ACMD_FUNC(makeegg) {
	struct item_data *item_data;
	int id;
	struct s_pet_db* pet;

	nullpo_retr(-1, sd);

	if (!message || !*message) {
		clif_displaymessage(fd, msg_txt(sd,1015)); // Please enter a monster/egg name/ID (usage: @makeegg <pet>).
		return -1;
	}

	if ((item_data = itemdb_searchname(message)) != NULL) // for egg name
		id = item_data->nameid;
	else
	if ((id = mobdb_searchname(message)) != 0) // for monster name
		;
	else
		id = atoi(message);

	pet = pet_db(id);
	if (!pet)
		pet = pet_db_search(id, PET_EGG);
	if (pet != nullptr) {
		sd->catch_target_class = pet->class_;
		intif_create_pet(sd->status.account_id, sd->status.char_id, pet->class_, mob_db(pet->class_)->lv, pet->EggID, 0, pet->intimate, 100, 0, 1, pet->jname);
	} else {
		clif_displaymessage(fd, msg_txt(sd,180)); // The monster/egg name/id doesn't exist.
		return -1;
	}

	return 0;
}

/*==========================================
 *
 *------------------------------------------*/
ACMD_FUNC(hatch) {
	nullpo_retr(-1, sd);
	if (sd->status.pet_id <= 0)
		clif_sendegg(sd);
	else {
		clif_displaymessage(fd, msg_txt(sd,181)); // You already have a pet.
		return -1;
	}

	return 0;
}

/*==========================================
 *
 *------------------------------------------*/
ACMD_FUNC(petfriendly) {
	int friendly;
	struct pet_data *pd;
	nullpo_retr(-1, sd);

	if (!message || !*message || (friendly = atoi(message)) < 0) {
		clif_displaymessage(fd, msg_txt(sd,1016)); // Please enter a valid value (usage: @petfriendly <0-1000>).
		return -1;
	}

	pd = sd->pd;
	if (!pd) {
		clif_displaymessage(fd, msg_txt(sd,184)); // Sorry, but you have no pet.
		return -1;
	}

	if (friendly < 0 || friendly > 1000)
	{
		clif_displaymessage(fd, msg_txt(sd,37)); // An invalid number was specified.
		return -1;
	}

	if (friendly == pd->pet.intimate) {
		clif_displaymessage(fd, msg_txt(sd,183)); // Pet intimacy is already at maximum.
		return -1;
	}

	pet_set_intimate(pd, friendly);
	clif_send_petstatus(sd);
	clif_displaymessage(fd, msg_txt(sd,182)); // Pet intimacy changed.
	return 0;
}

/*==========================================
 *
 *------------------------------------------*/
ACMD_FUNC(pethungry)
{
	int hungry;
	struct pet_data *pd;
	nullpo_retr(-1, sd);

	if (!message || !*message || (hungry = atoi(message)) < 0) {
		clif_displaymessage(fd, msg_txt(sd,1017)); // Please enter a valid number (usage: @pethungry <0-100>).
		return -1;
	}

	pd = sd->pd;
	if (!sd->status.pet_id || !pd) {
		clif_displaymessage(fd, msg_txt(sd,184)); // Sorry, but you have no pet.
		return -1;
	}
	if (hungry < 0 || hungry > 100) {
		clif_displaymessage(fd, msg_txt(sd,37)); // An invalid number was specified.
		return -1;
	}
	if (hungry == pd->pet.hungry) {
		clif_displaymessage(fd, msg_txt(sd,186)); // Pet hunger is already at maximum.
		return -1;
	}

	pd->pet.hungry = hungry;
	clif_send_petstatus(sd);
	clif_displaymessage(fd, msg_txt(sd,185)); // Pet hunger changed.

	return 0;
}

/*==========================================
 *
 *------------------------------------------*/
ACMD_FUNC(petrename)
{
	struct pet_data *pd;
	nullpo_retr(-1, sd);
	if (!sd->status.pet_id || !sd->pd) {
		clif_displaymessage(fd, msg_txt(sd,184)); // Sorry, but you have no pet.
		return -1;
	}
	pd = sd->pd;
	if (!pd->pet.rename_flag) {
		clif_displaymessage(fd, msg_txt(sd,188)); // You can already rename your pet.
		return -1;
	}

	pd->pet.rename_flag = 0;
	intif_save_petdata(sd->status.account_id, &pd->pet);
	clif_send_petstatus(sd);
	clif_displaymessage(fd, msg_txt(sd,187)); // You can now rename your pet.

	return 0;
}

/*==========================================
 *
 *------------------------------------------*/
ACMD_FUNC(recall) {
	struct map_session_data *pl_sd = NULL;

	nullpo_retr(-1, sd);

	memset(atcmd_player_name, '\0', sizeof(atcmd_player_name));

	if (!message || !*message || sscanf(message, "%23[^\n]", atcmd_player_name) < 1) {
		clif_displaymessage(fd, msg_txt(sd,1018)); // Please enter a player name (usage: @recall <char name/ID>).
		return -1;
	}

	if((pl_sd=map_nick2sd(atcmd_player_name,true)) == NULL && (pl_sd=map_charid2sd(atoi(atcmd_player_name))) == NULL)
	{
		clif_displaymessage(fd, msg_txt(sd,3)); // Character not found.
		return -1;
	}

	if ( pc_get_group_level(sd) < pc_get_group_level(pl_sd) )
	{
		clif_displaymessage(fd, msg_txt(sd,81)); // Your GM level doesn't authorize you to preform this action on the specified player.
		return -1;
	}

	if (sd->bl.m >= 0 && map_getmapflag(sd->bl.m, MF_NOWARPTO) && !pc_has_permission(sd, PC_PERM_WARP_ANYWHERE)) {
		clif_displaymessage(fd, msg_txt(sd,1019)); // You are not authorized to warp someone to this map.
		return -1;
	}
	if (pl_sd->bl.m >= 0 && map_getmapflag(pl_sd->bl.m, MF_NOWARP) && !pc_has_permission(sd, PC_PERM_WARP_ANYWHERE)) {
		clif_displaymessage(fd, msg_txt(sd,1020)); // You are not authorized to warp this player from their map.
		return -1;
	}
	if (pl_sd->bl.m == sd->bl.m && pl_sd->bl.x == sd->bl.x && pl_sd->bl.y == sd->bl.y) {
		return -1;
	}
	if( pc_setpos(pl_sd, sd->mapindex, sd->bl.x, sd->bl.y, CLR_RESPAWN) == SETPOS_AUTOTRADE ){
		clif_displaymessage(fd, msg_txt(sd,1025)); // The player is currently autotrading and cannot be recalled.
		return -1;
	}

	sprintf(atcmd_output, msg_txt(sd,46), pl_sd->status.name); // %s recalled!
	clif_displaymessage(fd, atcmd_output);

	return 0;
}

/*==========================================
 * charblock command (usage: charblock <player_name>)
 * This command do a definitiv ban on a player
 *------------------------------------------*/
ACMD_FUNC(char_block)
{
	nullpo_retr(-1, sd);

	memset(atcmd_player_name, '\0', sizeof(atcmd_player_name));

	if (!message || !*message || sscanf(message, "%23[^\n]", atcmd_player_name) < 1) {
		sprintf(atcmd_output, msg_txt(sd, 1021), command); // Please enter a player name (usage: %s <char name>).
		clif_displaymessage(fd, atcmd_output);
		return -1;
	}

	chrif_req_login_operation(sd->status.account_id, atcmd_player_name, CHRIF_OP_LOGIN_BLOCK, 0, 0, 0);
	sprintf(atcmd_output, msg_txt(sd,88), "login"); // Sending request to %s server...
	clif_displaymessage(fd, atcmd_output);

	return 0;
}

/*==========================================
 * accountban command (usage: ban <%time> <player_name>)
 * charban command (usage: charban <%time> <player_name>)
 * %time see common/timer.cpp::solve_time()
 *------------------------------------------*/
ACMD_FUNC(char_ban)
{
	char *modif_p, output[CHAT_SIZE_MAX];
	int32 timediff = 0; //don't set this as uint as we may want to decrease banned time
	enum chrif_req_op bantype;

	nullpo_retr(-1, sd);

	memset(atcmd_output, '\0', sizeof(atcmd_output));
	memset(atcmd_player_name, '\0', sizeof(atcmd_player_name));

	parent_cmd = atcommand_checkalias(command+1);

	if (strcmpi(parent_cmd,"charban") == 0)
		bantype = CHRIF_OP_BAN;
	else if (strcmpi(parent_cmd,"ban") == 0)
		bantype = CHRIF_OP_LOGIN_BAN;
	else
		return -1;

	if (!message || !*message || sscanf(message, "%255s %23[^\n]", atcmd_output, atcmd_player_name) < 2) {
		sprintf(output, msg_txt(sd,1022), command); // Please enter ban time and a player name (usage: %s <time> <char name>).
		clif_displaymessage(fd, output);
		return -1;
	}

	atcmd_output[sizeof(atcmd_output)-1] = '\0';

	modif_p = atcmd_output;
	timediff = (int32)solve_time(modif_p); //discard seconds

	if (timediff == 0) { //allow negative ?
		safesnprintf(output, sizeof(output), msg_txt(sd,85), command, timediff); // Invalid time for %s command (time=%d)
		clif_displaymessage(fd, output);
		clif_displaymessage(fd, msg_txt(sd,702)); // Time parameter format is +/-<value> to alter. y/a = Year, m = Month, d/j = Day, h = Hour, n/mn = Minute, s = Second.
		return -1;
	}
	
	if( timediff < 0 && (
		   (bantype == CHRIF_OP_LOGIN_BAN && !pc_can_use_command(sd, "unban", COMMAND_ATCOMMAND))
		|| (bantype == CHRIF_OP_BAN && !pc_can_use_command(sd, "charunban", COMMAND_ATCOMMAND))
		))
	{
		clif_displaymessage(fd,msg_txt(sd,1023)); // You are not allowed to alter the time of a ban.
		return -1;
	}

	if (bantype == CHRIF_OP_BAN)
		chrif_req_charban(sd->status.account_id, atcmd_player_name,timediff);
	else
		chrif_req_login_operation(sd->status.account_id, atcmd_player_name, bantype, timediff, 0, 0);

	safesnprintf(output, sizeof(output), msg_txt(sd,88), bantype == CHRIF_OP_BAN ? "char" : "login"); // Sending request to %s server...
	clif_displaymessage(fd, output);

	return 0;
}

/*==========================================
 * charunblock command (usage: charunblock <player_name>)
 *------------------------------------------*/
ACMD_FUNC(char_unblock)
{
	nullpo_retr(-1, sd);

	memset(atcmd_player_name, '\0', sizeof(atcmd_player_name));

	if (!message || !*message || sscanf(message, "%23[^\n]", atcmd_player_name) < 1) {
		sprintf(atcmd_output, msg_txt(sd, 1021), command); // Please enter a player name (usage: %s <char name>).
		clif_displaymessage(fd, atcmd_output);
		return -1;
	}

	// send answer to login server via char-server
	chrif_req_login_operation(sd->status.account_id, atcmd_player_name, CHRIF_OP_LOGIN_UNBLOCK, 0, 0, 0);
	sprintf(atcmd_output, msg_txt(sd,88), "login"); // Sending request to %s server...
	clif_displaymessage(fd, atcmd_output);

	return 0;
}

/*==========================================
 * acc unban command (usage: unban <player_name>)
 * char unban command (usage: charunban <player_name>)
 *------------------------------------------*/
ACMD_FUNC(char_unban){
	enum chrif_req_op unbantype;
	nullpo_retr(-1, sd);

	memset(atcmd_output, '\0', sizeof(atcmd_output));
	memset(atcmd_player_name, '\0', sizeof(atcmd_player_name));

	parent_cmd = atcommand_checkalias(command+1);

	if (strcmpi(parent_cmd,"charunban") == 0)
		unbantype = CHRIF_OP_UNBAN;
	else if (strcmpi(parent_cmd,"unban") == 0)
		unbantype = CHRIF_OP_LOGIN_UNBAN;
	else
		return -1;

	if (!message || !*message || sscanf(message, "%23[^\n]", atcmd_player_name) < 1) {
		sprintf(atcmd_output, msg_txt(sd,435), command); // Please enter a player name (usage: %s <char name>).
		clif_displaymessage(fd, atcmd_output);
		return -1;
	}

	if (unbantype == CHRIF_OP_UNBAN)
		chrif_req_charunban(sd->status.account_id,atcmd_player_name);
	else
		chrif_req_login_operation(sd->status.account_id, atcmd_player_name, unbantype, 0, 0, 0);

	sprintf(atcmd_output, msg_txt(sd,88), unbantype == CHRIF_OP_UNBAN ? "char":"login"); // Sending request to %s server...
	clif_displaymessage(fd, atcmd_output);

	return 0;
}

/*==========================================
 *
 *------------------------------------------*/
ACMD_FUNC(night)
{
	nullpo_retr(-1, sd);

	if (night_flag != 1) {
		map_night_timer(night_timer_tid, 0, 0, 1);
	} else {
		clif_displaymessage(fd, msg_txt(sd,89)); // Night mode is already enabled.
		return -1;
	}

	return 0;
}

/*==========================================
 *
 *------------------------------------------*/
ACMD_FUNC(day)
{
	nullpo_retr(-1, sd);

	if (night_flag != 0) {
		map_day_timer(day_timer_tid, 0, 0, 1);
	} else {
		clif_displaymessage(fd, msg_txt(sd,90)); // Day mode is already enabled.
		return -1;
	}

	return 0;
}

/*==========================================
 *
 *------------------------------------------*/
ACMD_FUNC(doom)
{
	struct map_session_data* pl_sd;
	struct s_mapiterator* iter;

	nullpo_retr(-1, sd);

	iter = mapit_getallusers();
	for( pl_sd = (TBL_PC*)mapit_first(iter); mapit_exists(iter); pl_sd = (TBL_PC*)mapit_next(iter) )
	{
		if (pl_sd->fd != fd && pc_get_group_level(sd) >= pc_get_group_level(pl_sd))
		{
			status_kill(&pl_sd->bl);
			clif_specialeffect(&pl_sd->bl,EF_GRANDCROSS2,AREA);
			clif_displaymessage(pl_sd->fd, msg_txt(sd,61)); // The holy messenger has given judgement.
		}
	}
	mapit_free(iter);

	clif_displaymessage(fd, msg_txt(sd,62)); // Judgement was made.

	return 0;
}

/*==========================================
 *
 *------------------------------------------*/
ACMD_FUNC(doommap)
{
	struct map_session_data* pl_sd;
	struct s_mapiterator* iter;

	nullpo_retr(-1, sd);

	iter = mapit_getallusers();
	for( pl_sd = (TBL_PC*)mapit_first(iter); mapit_exists(iter); pl_sd = (TBL_PC*)mapit_next(iter) )
	{
		if (pl_sd->fd != fd && sd->bl.m == pl_sd->bl.m && pc_get_group_level(sd) >= pc_get_group_level(pl_sd))
		{
			status_kill(&pl_sd->bl);
			clif_specialeffect(&pl_sd->bl,EF_GRANDCROSS2,AREA);
			clif_displaymessage(pl_sd->fd, msg_txt(sd,61)); // The holy messenger has given judgement.
		}
	}
	mapit_free(iter);

	clif_displaymessage(fd, msg_txt(sd,62)); // Judgement was made.

	return 0;
}

/*==========================================
 *
 *------------------------------------------*/
static void atcommand_raise_sub(struct map_session_data* sd) {

	status_revive(&sd->bl, 100, 100);

	clif_skill_nodamage(&sd->bl,&sd->bl,ALL_RESURRECTION,4,1);
	clif_displaymessage(sd->fd, msg_txt(sd,63)); // Mercy has been shown.
}

/*==========================================
 *
 *------------------------------------------*/
ACMD_FUNC(raise)
{
	struct map_session_data* pl_sd;
	struct s_mapiterator* iter;

	nullpo_retr(-1, sd);

	iter = mapit_getallusers();
	for( pl_sd = (TBL_PC*)mapit_first(iter); mapit_exists(iter); pl_sd = (TBL_PC*)mapit_next(iter) )
		if( pc_isdead(pl_sd) )
			atcommand_raise_sub(pl_sd);
	mapit_free(iter);

	clif_displaymessage(fd, msg_txt(sd,64)); // Mercy has been granted.

	return 0;
}

/*==========================================
 *
 *------------------------------------------*/
ACMD_FUNC(raisemap)
{
	struct map_session_data* pl_sd;
	struct s_mapiterator* iter;

	nullpo_retr(-1, sd);

	iter = mapit_getallusers();
	for( pl_sd = (TBL_PC*)mapit_first(iter); mapit_exists(iter); pl_sd = (TBL_PC*)mapit_next(iter) )
		if (sd->bl.m == pl_sd->bl.m && pc_isdead(pl_sd) )
			atcommand_raise_sub(pl_sd);
	mapit_free(iter);

	clif_displaymessage(fd, msg_txt(sd,64)); // Mercy has been granted.

	return 0;
}

/*==========================================
 *
 *------------------------------------------*/
ACMD_FUNC(kick)
{
	struct map_session_data *pl_sd;
	nullpo_retr(-1, sd);

	memset(atcmd_player_name, '\0', sizeof(atcmd_player_name));

	if (!message || !*message || sscanf(message, "%23[^\n]", atcmd_player_name) < 1) {
		clif_displaymessage(fd, msg_txt(sd,1026)); // Please enter a player name (usage: @kick <char name/ID>).
		return -1;
	}

	if((pl_sd=map_nick2sd(atcmd_player_name,false)) == NULL && (pl_sd=map_charid2sd(atoi(atcmd_player_name))) == NULL)
	{
		clif_displaymessage(fd, msg_txt(sd,3)); // Character not found.
		return -1;
	}

	if ( pc_get_group_level(sd) < pc_get_group_level(pl_sd) )
	{
		clif_displaymessage(fd, msg_txt(sd,81)); // Your GM level don't authorise you to do this action on this player.
		return -1;
	}

	clif_GM_kick(sd, pl_sd);

	return 0;
}

/*==========================================
 *
 *------------------------------------------*/
ACMD_FUNC(kickall)
{
	struct map_session_data* pl_sd;
	struct s_mapiterator* iter;
	nullpo_retr(-1, sd);

	iter = mapit_getallusers();
	for( pl_sd = (TBL_PC*)mapit_first(iter); mapit_exists(iter); pl_sd = (TBL_PC*)mapit_next(iter) )
	{
		if (pc_get_group_level(sd) >= pc_get_group_level(pl_sd)) { // you can kick only lower or same gm level
			if (sd->status.account_id != pl_sd->status.account_id)
				clif_GM_kick(NULL, pl_sd);
		}
	}
	mapit_free(iter);

	clif_displaymessage(fd, msg_txt(sd,195)); // All players have been kicked!

	return 0;
}

/*==========================================
 *
 *------------------------------------------*/
ACMD_FUNC(allskill)
{
	nullpo_retr(-1, sd);
	pc_allskillup(sd); // all skills
	sd->status.skill_point = 0; // 0 skill points
	clif_updatestatus(sd, SP_SKILLPOINT); // update
	clif_displaymessage(fd, msg_txt(sd,76)); // All skills have been added to your skill tree.

	return 0;
}

/*==========================================
 *
 *------------------------------------------*/
ACMD_FUNC(questskill)
{
	uint16 skill_id;
	nullpo_retr(-1, sd);

	if (!message || !*message || (skill_id = atoi(message)) <= 0)
	{// also send a list of skills applicable to this command
		const char* text;

		// attempt to find the text corresponding to this command
		text = atcommand_help_string( command );

		// send the error message as always
		clif_displaymessage(fd, msg_txt(sd,1027)); // Please enter a quest skill number.

		if( text )
		{// send the skill ID list associated with this command
			clif_displaymessage( fd, text );
		}

		return -1;
	}
	if (skill_id >= MAX_SKILL_ID) {
		clif_displaymessage(fd, msg_txt(sd,198)); // This skill number doesn't exist.
		return -1;
	}
	if (!(skill_get_inf2(skill_id) & INF2_QUEST_SKILL)) {
		clif_displaymessage(fd, msg_txt(sd,197)); // This skill number doesn't exist or isn't a quest skill.
		return -1;
	}
	if (pc_checkskill(sd, skill_id) > 0) {
		clif_displaymessage(fd, msg_txt(sd,196)); // You already have this quest skill.
		return -1;
	}

	pc_skill(sd, skill_id, 1, ADDSKILL_PERMANENT);
	clif_displaymessage(fd, msg_txt(sd,70)); // You have learned the skill.

	return 0;
}

/*==========================================
 *
 *------------------------------------------*/
ACMD_FUNC(lostskill)
{
	uint16 skill_id = 0, sk_idx = 0;
	nullpo_retr(-1, sd);

	if (!message || !*message || (skill_id = atoi(message)) <= 0)
	{// also send a list of skills applicable to this command
		const char* text;

		// attempt to find the text corresponding to this command
		text = atcommand_help_string( command );

		// send the error message as always
		clif_displaymessage(fd, msg_txt(sd,1027)); // Please enter a quest skill number.

		if( text )
		{// send the skill ID list associated with this command
			clif_displaymessage( fd, text );
		}

		return -1;
	}
	if (!(sk_idx = skill_get_index(skill_id))) {
		clif_displaymessage(fd, msg_txt(sd,198)); // This skill number doesn't exist.
		return -1;
	}
	if (!(skill_get_inf2(skill_id) & INF2_QUEST_SKILL)) {
		clif_displaymessage(fd, msg_txt(sd,197)); // This skill number doesn't exist or isn't a quest skill.
		return -1;
	}
	if (pc_checkskill(sd, skill_id) == 0) {
		clif_displaymessage(fd, msg_txt(sd,201)); // You don't have this quest skill.
		return -1;
	}

	sd->status.skill[sk_idx].lv = 0;
	sd->status.skill[sk_idx].flag = SKILL_FLAG_PERMANENT;
	clif_deleteskill(sd,skill_id);
	clif_displaymessage(fd, msg_txt(sd,71)); // You have forgotten the skill.

	return 0;
}

/*==========================================
 *
 *------------------------------------------*/
ACMD_FUNC(spiritball)
{
	uint32 max_spiritballs;
	int number;
	nullpo_retr(-1, sd);

	max_spiritballs = zmin(ARRAYLENGTH(sd->spirit_timer), 0x7FFF);

	if( !message || !*message || (number = atoi(message)) < 0 || number > max_spiritballs )
	{
		char msg[CHAT_SIZE_MAX];
		safesnprintf(msg, sizeof(msg), msg_txt(sd,1028), max_spiritballs); // Please enter a party name (usage: @party <party_name>).
		clif_displaymessage(fd, msg);
		return -1;
	}

	if( sd->spiritball > 0 )
		pc_delspiritball(sd, sd->spiritball, 1);
	sd->spiritball = number;
	clif_spiritball(&sd->bl);
	// no message, player can look the difference

	return 0;
}

/*==========================================
 *
 *------------------------------------------*/
ACMD_FUNC(party)
{
	char party[NAME_LENGTH];
	nullpo_retr(-1, sd);

	memset(party, '\0', sizeof(party));

	if (!message || !*message || sscanf(message, "%23[^\n]", party) < 1) {
		clif_displaymessage(fd, msg_txt(sd,1029)); // Please enter a party name (usage: @party <party_name>).
		return -1;
	}

	party_create(sd, party, 0, 0);

	return 0;
}

/*==========================================
 *
 *------------------------------------------*/
ACMD_FUNC(guild)
{
	char guild[NAME_LENGTH];
	int prev;
	nullpo_retr(-1, sd);

	memset(guild, '\0', sizeof(guild));

	if (sd->clan) {
		clif_displaymessage(fd, msg_txt(sd, 1498)); // You cannot create a guild because you are in a clan.
		return -1;
	}

	if (!message || !*message || sscanf(message, "%23[^\n]", guild) < 1) {
		clif_displaymessage(fd, msg_txt(sd,1030)); // Please enter a guild name (usage: @guild <guild_name>).
		return -1;
	}

	prev = battle_config.guild_emperium_check;
	battle_config.guild_emperium_check = 0;
	guild_create(sd, guild);
	battle_config.guild_emperium_check = prev;

	return 0;
}

ACMD_FUNC(breakguild)
{
	nullpo_retr(-1, sd);

	if (sd->status.guild_id) { // Check if the player has a guild
		struct guild *g;
		g = sd->guild; // Search the guild
		if (g) { // Check if guild was found
			if (sd->state.gmaster_flag) { // Check if player is guild master
				int ret = 0;
				ret = guild_break(sd, g->name); // Break guild
				if (ret) { // Check if anything went wrong
					return 0; // Guild was broken
				} else {
					return -1; // Something went wrong
				}
			} else { // Not guild master
				clif_displaymessage(fd, msg_txt(sd,1181)); // You need to be a Guild Master to use this command.
				return -1;
			}
		} else { // Guild was not found. HOW?
			clif_displaymessage(fd, msg_txt(sd,252)); // You are not in a guild.
			return -1;
		}
	} else { // Player does not have a guild
		clif_displaymessage(fd, msg_txt(sd,252)); // You are not in a guild.
		return -1;
	}
}

/**
 * Start WoE:FE
 */
ACMD_FUNC(agitstart)
{
	nullpo_retr(-1, sd);

	if( guild_agit_start() ){
		clif_displaymessage(fd, msg_txt(sd,72)); // War of Emperium has been initiated.
		return 0;
	}else{
		clif_displaymessage(fd, msg_txt(sd,73)); // War of Emperium is currently in progress.
		return -1;
	}
}

/**
 * Start WoE:SE
 */
ACMD_FUNC(agitstart2)
{
	nullpo_retr(-1, sd);

	if( guild_agit2_start() ){
		clif_displaymessage(fd, msg_txt(sd,403)); // "War of Emperium SE has been initiated."
		return 0;
	}else{
		clif_displaymessage(fd, msg_txt(sd,404)); // "War of Emperium SE is currently in progress."
		return -1;
	}
}

/**
 * Start WoE:TE
 */
ACMD_FUNC(agitstart3)
{
	nullpo_retr(-1, sd);

	if( guild_agit3_start() ){
		clif_displaymessage(fd, msg_txt(sd,749)); // "War of Emperium TE has been initiated."
		return 0;
	}else{
		clif_displaymessage(fd, msg_txt(sd,750)); // "War of Emperium TE is currently in progress."
		return -1;
	}
}

/**
 * End WoE:FE
 */
ACMD_FUNC(agitend)
{
	nullpo_retr(-1, sd);

	if( guild_agit_end() ){
		clif_displaymessage(fd, msg_txt(sd,74)); // War of Emperium has been ended.
		return 0;
	}else{
		clif_displaymessage(fd, msg_txt(sd,75)); // War of Emperium is currently not in progress.
		return -1;
	}
}

/**
 * End WoE:SE
 */
ACMD_FUNC(agitend2)
{
	nullpo_retr(-1, sd);

	if( guild_agit2_end() ){
		clif_displaymessage(fd, msg_txt(sd,405)); // "War of Emperium SE has been ended."
		return 0;
	}else{
		clif_displaymessage(fd, msg_txt(sd,406)); // "War of Emperium SE is currently not in progress."
		return -1;
	}
}

/**
 * End WoE:TE
 */
ACMD_FUNC(agitend3)
{
	nullpo_retr(-1, sd);

	if( guild_agit3_end() ){
		clif_displaymessage(fd, msg_txt(sd,751));// War of Emperium TE has been ended.
		return 0;
	}else{
		clif_displaymessage(fd, msg_txt(sd,752));// War of Emperium TE is currently not in progress.
		return -1;
	}
}

/*==========================================
 * @mapexit - shuts down the map server
 *------------------------------------------*/
ACMD_FUNC(mapexit)
{
	nullpo_retr(-1, sd);

	do_shutdown();
	return 0;
}

/*==========================================
 * idsearch <part_of_name>: revrited by [Yor]
 *------------------------------------------*/
ACMD_FUNC(idsearch)
{
	char item_name[100];
	unsigned int i, match;
	struct item_data *item_array[MAX_SEARCH];
	nullpo_retr(-1, sd);

	memset(item_name, '\0', sizeof(item_name));
	memset(atcmd_output, '\0', sizeof(atcmd_output));

	if (!message || !*message || sscanf(message, "%99s", item_name) < 0) {
		clif_displaymessage(fd, msg_txt(sd,1031)); // Please enter part of an item name (usage: @idsearch <part_of_item_name>).
		return -1;
	}

	sprintf(atcmd_output, msg_txt(sd,77), item_name); // The reference result of '%s' (name: id):
	clif_displaymessage(fd, atcmd_output);
	match = itemdb_searchname_array(item_array, MAX_SEARCH, item_name);
	if (match == MAX_SEARCH) {
		sprintf(atcmd_output, msg_txt(sd,269), MAX_SEARCH); // Displaying first %d matches
		clif_displaymessage(fd, atcmd_output);
	}
	for(i = 0; i < match; i++) {
		sprintf(atcmd_output, msg_txt(sd,78), item_array[i]->jname, item_array[i]->nameid); // %s: %d
		clif_displaymessage(fd, atcmd_output);
	}
	sprintf(atcmd_output, msg_txt(sd,79), match); // It is %d affair above.
	clif_displaymessage(fd, atcmd_output);

	return 0;
}

/*==========================================
 * Recall All Characters Online To Your Location
 *------------------------------------------*/
ACMD_FUNC(recallall)
{
	struct map_session_data* pl_sd;
	struct s_mapiterator* iter;
	int count;
	nullpo_retr(-1, sd);

	memset(atcmd_output, '\0', sizeof(atcmd_output));

	if (sd->bl.m >= 0 && map_getmapflag(sd->bl.m, MF_NOWARPTO) && !pc_has_permission(sd, PC_PERM_WARP_ANYWHERE)) {
		clif_displaymessage(fd, msg_txt(sd,1032)); // You are not authorized to warp someone to your current map.
		return -1;
	}

	count = 0;
	iter = mapit_getallusers();
	for( pl_sd = (TBL_PC*)mapit_first(iter); mapit_exists(iter); pl_sd = (TBL_PC*)mapit_next(iter) )
	{
		if (sd->status.account_id != pl_sd->status.account_id && pc_get_group_level(sd) >= pc_get_group_level(pl_sd))
		{
			if (pl_sd->bl.m == sd->bl.m && pl_sd->bl.x == sd->bl.x && pl_sd->bl.y == sd->bl.y)
				continue; // Don't waste time warping the character to the same place.
			if (pl_sd->bl.m >= 0 && map_getmapflag(pl_sd->bl.m, MF_NOWARP) && !pc_has_permission(sd, PC_PERM_WARP_ANYWHERE))
				count++;
			else {
				if( pc_setpos(pl_sd, sd->mapindex, sd->bl.x, sd->bl.y, CLR_RESPAWN) == SETPOS_AUTOTRADE ){
					count++;
				}
			}
		}
	}
	mapit_free(iter);

	clif_displaymessage(fd, msg_txt(sd,92)); // All characters recalled!
	if (count) {
		sprintf(atcmd_output, msg_txt(sd,1033), count); // Because you are not authorized to warp from some maps, %d player(s) have not been recalled.
		clif_displaymessage(fd, atcmd_output);
	}

	return 0;
}

/*==========================================
 * Recall online characters of a guild to your location
 *------------------------------------------*/
ACMD_FUNC(guildrecall)
{
	struct map_session_data* pl_sd;
	struct s_mapiterator* iter;
	int count;
	char guild_name[NAME_LENGTH];
	struct guild *g;
	nullpo_retr(-1, sd);

	memset(guild_name, '\0', sizeof(guild_name));
	memset(atcmd_output, '\0', sizeof(atcmd_output));

	if (!message || !*message || sscanf(message, "%23[^\n]", guild_name) < 1) {
		clif_displaymessage(fd, msg_txt(sd,1034)); // Please enter a guild name/ID (usage: @guildrecall <guild_name/ID>).
		return -1;
	}

	if (sd->bl.m >= 0 && map_getmapflag(sd->bl.m, MF_NOWARPTO) && !pc_has_permission(sd, PC_PERM_WARP_ANYWHERE)) {
		clif_displaymessage(fd, msg_txt(sd,1032)); // You are not authorized to warp someone to your current map.
		return -1;
	}

	if ((g = guild_searchname(guild_name)) == NULL && // name first to avoid error when name begin with a number
	    (g = guild_search(atoi(message))) == NULL)
	{
		clif_displaymessage(fd, msg_txt(sd,94)); // Incorrect name/ID, or no one from the guild is online.
		return -1;
	}

	count = 0;

	iter = mapit_getallusers();
	for( pl_sd = (TBL_PC*)mapit_first(iter); mapit_exists(iter); pl_sd = (TBL_PC*)mapit_next(iter) )
	{
		if (sd->status.account_id != pl_sd->status.account_id && pl_sd->status.guild_id == g->guild_id)
		{
			if (pc_get_group_level(pl_sd) > pc_get_group_level(sd) || (pl_sd->bl.m == sd->bl.m && pl_sd->bl.x == sd->bl.x && pl_sd->bl.y == sd->bl.y))
				continue; // Skip GMs greater than you...             or chars already on the cell
			if (pl_sd->bl.m >= 0 && map_getmapflag(pl_sd->bl.m, MF_NOWARP) && !pc_has_permission(sd, PC_PERM_WARP_ANYWHERE))
				count++;
			else{
				if( pc_setpos(pl_sd, sd->mapindex, sd->bl.x, sd->bl.y, CLR_RESPAWN) == SETPOS_AUTOTRADE ){
					count++;
				}
			}
		}
	}
	mapit_free(iter);

	sprintf(atcmd_output, msg_txt(sd,93), g->name); // All online characters of the %s guild have been recalled to your position.
	clif_displaymessage(fd, atcmd_output);
	if (count) {
		sprintf(atcmd_output, msg_txt(sd,1033), count); // Because you are not authorized to warp from some maps, %d player(s) have not been recalled.
		clif_displaymessage(fd, atcmd_output);
	}

	return 0;
}

/*==========================================
 * Recall online characters of a party to your location
 *------------------------------------------*/
ACMD_FUNC(partyrecall)
{
	struct map_session_data* pl_sd;
	struct s_mapiterator* iter;
	char party_name[NAME_LENGTH];
	struct party_data *p;
	int count;
	nullpo_retr(-1, sd);

	memset(party_name, '\0', sizeof(party_name));
	memset(atcmd_output, '\0', sizeof(atcmd_output));

	if (!message || !*message || sscanf(message, "%23[^\n]", party_name) < 1) {
		clif_displaymessage(fd, msg_txt(sd,1035)); // Please enter a party name/ID (usage: @partyrecall <party_name/ID>).
		return -1;
	}

	if (sd->bl.m >= 0 && map_getmapflag(sd->bl.m, MF_NOWARPTO) && !pc_has_permission(sd, PC_PERM_WARP_ANYWHERE)) {
		clif_displaymessage(fd, msg_txt(sd,1032)); // You are not authorized to warp someone to your current map.
		return -1;
	}

	if ((p = party_searchname(party_name)) == NULL && // name first to avoid error when name begin with a number
	    (p = party_search(atoi(message))) == NULL)
	{
		clif_displaymessage(fd, msg_txt(sd,96)); // Incorrect name or ID, or no one from the party is online.
		return -1;
	}

	count = 0;

	iter = mapit_getallusers();
	for( pl_sd = (TBL_PC*)mapit_first(iter); mapit_exists(iter); pl_sd = (TBL_PC*)mapit_next(iter) )
	{
		if (sd->status.account_id != pl_sd->status.account_id && pl_sd->status.party_id == p->party.party_id)
		{
			if (pc_get_group_level(pl_sd) > pc_get_group_level(sd) || (pl_sd->bl.m == sd->bl.m && pl_sd->bl.x == sd->bl.x && pl_sd->bl.y == sd->bl.y))
				continue; // Skip GMs greater than you...             or chars already on the cell
			if (pl_sd->bl.m >= 0 && map_getmapflag(pl_sd->bl.m, MF_NOWARP) && !pc_has_permission(sd, PC_PERM_WARP_ANYWHERE))
				count++;
			else{
				if( pc_setpos(pl_sd, sd->mapindex, sd->bl.x, sd->bl.y, CLR_RESPAWN) == SETPOS_AUTOTRADE ){
					count++;
				}
			}
		}
	}
	mapit_free(iter);

	sprintf(atcmd_output, msg_txt(sd,95), p->party.name); // All online characters of the %s party have been recalled to your position.
	clif_displaymessage(fd, atcmd_output);
	if (count) {
		sprintf(atcmd_output, msg_txt(sd,1033), count); // Because you are not authorized to warp from some maps, %d player(s) have not been recalled.
		clif_displaymessage(fd, atcmd_output);
	}

	return 0;
}

/*==========================================
 *
 *------------------------------------------*/
void atcommand_doload();
ACMD_FUNC(reload) {
	nullpo_retr(-1, sd);

	if ((strlen(command) < 8 ) && (!message || !*message)) {
		const char* text;

		text = atcommand_help_string( command );
		if(text)
			clif_displaymessage( fd, text );
		return -1;
	}

	if (strstr(command, "itemdb") || strncmp(message, "itemdb", 4) == 0) {
		itemdb_reload();
		clif_displaymessage(fd, msg_txt(sd,97)); // Item database has been reloaded.
	} else if (strstr(command, "mobdb") || strncmp(message, "mobdb", 3) == 0) {
		mob_reload();
		read_petdb();
		hom_reload();
		mercenary_readdb();
		mercenary_read_skilldb();
		reload_elementaldb();
		clif_displaymessage(fd, msg_txt(sd,98)); // Monster database has been reloaded.
	} else if (strstr(command, "skilldb") || strncmp(message, "skilldb", 4) == 0) {
		skill_reload();
		hom_reload_skill();
		reload_elemental_skilldb();
		mercenary_read_skilldb();
		clif_displaymessage(fd, msg_txt(sd,99)); // Skill database has been reloaded.
	} else if (strstr(command, "atcommand") || strncmp(message, "atcommand", 4) == 0) {
		config_t run_test;

		if (conf_read_file(&run_test, "conf/groups.conf")) {
			clif_displaymessage(fd, msg_txt(sd,1036)); // Error reading groups.conf, reload failed.
			return -1;
		}

		config_destroy(&run_test);

		if (conf_read_file(&run_test, ATCOMMAND_CONF_FILENAME)) {
			clif_displaymessage(fd, msg_txt(sd,1037)); // Error reading atcommand_athena.conf, reload failed.
			return -1;
		}

		config_destroy(&run_test);

		atcommand_doload();
		pc_groups_reload();
		clif_displaymessage(fd, msg_txt(sd,254)); // GM command configuration has been reloaded.
	} else if (strstr(command, "battleconf") || strncmp(message, "battleconf", 3) == 0) {
		struct Battle_Config prev_config;
		memcpy(&prev_config, &battle_config, sizeof(prev_config));

		battle_config_read(BATTLE_CONF_FILENAME);

		if( prev_config.item_rate_mvp          != battle_config.item_rate_mvp
		||  prev_config.item_rate_common       != battle_config.item_rate_common
		||  prev_config.item_rate_common_boss  != battle_config.item_rate_common_boss
		||  prev_config.item_rate_common_mvp   != battle_config.item_rate_common_mvp
		||  prev_config.item_rate_card         != battle_config.item_rate_card
		||  prev_config.item_rate_card_boss    != battle_config.item_rate_card_boss
		||  prev_config.item_rate_card_mvp     != battle_config.item_rate_card_mvp
		||  prev_config.item_rate_equip        != battle_config.item_rate_equip
		||  prev_config.item_rate_equip_boss   != battle_config.item_rate_equip_boss
		||  prev_config.item_rate_equip_mvp    != battle_config.item_rate_equip_mvp
		||  prev_config.item_rate_heal         != battle_config.item_rate_heal
		||  prev_config.item_rate_heal_boss    != battle_config.item_rate_heal_boss
		||  prev_config.item_rate_heal_mvp     != battle_config.item_rate_heal_mvp
		||  prev_config.item_rate_use          != battle_config.item_rate_use
		||  prev_config.item_rate_use_boss     != battle_config.item_rate_use_boss
		||  prev_config.item_rate_use_mvp      != battle_config.item_rate_use_mvp
		||  prev_config.item_rate_treasure     != battle_config.item_rate_treasure
		||  prev_config.item_rate_adddrop      != battle_config.item_rate_adddrop
		||  prev_config.logarithmic_drops      != battle_config.logarithmic_drops
		||  prev_config.item_drop_common_min   != battle_config.item_drop_common_min
		||  prev_config.item_drop_common_max   != battle_config.item_drop_common_max
		||  prev_config.item_drop_card_min     != battle_config.item_drop_card_min
		||  prev_config.item_drop_card_max     != battle_config.item_drop_card_max
		||  prev_config.item_drop_equip_min    != battle_config.item_drop_equip_min
		||  prev_config.item_drop_equip_max    != battle_config.item_drop_equip_max
		||  prev_config.item_drop_mvp_min      != battle_config.item_drop_mvp_min
		||  prev_config.item_drop_mvp_max      != battle_config.item_drop_mvp_max
		||  prev_config.item_drop_heal_min     != battle_config.item_drop_heal_min
		||  prev_config.item_drop_heal_max     != battle_config.item_drop_heal_max
		||  prev_config.item_drop_use_min      != battle_config.item_drop_use_min
		||  prev_config.item_drop_use_max      != battle_config.item_drop_use_max
		||  prev_config.item_drop_treasure_min != battle_config.item_drop_treasure_min
		||  prev_config.item_drop_treasure_max != battle_config.item_drop_treasure_max
		||  prev_config.base_exp_rate          != battle_config.base_exp_rate
		||  prev_config.job_exp_rate           != battle_config.job_exp_rate
		)
		{	// Exp or Drop rates changed.
			mob_reload(); //Needed as well so rate changes take effect.
			chrif_ragsrvinfo(battle_config.base_exp_rate, battle_config.job_exp_rate, battle_config.item_rate_common);
		}
		clif_displaymessage(fd, msg_txt(sd,255)); // Battle configuration has been reloaded.
	} else if (strstr(command, "statusdb") || strncmp(message, "statusdb", 3) == 0) {
		status_readdb();
		clif_displaymessage(fd, msg_txt(sd,256)); // Status database has been reloaded.
	} else if (strstr(command, "pcdb") || strncmp(message, "pcdb", 2) == 0) {
		pc_readdb();
		clif_displaymessage(fd, msg_txt(sd,257)); // Player database has been reloaded.
	} else if (strstr(command, "motd") || strncmp(message, "motd", 4) == 0) {
		pc_read_motd();
		clif_displaymessage(fd, msg_txt(sd,268)); // Reloaded the Message of the Day.
	} else if (strstr(command, "script") || strncmp(message, "script", 3) == 0) {
		struct s_mapiterator* iter;
		struct map_session_data* pl_sd;
		//atcommand_broadcast( fd, sd, "@broadcast", "Server is reloading scripts..." );
		//atcommand_broadcast( fd, sd, "@broadcast", "You will feel a bit of lag at this point !" );

		iter = mapit_getallusers();
		for( pl_sd = (TBL_PC*)mapit_first(iter); mapit_exists(iter); pl_sd = (TBL_PC*)mapit_next(iter) ){
			pc_close_npc(pl_sd,1);
			clif_cutin(pl_sd, "", 255);
		}
		mapit_free(iter);

		flush_fifos();
		map_reloadnpc(true); // reload config files seeking for npcs
		script_reload();
		npc_reload();

		clif_displaymessage(fd, msg_txt(sd,100)); // Scripts have been reloaded.
	} else if (strstr(command, "msgconf") || strncmp(message, "msgconf", 3) == 0) {
		map_msg_reload();
		clif_displaymessage(fd, msg_txt(sd,463)); // Message configuration has been reloaded.
	} else if (strstr(command, "questdb") || strncmp(message, "questdb", 3) == 0) {
		do_reload_quest();
		clif_displaymessage(fd, msg_txt(sd,1377)); // Quest database has been reloaded.
	} else if (strstr(command, "instancedb") || strncmp(message, "instancedb", 4) == 0) {
		instance_reload();
		clif_displaymessage(fd, msg_txt(sd,516)); // Instance database has been reloaded.
	} else if (strstr(command, "achievementdb") || strncmp(message, "achievementdb", 4) == 0) {
		achievement_db_reload();
		clif_displaymessage(fd, msg_txt(sd,771)); // Achievement database has been reloaded.
	}

	return 0;
}
/*==========================================
 * @partysharelvl <share_range> [Akinari]
 * Updates char server party share level range in runtime
 * Temporary - Permanent update in inter_athena.conf
 *------------------------------------------*/
ACMD_FUNC(partysharelvl) {
	unsigned int share_lvl;

	nullpo_retr(-1, sd);

	if(!message || !*message) {
		clif_displaymessage(fd, msg_txt(sd,1322)); // Please enter an amount.
		return -1;
	} else {
		share_lvl = min(abs(atoi(message)),MAX_LEVEL);
        }

	if(intif_party_sharelvlupdate(share_lvl)) //Successfully updated
		clif_displaymessage(fd, msg_txt(sd,1478)); // Party share level range has been changed successfully.
	else //Char server offline
		clif_displaymessage(fd, msg_txt(sd,1479)); // Failed to update configuration. Character server is offline.

	return 0;
}

/*==========================================
 * @mapinfo [0-3] <map name> by MC_Cameri
 * => Shows information about the map [map name]
 * 0 = no additional information
 * 1 = Show users in that map and their location
 * 2 = Shows NPCs in that map
 * 3 = Shows the chats in that map
 *------------------------------------------*/
ACMD_FUNC(mapinfo) {
	struct map_session_data* pl_sd;
	struct s_mapiterator* iter;
	struct chat_data *cd = NULL;
	char direction[12];
	int i, m_id, chat_num = 0, list = 0, vend_num = 0;
	unsigned short m_index;
	char mapname[MAP_NAME_LENGTH];

	nullpo_retr(-1, sd);

	memset(atcmd_output, '\0', sizeof(atcmd_output));
	memset(mapname, '\0', sizeof(mapname));
	memset(direction, '\0', sizeof(direction));

	sscanf(message, "%11d %11[^\n]", &list, mapname);

	if (list < 0 || list > 3) {
		clif_displaymessage(fd, msg_txt(sd,1038)); // Please enter at least one valid list number (usage: @mapinfo <0-3> <map>).
		return -1;
	}

	if (mapname[0] == '\0') {
		safestrncpy(mapname, mapindex_id2name(sd->mapindex), MAP_NAME_LENGTH);
		m_id =  map_mapindex2mapid(sd->mapindex);
	} else {
		m_id = map_mapname2mapid(mapname);
	}

	if (m_id < 0) {
		clif_displaymessage(fd, msg_txt(sd,1)); // Map not found.
		return -1;
	}
	m_index = mapindex_name2id(mapname); //This one shouldn't fail since the previous seek did not.

	clif_displaymessage(fd, msg_txt(sd,1039)); // ------ Map Info ------

	// count chats (for initial message)
	chat_num = 0;
	iter = mapit_getallusers();
	for( pl_sd = (TBL_PC*)mapit_first(iter); mapit_exists(iter); pl_sd = (TBL_PC*)mapit_next(iter) ) {
		if( pl_sd->mapindex == m_index ) {
			if( pl_sd->state.vending )
				vend_num++;
			else if( (cd = (struct chat_data*)map_id2bl(pl_sd->chatID)) != NULL && cd->usersd[0] == pl_sd )
				chat_num++;
		}
	}
	mapit_free(iter);

	struct map_data *mapdata = map_getmapdata(m_id);

	sprintf(atcmd_output, msg_txt(sd,1040), mapname, mapdata->users, mapdata->npc_num, chat_num, vend_num); // Map: %s | Players: %d | NPCs: %d | Chats: %d | Vendings: %d
	clif_displaymessage(fd, atcmd_output);
	clif_displaymessage(fd, msg_txt(sd,1041)); // ------ Map Flags ------
	if (map_getmapflag(m_id, MF_TOWN))
		clif_displaymessage(fd, msg_txt(sd,1042)); // Town Map
	if (map_getmapflag(m_id, MF_RESTRICTED)){
		sprintf(atcmd_output, " Restricted (zone %d)",mapdata->zone);
		clif_displaymessage(fd, atcmd_output);
	}

	if (battle_config.autotrade_mapflag == map_getmapflag(m_id, MF_AUTOTRADE))
		clif_displaymessage(fd, msg_txt(sd,1043)); // Autotrade Enabled
	else
		clif_displaymessage(fd, msg_txt(sd,1044)); // Autotrade Disabled

	if (map_getmapflag(m_id, MF_BATTLEGROUND)){
		sprintf(atcmd_output, msg_txt(sd,1045),map_getmapflag(m_id, MF_BATTLEGROUND)); // Battlegrounds ON (type %d)
		clif_displaymessage(fd, atcmd_output);
	}

	/* Skill damage adjustment info [Cydh] */
	if (mapdata->flag[MF_SKILL_DAMAGE]) {
		clif_displaymessage(fd,msg_txt(sd,1052)); // Skill Damage Adjustments:
		sprintf(atcmd_output, msg_txt(sd, 1053), // > [Map] %d%%, %d%%, %d%%, %d%% | Caster:%d
			mapdata->damage_adjust.rate[SKILLDMG_PC],
			mapdata->damage_adjust.rate[SKILLDMG_MOB],
			mapdata->damage_adjust.rate[SKILLDMG_BOSS],
			mapdata->damage_adjust.rate[SKILLDMG_OTHER],
			mapdata->damage_adjust.caster);
		clif_displaymessage(fd, atcmd_output);
		if (!mapdata->skill_damage.empty()) {
			clif_displaymessage(fd, msg_txt(sd, 1054)); // > [Map Skill] Name : Player, Monster, Boss Monster, Other | Caster
			for (auto skilldmg : mapdata->skill_damage) {
				sprintf(atcmd_output,"     %s : %d%%, %d%%, %d%%, %d%% | %d",
					skill_get_name(skilldmg.first),
					skilldmg.second.rate[SKILLDMG_PC],
					skilldmg.second.rate[SKILLDMG_MOB],
					skilldmg.second.rate[SKILLDMG_BOSS],
					skilldmg.second.rate[SKILLDMG_OTHER],
					skilldmg.second.caster);
				clif_displaymessage(fd,atcmd_output);
			}
		}
	}

	if (map_getmapflag(m_id, MF_SKILL_DURATION)) {
		clif_displaymessage(fd, msg_txt(sd, 1055)); // Skill Duration Adjustments:
		for (const auto &it : mapdata->skill_duration) {
			sprintf(atcmd_output, " > %s : %d%%", skill_get_name(it.first), it.second);
			clif_displaymessage(fd, atcmd_output);
		}
	}

	strcpy(atcmd_output,msg_txt(sd,1046)); // PvP Flags:
	if (map_getmapflag(m_id, MF_PVP))
		strcat(atcmd_output, " Pvp ON |");
	if (map_getmapflag(m_id, MF_PVP_NOGUILD))
		strcat(atcmd_output, " NoGuild |");
	if (map_getmapflag(m_id, MF_PVP_NOPARTY))
		strcat(atcmd_output, " NoParty |");
	if (map_getmapflag(m_id, MF_PVP_NIGHTMAREDROP))
		strcat(atcmd_output, " NightmareDrop |");
	if (map_getmapflag(m_id, MF_PVP_NOCALCRANK))
		strcat(atcmd_output, " NoCalcRank |");
	clif_displaymessage(fd, atcmd_output);

	strcpy(atcmd_output,msg_txt(sd,1047)); // GvG Flags:
	if (map_getmapflag(m_id, MF_GVG))
		strcat(atcmd_output, " GvG ON |");
	if (map_getmapflag(m_id, MF_GVG_DUNGEON))
		strcat(atcmd_output, " GvG Dungeon |");
	if (map_getmapflag(m_id, MF_GVG_CASTLE))
		strcat(atcmd_output, " GvG Castle |");
	if (map_getmapflag(m_id, MF_GVG_TE))
		strcat(atcmd_output, " GvG TE |");
	if (map_getmapflag(m_id, MF_GVG_TE_CASTLE))
		strcat(atcmd_output, " GvG TE Castle |");
	if (map_getmapflag(m_id, MF_GVG_NOPARTY))
		strcat(atcmd_output, " NoParty |");
	clif_displaymessage(fd, atcmd_output);

	strcpy(atcmd_output,msg_txt(sd,1048)); // Teleport Flags:
	if (map_getmapflag(m_id, MF_NOTELEPORT))
		strcat(atcmd_output, " NoTeleport |");
	if (map_getmapflag(m_id, MF_MONSTER_NOTELEPORT))
		strcat(atcmd_output, " Monster NoTeleport |");
	if (map_getmapflag(m_id, MF_NOWARP))
		strcat(atcmd_output, " NoWarp |");
	if (map_getmapflag(m_id, MF_NOWARPTO))
		strcat(atcmd_output, " NoWarpTo |");
	if (map_getmapflag(m_id, MF_NORETURN))
		strcat(atcmd_output, " NoReturn |");
	if (map_getmapflag(m_id, MF_NOGO))
		strcat(atcmd_output, " NoGo |"); //
	if (map_getmapflag(m_id, MF_NOMEMO))
		strcat(atcmd_output, "  NoMemo |");
	clif_displaymessage(fd, atcmd_output);

	sprintf(atcmd_output, msg_txt(sd,1065),  // No Exp Penalty: %s | No Zeny Penalty: %s
		(map_getmapflag(m_id, MF_NOEXPPENALTY)) ? msg_txt(sd,1066) : msg_txt(sd,1067), (map_getmapflag(m_id, MF_NOZENYPENALTY)) ? msg_txt(sd,1066) : msg_txt(sd,1067)); // On / Off
	clif_displaymessage(fd, atcmd_output);

	if (map_getmapflag(m_id, MF_NOSAVE)) {
		if (!mapdata->save.map)
			clif_displaymessage(fd, msg_txt(sd,1068)); // No Save (Return to last Save Point)
		else if (mapdata->save.x == -1 || mapdata->save.y == -1 ) {
			sprintf(atcmd_output, msg_txt(sd,1069), mapindex_id2name(mapdata->save.map)); // No Save, Save Point: %s,Random
			clif_displaymessage(fd, atcmd_output);
		}
		else {
			sprintf(atcmd_output, msg_txt(sd,1070), // No Save, Save Point: %s,%d,%d
				mapindex_id2name(mapdata->save.map),mapdata->save.x,mapdata->save.y);
			clif_displaymessage(fd, atcmd_output);
		}
	}

	strcpy(atcmd_output,msg_txt(sd,1049)); // Weather Flags:
	if (map_getmapflag(m_id, MF_SNOW))
		strcat(atcmd_output, " Snow |");
	if (map_getmapflag(m_id, MF_FOG))
		strcat(atcmd_output, " Fog |");
	if (map_getmapflag(m_id, MF_SAKURA))
		strcat(atcmd_output, " Sakura |");
	if (map_getmapflag(m_id, MF_CLOUDS))
		strcat(atcmd_output, " Clouds |");
	if (map_getmapflag(m_id, MF_CLOUDS2))
		strcat(atcmd_output, "  Clouds2 |");
	if (map_getmapflag(m_id, MF_FIREWORKS))
		strcat(atcmd_output, " Fireworks |");
	if (map_getmapflag(m_id, MF_LEAVES))
		strcat(atcmd_output, "  Leaves |");
	if (map_getmapflag(m_id, MF_NIGHTENABLED))
		strcat(atcmd_output, "  Displays Night |");
	clif_displaymessage(fd, atcmd_output);

	strcpy(atcmd_output,msg_txt(sd,1050)); // Other Flags:
	if (map_getmapflag(m_id, MF_NOBRANCH))
		strcat(atcmd_output, " NoBranch |");
	if (map_getmapflag(m_id, MF_NOTRADE))
		strcat(atcmd_output, " NoTrade |");
	if (map_getmapflag(m_id, MF_NOVENDING))
		strcat(atcmd_output, " NoVending |");
	if (map_getmapflag(m_id, MF_NODROP))
		strcat(atcmd_output, " NoDrop |");
	if (map_getmapflag(m_id, MF_NOSKILL))
		strcat(atcmd_output, " NoSkill |");
	if (map_getmapflag(m_id, MF_NOICEWALL))
		strcat(atcmd_output, " NoIcewall |");
	if (map_getmapflag(m_id, MF_ALLOWKS))
		strcat(atcmd_output, " AllowKS |");
	if (map_getmapflag(m_id, MF_RESET))
		strcat(atcmd_output, " Reset |");
	if (map_getmapflag(m_id, MF_HIDEMOBHPBAR))
		strcat(atcmd_output, " HideMobHPBar |");
	clif_displaymessage(fd, atcmd_output);

	strcpy(atcmd_output,msg_txt(sd,1051)); // Other Flags2:
	if (map_getmapflag(m_id, MF_NOCOMMAND))
		strcat(atcmd_output, " NoCommand |");
	if (map_getmapflag(m_id, MF_NOBASEEXP))
		strcat(atcmd_output, " NoBaseEXP |");
	if (map_getmapflag(m_id, MF_NOJOBEXP))
		strcat(atcmd_output, " NoJobEXP |");
	if (map_getmapflag(m_id, MF_NOMOBLOOT))
		strcat(atcmd_output, " NoMobLoot |");
	if (map_getmapflag(m_id, MF_NOMVPLOOT))
		strcat(atcmd_output, " NoMVPLoot |");
	if (map_getmapflag(m_id, MF_PARTYLOCK))
		strcat(atcmd_output, " PartyLock |");
	if (map_getmapflag(m_id, MF_GUILDLOCK))
		strcat(atcmd_output, " GuildLock |");
	if (map_getmapflag(m_id, MF_LOADEVENT))
		strcat(atcmd_output, " Loadevent |");
	if (map_getmapflag(m_id, MF_NOMAPCHANNELAUTOJOIN))
		strcat(atcmd_output, " NoMapChannelAutoJoin |");
	if (map_getmapflag(m_id, MF_NOUSECART))
		strcat(atcmd_output, " NoUsecart |");
	if (map_getmapflag(m_id, MF_NOITEMCONSUMPTION))
		strcat(atcmd_output, " NoItemConsumption |");
	if (map_getmapflag(m_id, MF_NOSUNMOONSTARMIRACLE))
		strcat(atcmd_output, " NoSunMoonStarMiracle |");
	if (map_getmapflag(m_id, MF_NOMINEEFFECT))
		strcat(atcmd_output, " NoMineEffect |");
	if (map_getmapflag(m_id, MF_NOLOCKON))
		strcat(atcmd_output, " NoLockOn |");
	if (map_getmapflag(m_id, MF_NOTOMB))
		strcat(atcmd_output, " NoTomb |");
	if (map_getmapflag(m_id, MF_NOCOSTUME))
		strcat(atcmd_output, " NoCostume |");
	clif_displaymessage(fd, atcmd_output);

	switch (list) {
	case 0:
		// Do nothing. It's list 0, no additional display.
		break;
	case 1:
		clif_displaymessage(fd, msg_txt(sd,480)); // ----- Players in Map -----
		iter = mapit_getallusers();
		for( pl_sd = (TBL_PC*)mapit_first(iter); mapit_exists(iter); pl_sd = (TBL_PC*)mapit_next(iter) )
		{
			if (pl_sd->mapindex == m_index) {
				sprintf(atcmd_output, msg_txt(sd,481), // Player '%s' (session #%d) | Location: %d,%d
				        pl_sd->status.name, pl_sd->fd, pl_sd->bl.x, pl_sd->bl.y);
				clif_displaymessage(fd, atcmd_output);
			}
		}
		mapit_free(iter);
		break;
	case 2:
		clif_displaymessage(fd, msg_txt(sd,482)); // ----- NPCs in Map -----
		for (i = 0; i < mapdata->npc_num;)
		{
			struct npc_data *nd = mapdata->npc[i];
			switch(nd->ud.dir) {
			case DIR_NORTH:		strcpy(direction, msg_txt(sd,491)); break; // North
			case DIR_NORTHWEST:	strcpy(direction, msg_txt(sd,492)); break; // North West
			case DIR_WEST:		strcpy(direction, msg_txt(sd,493)); break; // West
			case DIR_SOUTHWEST:	strcpy(direction, msg_txt(sd,494)); break; // South West
			case DIR_SOUTH:		strcpy(direction, msg_txt(sd,495)); break; // South
			case DIR_SOUTHEAST:	strcpy(direction, msg_txt(sd,496)); break; // South East
			case DIR_EAST:		strcpy(direction, msg_txt(sd,497)); break; // East
			case DIR_NORTHEAST:	strcpy(direction, msg_txt(sd,498)); break; // North East
			default:			strcpy(direction, msg_txt(sd,499)); break; // Unknown
			}
			if(strcmp(nd->name,nd->exname) == 0)
				sprintf(atcmd_output, msg_txt(sd,490), // NPC %d: %s | Direction: %s | Sprite: %d | Location: %d %d
				    ++i, nd->name, direction, nd->class_, nd->bl.x, nd->bl.y);
			else
				sprintf(atcmd_output, msg_txt(sd,489), // NPC %d: %s::%s | Direction: %s | Sprite: %d | Location: %d %d
				++i, nd->name, nd->exname, direction, nd->class_, nd->bl.x, nd->bl.y);
			clif_displaymessage(fd, atcmd_output);
		}
		break;
	case 3:
		clif_displaymessage(fd, msg_txt(sd,483)); // ----- Chats in Map -----
		iter = mapit_getallusers();
		for( pl_sd = (TBL_PC*)mapit_first(iter); mapit_exists(iter); pl_sd = (TBL_PC*)mapit_next(iter) )
		{
			if ((cd = (struct chat_data*)map_id2bl(pl_sd->chatID)) != NULL &&
			    pl_sd->mapindex == m_index &&
			    cd->usersd[0] == pl_sd)
			{
				sprintf(atcmd_output, msg_txt(sd,484), // Chat: %s | Player: %s | Location: %d %d
					cd->title, pl_sd->status.name, cd->bl.x, cd->bl.y);
				clif_displaymessage(fd, atcmd_output);
				sprintf(atcmd_output, msg_txt(sd,485), //    Users: %d/%d | Password: %s | Public: %s
					cd->users, cd->limit, cd->pass, (cd->pub) ? msg_txt(sd,486) : msg_txt(sd,487)); // Yes / No
				clif_displaymessage(fd, atcmd_output);
			}
		}
		mapit_free(iter);
		break;
	default: // normally impossible to arrive here
		clif_displaymessage(fd, msg_txt(sd,488)); // Please enter at least one valid list number (usage: @mapinfo <0-3> <map>).
		return -1;
		break;
	}

	return 0;
}

/*==========================================
 *
 *------------------------------------------*/
ACMD_FUNC(mount_peco)
{
	nullpo_retr(-1, sd);

	if (sd->disguise) {
		clif_displaymessage(fd, msg_txt(sd,212)); // Cannot mount while in disguise.
		return -1;
	}

	if( (sd->class_&MAPID_THIRDMASK) == MAPID_RUNE_KNIGHT && pc_checkskill(sd,RK_DRAGONTRAINING) > 0 ) {
		if( !(sd->sc.option&OPTION_DRAGON) ) {
			unsigned int option = OPTION_DRAGON1;
			if( message[0] ) {
				int color = atoi(message);
				option = ( color == 2 ? OPTION_DRAGON2 :
				           color == 3 ? OPTION_DRAGON3 :
				           color == 4 ? OPTION_DRAGON4 :
				           color == 5 ? OPTION_DRAGON5 :
				                        OPTION_DRAGON1 );
			}
			clif_displaymessage(sd->fd,msg_txt(sd,1119)); // You have mounted your Dragon.
			pc_setoption(sd, sd->sc.option|option);
		} else {
			clif_displaymessage(sd->fd,msg_txt(sd,1120)); // You have released your Dragon.
			pc_setoption(sd, sd->sc.option&~OPTION_DRAGON);
		}
		return 0;
	}
	if( (sd->class_&MAPID_THIRDMASK) == MAPID_RANGER && pc_checkskill(sd,RA_WUGRIDER) > 0 && (!pc_isfalcon(sd) || battle_config.warg_can_falcon) ) {
		if( !pc_isridingwug(sd) ) {
			clif_displaymessage(sd->fd,msg_txt(sd,1121)); // You have mounted your Warg.
			pc_setoption(sd, sd->sc.option|OPTION_WUGRIDER);
		} else {
			clif_displaymessage(sd->fd,msg_txt(sd,1122)); // You have released your Warg.
			pc_setoption(sd, sd->sc.option&~OPTION_WUGRIDER);
		}
		return 0;
	}
	if( (sd->class_&MAPID_THIRDMASK) == MAPID_MECHANIC ) {
		if( !pc_ismadogear(sd) ) {
			clif_displaymessage(sd->fd,msg_txt(sd,1123)); // You have mounted your Mado Gear.
			pc_setoption(sd, sd->sc.option|OPTION_MADOGEAR);
		} else {
			clif_displaymessage(sd->fd,msg_txt(sd,1124)); // You have released your Mado Gear.
			pc_setoption(sd, sd->sc.option&~OPTION_MADOGEAR);
		}
		return 0;
	}
	if (!pc_isriding(sd)) { // if actually no peco

		if (!pc_checkskill(sd, KN_RIDING)) {
			clif_displaymessage(fd, msg_txt(sd,213)); // You can not mount a Peco Peco with your current job.
			return -1;
		}

		pc_setoption(sd, sd->sc.option | OPTION_RIDING);
		clif_displaymessage(fd, msg_txt(sd,102)); // You have mounted a Peco Peco.
	} else {//Dismount
		pc_setoption(sd, sd->sc.option & ~OPTION_RIDING);
		clif_displaymessage(fd, msg_txt(sd,214)); // You have released your Peco Peco.
	}

	return 0;
}

/*==========================================
 *Spy Commands by Syrus22
 *------------------------------------------*/
ACMD_FUNC(guildspy)
{
	char guild_name[NAME_LENGTH];
	struct guild *g;
	nullpo_retr(-1, sd);

	memset(guild_name, '\0', sizeof(guild_name));
	memset(atcmd_output, '\0', sizeof(atcmd_output));

	if (!enable_spy)
	{
		clif_displaymessage(fd, msg_txt(sd,1125)); // The mapserver has spy command support disabled.
		return -1;
	}
	if (!message || !*message || sscanf(message, "%23[^\n]", guild_name) < 1) {
		clif_displaymessage(fd, msg_txt(sd,1126)); // Please enter a guild name/ID (usage: @guildspy <guild_name/ID>).
		return -1;
	}

	if ((g = guild_searchname(guild_name)) != NULL || // name first to avoid error when name begin with a number
	    (g = guild_search(atoi(message))) != NULL) {
		if (sd->guildspy == g->guild_id) {
			sd->guildspy = 0;
			sprintf(atcmd_output, msg_txt(sd,103), g->name); // No longer spying on the %s guild.
			clif_displaymessage(fd, atcmd_output);
		} else {
			sd->guildspy = g->guild_id;
			sprintf(atcmd_output, msg_txt(sd,104), g->name); // Spying on the %s guild.
			clif_displaymessage(fd, atcmd_output);
		}
	} else {
		clif_displaymessage(fd, msg_txt(sd,94)); // Incorrect name/ID, or no one from the specified guild is online.
		return -1;
	}

	return 0;
}

/*==========================================
 *
 *------------------------------------------*/
ACMD_FUNC(partyspy)
{
	char party_name[NAME_LENGTH];
	struct party_data *p;
	nullpo_retr(-1, sd);

	memset(party_name, '\0', sizeof(party_name));
	memset(atcmd_output, '\0', sizeof(atcmd_output));

	if (!enable_spy)
	{
		clif_displaymessage(fd, msg_txt(sd,1125)); // The mapserver has spy command support disabled.
		return -1;
	}

	if (!message || !*message || sscanf(message, "%23[^\n]", party_name) < 1) {
		clif_displaymessage(fd, msg_txt(sd,1127)); // Please enter a party name/ID (usage: @partyspy <party_name/ID>).
		return -1;
	}

	if ((p = party_searchname(party_name)) != NULL || // name first to avoid error when name begin with a number
	    (p = party_search(atoi(message))) != NULL) {
		if (sd->partyspy == p->party.party_id) {
			sd->partyspy = 0;
			sprintf(atcmd_output, msg_txt(sd,105), p->party.name); // No longer spying on the %s party.
			clif_displaymessage(fd, atcmd_output);
		} else {
			sd->partyspy = p->party.party_id;
			sprintf(atcmd_output, msg_txt(sd,106), p->party.name); // Spying on the %s party.
			clif_displaymessage(fd, atcmd_output);
		}
	} else {
		clif_displaymessage(fd, msg_txt(sd,96)); // Incorrect name/ID, or no one from the specified party is online.
		return -1;
	}

	return 0;
}

ACMD_FUNC(clanspy){
	char clan_name[NAME_LENGTH];
	struct clan* c;
	nullpo_retr(-1, sd);

	memset(clan_name, '\0', sizeof(clan_name));
	memset(atcmd_output, '\0', sizeof(atcmd_output));

	if( !enable_spy ){
		clif_displaymessage(fd, msg_txt(sd, 1125)); // The mapserver has spy command support disabled.
		return -1;
	}

	if( !message || !*message || sscanf( message, "%23[^\n]", clan_name ) < 1 ){
		clif_displaymessage(fd, msg_txt(sd, 1499)); // Please enter a clan name/ID (usage: @clanspy <clan_name/ID>).
		return -1;
	}

	if ((c = clan_searchname(clan_name)) != NULL || // name first to avoid error when name begin with a number
		(c = clan_search(atoi(message))) != NULL) {
		if (sd->clanspy == c->id) {
			sd->clanspy = 0;
			sprintf(atcmd_output, msg_txt(sd, 1500), c->name); // No longer spying on the %s clan.
			clif_displaymessage(fd, atcmd_output);
		}
		else {
			sd->clanspy = c->id;
			sprintf(atcmd_output, msg_txt(sd, 1501), c->name); // Spying on the %s clan.
			clif_displaymessage(fd, atcmd_output);
		}
	}
	else {
		clif_displaymessage(fd, msg_txt(sd, 1502)); // Incorrect clan name/ID.
		return -1;
	}

	return 0;
}

/*==========================================
 * @repairall [Valaris]
 *------------------------------------------*/
ACMD_FUNC(repairall)
{
	int count, i;
	nullpo_retr(-1, sd);

	count = 0;
	for (i = 0; i < MAX_INVENTORY; i++) {
		if (sd->inventory.u.items_inventory[i].nameid && sd->inventory.u.items_inventory[i].attribute == 1) {
			sd->inventory.u.items_inventory[i].attribute = 0;
			clif_produceeffect(sd, 0, sd->inventory.u.items_inventory[i].nameid);
			count++;
		}
	}

	if (count > 0) {
		clif_misceffect(&sd->bl, 3);
		clif_equiplist(sd);
		clif_displaymessage(fd, msg_txt(sd,107)); // All items have been repaired.
	} else {
		clif_displaymessage(fd, msg_txt(sd,108)); // No item need to be repaired.
		return -1;
	}

	return 0;
}

/*==========================================
 * @nuke [Valaris]
 *------------------------------------------*/
ACMD_FUNC(nuke)
{
	struct map_session_data *pl_sd;
	nullpo_retr(-1, sd);

	memset(atcmd_player_name, '\0', sizeof(atcmd_player_name));

	if (!message || !*message || sscanf(message, "%23[^\n]", atcmd_player_name) < 1) {
		clif_displaymessage(fd, msg_txt(sd,1128)); // Please enter a player name (usage: @nuke <char name>).
		return -1;
	}

	if ((pl_sd = map_nick2sd(atcmd_player_name,false)) != NULL) {
		if (pc_get_group_level(sd) >= pc_get_group_level(pl_sd)) { // you can kill only lower or same GM level
			skill_castend_nodamage_id(&pl_sd->bl, &pl_sd->bl, NPC_SELFDESTRUCTION, 99, gettick(), 0);
			clif_displaymessage(fd, msg_txt(sd,109)); // Player has been nuked!
		} else {
			clif_displaymessage(fd, msg_txt(sd,81)); // Your GM level don't authorise you to do this action on this player.
			return -1;
		}
	} else {
		clif_displaymessage(fd, msg_txt(sd,3)); // Character not found.
		return -1;
	}

	return 0;
}

/*==========================================
 * @tonpc
 *------------------------------------------*/
ACMD_FUNC(tonpc)
{
	char npcname[NPC_NAME_LENGTH];
	struct npc_data *nd;

	nullpo_retr(-1, sd);

	memset(npcname, 0, sizeof(npcname));

	if (!message || !*message || sscanf(message, "%49[^\n]", npcname) < 1) {
		clif_displaymessage(fd, msg_txt(sd,1129)); // Please enter a NPC name (usage: @tonpc <NPC_name>).
		return -1;
	}

	if ((nd = npc_name2id(npcname)) != NULL) {
		if (pc_setpos(sd, map_id2index(nd->bl.m), nd->bl.x, nd->bl.y, CLR_TELEPORT) == SETPOS_OK)
			clif_displaymessage(fd, msg_txt(sd,0)); // Warped.
		else
			return -1;
	} else {
		clif_displaymessage(fd, msg_txt(sd,111)); // This NPC doesn't exist.
		return -1;
	}

	return 0;
}

/*==========================================
 *
 *------------------------------------------*/
ACMD_FUNC(shownpc)
{
	char NPCname[NPC_NAME_LENGTH];
	nullpo_retr(-1, sd);

	memset(NPCname, '\0', sizeof(NPCname));

	if (!message || !*message || sscanf(message, "%49[^\n]", NPCname) < 1) {
		clif_displaymessage(fd, msg_txt(sd,1130)); // Please enter a NPC name (usage: @enablenpc <NPC_name>).
		return -1;
	}

	if (npc_name2id(NPCname) != NULL) {
		npc_enable(NPCname, 1);
		clif_displaymessage(fd, msg_txt(sd,110)); // Npc Enabled.
	} else {
		clif_displaymessage(fd, msg_txt(sd,111)); // This NPC doesn't exist.
		return -1;
	}

	return 0;
}

/*==========================================
 *
 *------------------------------------------*/
ACMD_FUNC(hidenpc)
{
	char NPCname[NPC_NAME_LENGTH];
	nullpo_retr(-1, sd);

	memset(NPCname, '\0', sizeof(NPCname));

	if (!message || !*message || sscanf(message, "%49[^\n]", NPCname) < 1) {
		clif_displaymessage(fd, msg_txt(sd,1131)); // Please enter a NPC name (usage: @hidenpc <NPC_name>).
		return -1;
	}

	if (npc_name2id(NPCname) == NULL) {
		clif_displaymessage(fd, msg_txt(sd,111)); // This NPC doesn't exist.
		return -1;
	}

	npc_enable(NPCname, 0);
	clif_displaymessage(fd, msg_txt(sd,112)); // Npc Disabled.
	return 0;
}

ACMD_FUNC(loadnpc)
{
	if (!message || !*message) {
		clif_displaymessage(fd, msg_txt(sd,1132)); // Please enter a script file name (usage: @loadnpc <file name>).
		return -1;
	}
	
	if (!npc_addsrcfile(message, true)) {
		clif_displaymessage(fd, msg_txt(sd,261)); // Script could not be loaded.
		return -1;
	}

	npc_read_event_script();

	clif_displaymessage(fd, msg_txt(sd,262)); // Script loaded.
	return 0;
}

ACMD_FUNC(unloadnpc)
{
	struct npc_data *nd;
	char NPCname[NPC_NAME_LENGTH];
	nullpo_retr(-1, sd);

	memset(NPCname, '\0', sizeof(NPCname));

	if (!message || !*message || sscanf(message, "%49[^\n]", NPCname) < 1) {
		clif_displaymessage(fd, msg_txt(sd,1133)); // Please enter a NPC name (usage: @unloadnpc <NPC_name>).
		return -1;
	}

	if ((nd = npc_name2id(NPCname)) == NULL) {
		clif_displaymessage(fd, msg_txt(sd,111)); // This NPC doesn't exist.
		return -1;
	}

	npc_unload_duplicates(nd);
	npc_unload(nd,true);
	npc_read_event_script();
	clif_displaymessage(fd, msg_txt(sd,112)); // Npc Disabled.
	return 0;
}

ACMD_FUNC(reloadnpcfile) {
	if (!message || !*message) {
		clif_displaymessage(fd, msg_txt(sd,733)); // Please enter a NPC file name (usage: @reloadnpcfile <file name>).
		return -1;
	}

	if (npc_unloadfile(message))
		clif_displaymessage(fd, msg_txt(sd,1386)); // File unloaded. Be aware that mapflags and monsters spawned directly are not removed.

	if (!npc_addsrcfile(message, true)) {
		clif_displaymessage(fd, msg_txt(sd,261)); // Script could not be loaded.
		return -1;
	}

	npc_read_event_script();

	clif_displaymessage(fd, msg_txt(sd,262)); // Script loaded.
	return 0;
}

/*==========================================
 * time in txt for time command (by [Yor])
 *------------------------------------------*/
char* txt_time(t_tick duration_)
{
	int days, hours, minutes, seconds;
	char temp[CHAT_SIZE_MAX];
	static char temp1[CHAT_SIZE_MAX];

	memset(temp, '\0', sizeof(temp));
	memset(temp1, '\0', sizeof(temp1));

	// Cap it
	int duration = (int)duration_;

	days = duration / (60 * 60 * 24);
	duration = duration - (60 * 60 * 24 * days);
	hours = duration / (60 * 60);
	duration = duration - (60 * 60 * hours);
	minutes = duration / 60;
	seconds = duration - (60 * minutes);

	if (days == 1)
		sprintf(temp, msg_txt(NULL,219), days); // %d day
	else if (days > 1)
		sprintf(temp, msg_txt(NULL,220), days); // %d days
	if (hours == 1)
		sprintf(temp1, msg_txt(NULL,221), temp, hours); // %s %d hour
	else if (hours > 1)
		sprintf(temp1, msg_txt(NULL,222), temp, hours); // %s %d hours
	if (minutes < 2)
		sprintf(temp, msg_txt(NULL,223), temp1, minutes); // %s %d minute
	else
		sprintf(temp, msg_txt(NULL,224), temp1, minutes); // %s %d minutes
	if (seconds == 1)
		sprintf(temp1, msg_txt(NULL,225), temp, seconds); // %s and %d second
	else if (seconds > 1)
		sprintf(temp1, msg_txt(NULL,226), temp, seconds); // %s and %d seconds

	return temp1;
}

/*==========================================
 * @time/@date/@serverdate/@servertime: Display the date/time of the server (by [Yor]
 * Calculation management of GM modification (@day/@night GM commands) is done
 *------------------------------------------*/
ACMD_FUNC(servertime)
{
	const struct TimerData * timer_data;
	time_t time_server;  // variable for number of seconds (used with time() function)
	struct tm *datetime; // variable for time in structure ->tm_mday, ->tm_sec, ...
	char temp[CHAT_SIZE_MAX];
	nullpo_retr(-1, sd);

	memset(temp, '\0', sizeof(temp));

	time(&time_server);  // get time in seconds since 1/1/1970
	datetime = localtime(&time_server); // convert seconds in structure
	// like sprintf, but only for date/time (Sunday, November 02 2003 15:12:52)
	strftime(temp, sizeof(temp)-1, msg_txt(sd,230), datetime); // Server time (normal time): %A, %B %d %Y %X.
	clif_displaymessage(fd, temp);

	if (battle_config.night_duration == 0 && battle_config.day_duration == 0) {
		if (night_flag == 0)
			clif_displaymessage(fd, msg_txt(sd,231)); // Game time: The game is in permanent daylight.
		else
			clif_displaymessage(fd, msg_txt(sd,232)); // Game time: The game is in permanent night.
	} else if (battle_config.night_duration == 0)
		if (night_flag == 1) { // we start with night
			timer_data = get_timer(day_timer_tid);
			sprintf(temp, msg_txt(sd,233), txt_time(DIFF_TICK(timer_data->tick,gettick())/1000)); // Game time: The game is in night for %s.
			clif_displaymessage(fd, temp);
			clif_displaymessage(fd, msg_txt(sd,234)); // Game time: After, the game will be in permanent daylight.
		} else
			clif_displaymessage(fd, msg_txt(sd,231)); // Game time: The game is in permanent daylight.
	else if (battle_config.day_duration == 0)
		if (night_flag == 0) { // we start with day
			timer_data = get_timer(night_timer_tid);
			sprintf(temp, msg_txt(sd,235), txt_time(DIFF_TICK(timer_data->tick,gettick())/1000)); // Game time: The game is in daylight for %s.
			clif_displaymessage(fd, temp);
			clif_displaymessage(fd, msg_txt(sd,236)); // Game time: After, the game will be in permanent night.
		} else
			clif_displaymessage(fd, msg_txt(sd,232)); // Game time: The game is in permanent night.
	else {
		const struct TimerData * timer_data2;
		if (night_flag == 0) {
			timer_data = get_timer(night_timer_tid);
			timer_data2 = get_timer(day_timer_tid);
			sprintf(temp, msg_txt(sd,235), txt_time(DIFF_TICK(timer_data->tick,gettick())/1000)); // Game time: The game is in daylight for %s.
			clif_displaymessage(fd, temp);
			if (DIFF_TICK(timer_data->tick, timer_data2->tick) > 0)
				sprintf(temp, msg_txt(sd,237), txt_time(DIFF_TICK(timer_data->interval,DIFF_TICK(timer_data->tick,timer_data2->tick)) / 1000)); // Game time: After, the game will be in night for %s.
			else
				sprintf(temp, msg_txt(sd,237), txt_time(DIFF_TICK(timer_data2->tick,timer_data->tick)/1000)); // Game time: After, the game will be in night for %s.
			clif_displaymessage(fd, temp);
			sprintf(temp, msg_txt(sd,238), txt_time(timer_data->interval / 1000)); // Game time: A day cycle has a normal duration of %s.
			clif_displaymessage(fd, temp);
		} else {
			timer_data = get_timer(day_timer_tid);
			timer_data2 = get_timer(night_timer_tid);
			sprintf(temp, msg_txt(sd,233), txt_time(DIFF_TICK(timer_data->tick,gettick()) / 1000)); // Game time: The game is in night for %s.
			clif_displaymessage(fd, temp);
			if (DIFF_TICK(timer_data->tick,timer_data2->tick) > 0)
				sprintf(temp, msg_txt(sd,239), txt_time((timer_data->interval - DIFF_TICK(timer_data->tick, timer_data2->tick)) / 1000)); // Game time: After, the game will be in daylight for %s.
			else
				sprintf(temp, msg_txt(sd,239), txt_time(DIFF_TICK(timer_data2->tick, timer_data->tick) / 1000)); // Game time: After, the game will be in daylight for %s.
			clif_displaymessage(fd, temp);
			sprintf(temp, msg_txt(sd,238), txt_time(timer_data->interval / 1000)); // Game time: A day cycle has a normal duration of %s.
			clif_displaymessage(fd, temp);
		}
	}

	return 0;
}

/*==========================================
 * @jail <char_name> by [Yor]
 * Special warp! No check with nowarp and nowarpto flag
 *------------------------------------------*/
ACMD_FUNC(jail)
{
	struct map_session_data *pl_sd;
	int x, y;
	unsigned short m_index;
	nullpo_retr(-1, sd);

	memset(atcmd_player_name, '\0', sizeof(atcmd_player_name));

	if (!message || !*message || sscanf(message, "%23[^\n]", atcmd_player_name) < 1) {
		clif_displaymessage(fd, msg_txt(sd,1134)); // Please enter a player name (usage: @jail <char_name>).
		return -1;
	}

	if ((pl_sd = map_nick2sd(atcmd_player_name,false)) == NULL) {
		clif_displaymessage(fd, msg_txt(sd,3)); // Character not found.
		return -1;
	}

	if (pc_get_group_level(sd) < pc_get_group_level(pl_sd)) { // you can jail only lower or same GM
		clif_displaymessage(fd, msg_txt(sd,81)); // Your GM level don't authorise you to do this action on this player.
		return -1;
	}

	if (pl_sd->sc.data[SC_JAILED]) {
		clif_displaymessage(fd, msg_txt(sd,118)); // Player warped in jails.
		return -1;
	}

	switch(rnd() % 2) { //Jail Locations
	case 0:
		m_index = mapindex_name2id(MAP_JAIL);
		x = 24;
		y = 75;
		break;
	default:
		m_index = mapindex_name2id(MAP_JAIL);
		x = 49;
		y = 75;
		break;
	}

	//Duration of INT_MAX to specify infinity.
	sc_start4(NULL,&pl_sd->bl,SC_JAILED,100,INT_MAX,m_index,x,y,1000);
	clif_displaymessage(pl_sd->fd, msg_txt(sd,117)); // GM has send you in jails.
	clif_displaymessage(fd, msg_txt(sd,118)); // Player warped in jails.
	return 0;
}

/*==========================================
 * @unjail/@discharge <char_name> by [Yor]
 * Special warp! No check with nowarp and nowarpto flag
 *------------------------------------------*/
ACMD_FUNC(unjail)
{
	struct map_session_data *pl_sd;

	memset(atcmd_player_name, '\0', sizeof(atcmd_player_name));

	if (!message || !*message || sscanf(message, "%23[^\n]", atcmd_player_name) < 1) {
		clif_displaymessage(fd, msg_txt(sd,1135)); // Please enter a player name (usage: @unjail/@discharge <char_name>).
		return -1;
	}

	if ((pl_sd = map_nick2sd(atcmd_player_name,false)) == NULL) {
		clif_displaymessage(fd, msg_txt(sd,3)); // Character not found.
		return -1;
	}

	if (pc_get_group_level(sd) < pc_get_group_level(pl_sd)) { // you can jail only lower or same GM

		clif_displaymessage(fd, msg_txt(sd,81)); // Your GM level don't authorise you to do this action on this player.
		return -1;
	}

	if (!pl_sd->sc.data[SC_JAILED]) {
		clif_displaymessage(fd, msg_txt(sd,119)); // This player is not in jails.
		return -1;
	}

	//Reset jail time to 1 sec.
	sc_start(NULL,&pl_sd->bl,SC_JAILED,100,1,1000);
	clif_displaymessage(pl_sd->fd, msg_txt(sd,120)); // A GM has discharged you from jail.
	clif_displaymessage(fd, msg_txt(sd,121)); // Player unjailed.
	return 0;
}

ACMD_FUNC(jailfor) {
	struct map_session_data *pl_sd = NULL;
	char * modif_p;
	int jailtime = 0,x,y;
	short m_index = 0;
	nullpo_retr(-1, sd);

	memset(atcmd_output, '\0', sizeof(atcmd_output));
	
	if (!message || !*message || sscanf(message, "%255s %23[^\n]",atcmd_output,atcmd_player_name) < 2) {
		clif_displaymessage(fd, msg_txt(sd,400));	//Usage: @jailfor <time> <character name>
		return -1;
	}

	atcmd_output[sizeof(atcmd_output)-1] = '\0';

	modif_p = atcmd_output;
	jailtime = (int)solve_time(modif_p)/60; // Change to minutes

	if (jailtime == 0) {
		clif_displaymessage(fd, msg_txt(sd,1136)); // Invalid time for jail command.
		clif_displaymessage(fd, msg_txt(sd,702)); // Time parameter format is +/-<value> to alter. y/a = Year, m = Month, d/j = Day, h = Hour, n/mn = Minute, s = Second.
		return -1;
	}

	if ((pl_sd = map_nick2sd(atcmd_player_name,false)) == NULL) {
		clif_displaymessage(fd, msg_txt(sd,3)); // Character not found.
		return -1;
	}

	if (pc_get_group_level(pl_sd) > pc_get_group_level(sd)) {
		clif_displaymessage(fd, msg_txt(sd,81)); // Your GM level don't authorise you to do this action on this player.
		return -1;
	}

	// Added by Coltaro
	if(pl_sd->sc.data[SC_JAILED] && pl_sd->sc.data[SC_JAILED]->val1 != INT_MAX) { // Update the player's jail time
		jailtime += pl_sd->sc.data[SC_JAILED]->val1;
		if (jailtime <= 0) {
			jailtime = 0;
			clif_displaymessage(pl_sd->fd, msg_txt(sd,120)); // GM has discharge you.
			clif_displaymessage(fd, msg_txt(sd,121)); // Player unjailed
		} else {
			int year = 0, month = 0, day = 0, hour = 0, minute = 0, second = 0;
			char timestr[21];
			time_t now=time(NULL);
			split_time(jailtime*60,&year,&month,&day,&hour,&minute,&second);
			sprintf(atcmd_output,msg_txt(sd,402),msg_txt(sd,1137),year,month,day,hour,minute); // %s in jail for %d years, %d months, %d days, %d hours and %d minutes
			clif_displaymessage(pl_sd->fd, atcmd_output);
			sprintf(atcmd_output,msg_txt(sd,402),msg_txt(sd,1138),year,month,day,hour,minute); // This player is now in jail for %d years, %d months, %d days, %d hours and %d minutes
			clif_displaymessage(fd, atcmd_output);
			timestamp2string(timestr,20,now+jailtime*60,"%Y-%m-%d %H:%M");
			sprintf(atcmd_output,"Release date is: %s",timestr);
			clif_displaymessage(pl_sd->fd, atcmd_output);
			clif_displaymessage(fd, atcmd_output);
		}
	} else if (jailtime < 0) {
		clif_displaymessage(fd, msg_txt(sd,1136)); // Invalid time for jail command.
		return -1;
	}

	// Jail locations, add more as you wish.
	switch(rnd()%2) {
		case 1: // Jail #1
			m_index = mapindex_name2id(MAP_JAIL);
			x = 49; y = 75;
			break;
		default: // Default Jail
			m_index = mapindex_name2id(MAP_JAIL);
			x = 24; y = 75;
			break;
	}

	sc_start4(NULL,&pl_sd->bl,SC_JAILED,100,jailtime,m_index,x,y,jailtime?60000:1000); //jailtime = 0: Time was reset to 0. Wait 1 second to warp player out (since it's done in status_change_timer).
	return 0;
}

//By Coltaro
ACMD_FUNC(jailtime){
	int year, month, day, hour, minute, second;
	char timestr[21];
	time_t now = time(NULL);

	nullpo_retr(-1, sd);

	if (!sd->sc.data[SC_JAILED]) {
		clif_displaymessage(fd, msg_txt(sd,1139)); // You are not in jail.
		return -1;
	}

	if (sd->sc.data[SC_JAILED]->val1 == INT_MAX) {
		clif_displaymessage(fd, msg_txt(sd,1140)); // You have been jailed indefinitely.
		return 0;
	}

	if (sd->sc.data[SC_JAILED]->val1 <= 0) { // Was not jailed with @jailfor (maybe @jail? or warped there? or got recalled?)
		clif_displaymessage(fd, msg_txt(sd,1141)); // You have been jailed for an unknown amount of time.
		return -1;
	}

	// Get remaining jail time
	split_time(sd->sc.data[SC_JAILED]->val1*60,&year,&month,&day,&hour,&minute,&second);
	sprintf(atcmd_output,msg_txt(sd,402),msg_txt(sd,1142),year,month,day,hour,minute); // You will remain in jail for %d years, %d months, %d days, %d hours and %d minutes
	clif_displaymessage(fd, atcmd_output);
	timestamp2string(timestr,20,now+sd->sc.data[SC_JAILED]->val1*60,"%Y-%m-%d %H:%M");
	sprintf(atcmd_output,"Release date is: %s",timestr);
	clif_displaymessage(fd, atcmd_output);

	return 0;
}

/*==========================================
 * @disguise <mob_id> by [Valaris] (simplified by [Yor])
 *------------------------------------------*/
ACMD_FUNC(disguise)
{
	int id = 0;
	nullpo_retr(-1, sd);

	if (!message || !*message) {
		clif_displaymessage(fd, msg_txt(sd,1143)); // Please enter a Monster/NPC name/ID (usage: @disguise <name/ID>).
		return -1;
	}

	if ((id = atoi(message)) > 0)
	{	//Acquired an ID
		if (!mobdb_checkid(id) && !npcdb_checkid(id))
			id = 0; //Invalid id for either mobs or npcs.
	}	else	{ //Acquired a Name
		if ((id = mobdb_searchname(message)) == 0)
		{
			struct npc_data* nd = npc_name2id(message);
			if (nd != NULL)
				id = nd->class_;
		}
	}

	if (id == 0)
	{
		clif_displaymessage(fd, msg_txt(sd,123));	// Invalid Monster/NPC name/ID specified.
		return -1;
	}

	if(pc_isriding(sd))
	{
		clif_displaymessage(fd, msg_txt(sd,1144)); // Character cannot be disguised while mounted.
		return -1;
	}

	if (sd->sc.data[SC_MONSTER_TRANSFORM] || sd->sc.data[SC_ACTIVE_MONSTER_TRANSFORM]) {
		clif_displaymessage(fd, msg_txt(sd,730)); // Character cannot be disguised while in monster transform.
		return -1;
	}

	pc_disguise(sd, id);
	clif_displaymessage(fd, msg_txt(sd,122)); // Disguise applied.

	return 0;
}

/*==========================================
 * DisguiseAll
 *------------------------------------------*/
ACMD_FUNC(disguiseall)
{
	int mob_id=0;
	struct map_session_data *pl_sd;
	struct s_mapiterator* iter;
	nullpo_retr(-1, sd);

	if (!message || !*message) {
		clif_displaymessage(fd, msg_txt(sd,1145)); // Please enter a Monster/NPC name/ID (usage: @disguiseall <name/ID>).
		return -1;
	}

	if ((mob_id = mobdb_searchname(message)) == 0) // check name first (to avoid possible name beginning by a number)
		mob_id = atoi(message);

	if (!mobdb_checkid(mob_id) && !npcdb_checkid(mob_id)) { //if mob or npc...
		clif_displaymessage(fd, msg_txt(sd,123)); // Monster/NPC name/id not found.
		return -1;
	}

	iter = mapit_getallusers();
	for( pl_sd = (TBL_PC*)mapit_first(iter); mapit_exists(iter); pl_sd = (TBL_PC*)mapit_next(iter) )
		pc_disguise(pl_sd, mob_id);
	mapit_free(iter);

	clif_displaymessage(fd, msg_txt(sd,122)); // Disguise applied.
	return 0;
}

/*==========================================
 * DisguiseGuild
 *------------------------------------------*/
ACMD_FUNC(disguiseguild)
{
	int id = 0, i;
	char monster[NAME_LENGTH], guild[NAME_LENGTH];
	
	struct guild *g;

	memset(monster, '\0', sizeof(monster));
	memset(guild, '\0', sizeof(guild));

	if( !message || !*message || sscanf(message, "%23[^,], %23[^\r\n]", monster, guild) < 2 ) {
		clif_displaymessage(fd, msg_txt(sd,1146)); // Please enter a mob name/ID and guild name/ID (usage: @disguiseguild <mob name/ID>, <guild name/ID>).
		return -1;
	}

	if( (id = atoi(monster)) > 0 ) {
		if( !mobdb_checkid(id) && !npcdb_checkid(id) )
			id = 0;
	} else {
		if( (id = mobdb_searchname(monster)) == 0 ) {
			struct npc_data* nd = npc_name2id(monster);
			if( nd != NULL )
				id = nd->class_;
		}
	}

	if( id == 0 ) {
		clif_displaymessage(fd, msg_txt(sd,123));	// Monster/NPC name/id hasn't been found.
		return -1;
	}

	if( (g = guild_searchname(guild)) == NULL && (g = guild_search(atoi(guild))) == NULL ) {
		clif_displaymessage(fd, msg_txt(sd,94)); // Incorrect name/ID, or no one from the guild is online.
		return -1;
	}

	for( i = 0; i < g->max_member; i++ ){
		struct map_session_data *pl_sd;
		if( (pl_sd = g->member[i].sd) && !pc_isriding(pl_sd) )
			pc_disguise(pl_sd, id);
	}

	clif_displaymessage(fd, msg_txt(sd,122)); // Disguise applied.
	return 0;
}


/*==========================================
 * @undisguise by [Yor]
 *------------------------------------------*/
ACMD_FUNC(undisguise)
{
	nullpo_retr(-1, sd);
	if (sd->disguise) {
		pc_disguise(sd, 0);
		clif_displaymessage(fd, msg_txt(sd,124)); // Undisguise applied.
	} else {
		clif_displaymessage(fd, msg_txt(sd,125)); // You're not disguised.
		return -1;
	}

	return 0;
}

/*==========================================
 * UndisguiseAll
 *------------------------------------------*/
ACMD_FUNC(undisguiseall)
{
	struct map_session_data *pl_sd;
	struct s_mapiterator* iter;
	nullpo_retr(-1, sd);

	iter = mapit_getallusers();
	for( pl_sd = (TBL_PC*)mapit_first(iter); mapit_exists(iter); pl_sd = (TBL_PC*)mapit_next(iter) )
		if( pl_sd->disguise )
			pc_disguise(pl_sd, 0);
	mapit_free(iter);

	clif_displaymessage(fd, msg_txt(sd,124)); // Undisguise applied.

	return 0;
}

/*==========================================
 * UndisguiseGuild
 *------------------------------------------*/
ACMD_FUNC(undisguiseguild)
{
	char guild_name[NAME_LENGTH];
	struct guild *g;
	int i;
	nullpo_retr(-1, sd);

	memset(guild_name, '\0', sizeof(guild_name));

	if(!message || !*message || sscanf(message, "%23[^\n]", guild_name) < 1) {
		clif_displaymessage(fd, msg_txt(sd,1147)); // Please enter guild name/ID (usage: @undisguiseguild <guild name/ID>).
		return -1;
	}

	if( (g = guild_searchname(guild_name)) == NULL && (g = guild_search(atoi(message))) == NULL ) {
		clif_displaymessage(fd, msg_txt(sd,94)); // Incorrect name/ID, or no one from the guild is online.
		return -1;
	}

	for(i = 0; i < g->max_member; i++){
		struct map_session_data *pl_sd;
		if( (pl_sd = g->member[i].sd) && pl_sd->disguise )
			pc_disguise(pl_sd, 0);
	}

	clif_displaymessage(fd, msg_txt(sd,124)); // Undisguise applied.

	return 0;
}

/*==========================================
 * @exp by [Skotlex]
 *------------------------------------------*/
ACMD_FUNC(exp)
{
	char output[CHAT_SIZE_MAX];
	double nextb, nextj;
	nullpo_retr(-1, sd);
	memset(output, '\0', sizeof(output));

	nextb = pc_nextbaseexp(sd);
	if (nextb)
		nextb = sd->status.base_exp*100.0/nextb;

	nextj = pc_nextjobexp(sd);
	if (nextj)
		nextj = sd->status.job_exp*100.0/nextj;

	sprintf(output, msg_txt(sd,1148), sd->status.base_level, nextb, sd->status.job_level, nextj); // Base Level: %d (%.3f%%) | Job Level: %d (%.3f%%)
	clif_displaymessage(fd, output);
	return 0;
}


/*==========================================
 * @broadcast by [Valaris]
 *------------------------------------------*/
ACMD_FUNC(broadcast)
{
	nullpo_retr(-1, sd);

	memset(atcmd_output, '\0', sizeof(atcmd_output));

	if (!message || !*message) {
		clif_displaymessage(fd, msg_txt(sd,1149)); // Please enter a message (usage: @broadcast <message>).
		return -1;
	}

	sprintf(atcmd_output, "%s: %s", sd->status.name, message);
	intif_broadcast(atcmd_output, strlen(atcmd_output) + 1, BC_DEFAULT);

	return 0;
}

/*==========================================
 * @localbroadcast by [Valaris]
 *------------------------------------------*/
ACMD_FUNC(localbroadcast)
{
	nullpo_retr(-1, sd);

	memset(atcmd_output, '\0', sizeof(atcmd_output));

	if (!message || !*message) {
		clif_displaymessage(fd, msg_txt(sd,1150)); // Please enter a message (usage: @localbroadcast <message>).
		return -1;
	}

	sprintf(atcmd_output, "%s: %s", sd->status.name, message);

	clif_broadcast(&sd->bl, atcmd_output, strlen(atcmd_output) + 1, BC_DEFAULT, ALL_SAMEMAP);

	return 0;
}

/*==========================================
 * @email <actual@email> <new@email> by [Yor]
 *------------------------------------------*/
ACMD_FUNC(email)
{
	char actual_email[100];
	char new_email[100];
	nullpo_retr(-1, sd);

	memset(actual_email, '\0', sizeof(actual_email));
	memset(new_email, '\0', sizeof(new_email));

	if (!message || !*message || sscanf(message, "%99s %99s", actual_email, new_email) < 2) {
		clif_displaymessage(fd, msg_txt(sd,1151)); // Please enter 2 emails (usage: @email <actual@email> <new@email>).
		return -1;
	}

	if (e_mail_check(actual_email) == 0) {
		clif_displaymessage(fd, msg_txt(sd,144)); // Invalid actual email. If you have default e-mail, give a@a.com.
		return -1;
	} else if (e_mail_check(new_email) == 0) {
		clif_displaymessage(fd, msg_txt(sd,145)); // Invalid new email. Please enter a real e-mail.
		return -1;
	} else if (strcmpi(new_email, "a@a.com") == 0) {
		clif_displaymessage(fd, msg_txt(sd,146)); // New email must be a real e-mail.
		return -1;
	} else if (strcmpi(actual_email, new_email) == 0) {
		clif_displaymessage(fd, msg_txt(sd,147)); // New email must be different of the actual e-mail.
		return -1;
	}

	chrif_changeemail(sd->status.account_id, actual_email, new_email);
	clif_displaymessage(fd, msg_txt(sd,148)); // Information sent to login-server via char-server.
	return 0;
}

/*==========================================
 *@effect
 *------------------------------------------*/
ACMD_FUNC(effect)
{
	int type = EF_NONE;
	nullpo_retr(-1, sd);

	if (!message || !*message || sscanf(message, "%11d", &type) < 1) {
		clif_displaymessage(fd, msg_txt(sd,1152)); // Please enter an effect number (usage: @effect <effect number>).
		return -1;
	}

	if( type <= EF_NONE || type >= EF_MAX ){
		sprintf(atcmd_output, msg_txt(sd,1152),EF_NONE+1,EF_MAX-1); // Please enter a valid effect id in the range from %d to %d.
		clif_displaymessage(fd, atcmd_output);
		return -1;
	}

	clif_specialeffect(&sd->bl, type, ALL_CLIENT);
	clif_displaymessage(fd, msg_txt(sd,229)); // Your effect has changed.
	return 0;
}

/*==========================================
 * @killer by MouseJstr
 * enable killing players even when not in pvp
 *------------------------------------------*/
ACMD_FUNC(killer)
{
	nullpo_retr(-1, sd);
	sd->state.killer = !sd->state.killer;

	if(sd->state.killer)
		clif_displaymessage(fd, msg_txt(sd,241)); // You can now attack and kill players freely.
	else {
		clif_displaymessage(fd, msg_txt(sd,292)); // Killer state reset.
		pc_stop_attack(sd);
	}
	return 0;
}

/*==========================================
 * @killable by MouseJstr
 * enable other people killing you
 *------------------------------------------*/
ACMD_FUNC(killable)
{
	nullpo_retr(-1, sd);
	sd->state.killable = !sd->state.killable;

	if(sd->state.killable)
		clif_displaymessage(fd, msg_txt(sd,242)); // You can now be attacked and killed by players.
	else {
		clif_displaymessage(fd, msg_txt(sd,288)); // You are no longer killable.
		map_foreachinallrange(unit_stopattack,&sd->bl, AREA_SIZE, BL_CHAR, sd->bl.id);
	}
	return 0;
}

/*==========================================
 * @skillon by MouseJstr
 * turn skills on for the map
 *------------------------------------------*/
ACMD_FUNC(skillon)
{
	nullpo_retr(-1, sd);
	map_setmapflag(sd->bl.m, MF_NOSKILL, false);
	clif_displaymessage(fd, msg_txt(sd,244)); // Skills have been enabled on this map.
	return 0;
}

/*==========================================
 * @skilloff by MouseJstr
 * Turn skills off on the map
 *------------------------------------------*/
ACMD_FUNC(skilloff)
{
	nullpo_retr(-1, sd);
	map_setmapflag(sd->bl.m, MF_NOSKILL, true);
	clif_displaymessage(fd, msg_txt(sd,243)); // Skills have been disabled on this map.
	return 0;
}

/*==========================================
 * @npcmove by MouseJstr
 * move a npc
 *------------------------------------------*/
ACMD_FUNC(npcmove)
{
	short x = 0, y = 0;
	struct npc_data *nd = 0;
	char npc_name[NPC_NAME_LENGTH];

	nullpo_retr(-1, sd);
	memset(npc_name, '\0', sizeof npc_name);

	if (!message || !*message || sscanf(message, "%6hd %6hd %49[^\n]", &x, &y, npc_name) < 3) {
		clif_displaymessage(fd, msg_txt(sd,1153)); // Usage: @npcmove <X> <Y> <npc_name>
		return -1;
	}

	if ((nd = npc_name2id(npc_name)) == NULL)
	{
		clif_displaymessage(fd, msg_txt(sd,111)); // This NPC doesn't exist.
		return -1;
	}

	if ( npc_movenpc( nd, x, y ) ) 
	{ //actually failed to move
		clif_displaymessage(fd, msg_txt(sd,1154)); // NPC is not on this map.
		return -1;	//Not on a map.
	} else
		clif_displaymessage(fd, msg_txt(sd,1155)); // NPC moved

	return 0;
}

/*==========================================
 * @addwarp by MouseJstr
 * Create a new static warp point.
 *------------------------------------------*/
ACMD_FUNC(addwarp)
{
	char mapname[MAP_NAME_LENGTH_EXT], warpname[NPC_NAME_LENGTH];
	short x,y;
	unsigned short m;
	struct npc_data* nd;

	nullpo_retr(-1, sd);
	memset(warpname, '\0', sizeof(warpname));

	if (!message || !*message || sscanf(message, "%15s %6hd %6hd %49[^\n]", mapname, &x, &y, warpname) < 4) {
		clif_displaymessage(fd, msg_txt(sd,1156)); // Usage: @addwarp <mapname> <X> <Y> <npc name>
		return -1;
	}

	m = mapindex_name2id(mapname);
	if( m == 0 )
	{
		sprintf(atcmd_output, msg_txt(sd,1157), mapname); // Unknown map '%s'.
		clif_displaymessage(fd, atcmd_output);
		return -1;
	}

	nd = npc_add_warp(warpname, sd->bl.m, sd->bl.x, sd->bl.y, 2, 2, m, x, y);
	if( nd == NULL )
		return -1;

	sprintf(atcmd_output, msg_txt(sd,1158), nd->exname); // New warp NPC '%s' created.
	clif_displaymessage(fd, atcmd_output);
	return 0;
}

/*==========================================
 * @follow by [MouseJstr]
 * Follow a player .. staying no more then 5 spaces away
 *------------------------------------------*/
ACMD_FUNC(follow)
{
	struct map_session_data *pl_sd = NULL;
	nullpo_retr(-1, sd);

	memset(atcmd_player_name, '\0', sizeof(atcmd_player_name));

	if (!message || !*message || sscanf(message, "%23[^\n]", atcmd_player_name) < 1) {
		if (sd->followtarget == -1)
			return -1;

		pc_stop_following (sd);
		clif_displaymessage(fd, msg_txt(sd,1159)); // Follow mode OFF.
		return 0;
	}

	if ( (pl_sd = map_nick2sd(atcmd_player_name,true)) == NULL )
	{
		clif_displaymessage(fd, msg_txt(sd,3)); // Character not found.
		return -1;
	}

	if (sd->followtarget == pl_sd->bl.id) {
		pc_stop_following (sd);
		clif_displaymessage(fd, msg_txt(sd,1159)); // Follow mode OFF.
	} else {
		pc_follow(sd, pl_sd->bl.id);
		clif_displaymessage(fd, msg_txt(sd,1160)); // Follow mode ON.
	}

	return 0;
}


/*==========================================
 * @dropall by [MouseJstr] and [Xantara]
 * Drops all your possession on the ground based on item type
 *------------------------------------------*/
ACMD_FUNC(dropall)
{
	int8 type = -1;
	uint16 i, count = 0, count2 = 0;
	struct item_data *item_data = NULL;

	nullpo_retr(-1, sd);
	
	if( message[0] ) {
		type = atoi(message);
		if( type != -1 && type != IT_HEALING && type != IT_USABLE && type != IT_ETC && type != IT_WEAPON &&
			type != IT_ARMOR && type != IT_CARD && type != IT_PETEGG && type != IT_PETARMOR && type != IT_AMMO )
		{
			clif_displaymessage(fd, msg_txt(sd,1492)); // Usage: @dropall {<type>}
			clif_displaymessage(fd, msg_txt(sd,1493)); // Type List: (default) all = -1, healing = 0, usable = 2, etc = 3, armor = 4, weapon = 5, card = 6, petegg = 7, petarmor = 8, ammo = 10
			return -1;
		}
	}

	for( i = 0; i < MAX_INVENTORY; i++ ) {
		if( sd->inventory.u.items_inventory[i].amount ) {
			if( (item_data = itemdb_exists(sd->inventory.u.items_inventory[i].nameid)) == NULL ) {
				ShowDebug("Non-existant item %d on dropall list (account_id: %d, char_id: %d)\n", sd->inventory.u.items_inventory[i].nameid, sd->status.account_id, sd->status.char_id);
				continue;
			}
			if( !pc_candrop(sd,&sd->inventory.u.items_inventory[i]) )
				continue;

			if( type == -1 || type == (uint8)item_data->type ) {
				if( sd->inventory.u.items_inventory[i].equip != 0 )
					pc_unequipitem(sd, i, 3);
				pc_equipswitch_remove(sd, i);
				if(pc_dropitem(sd, i, sd->inventory.u.items_inventory[i].amount))
					count += sd->inventory.u.items_inventory[i].amount;
				else count2 += sd->inventory.u.items_inventory[i].amount;
			}
		}
	}
	sprintf(atcmd_output, msg_txt(sd,1494), count,count2); // %d items are dropped (%d skipped)!
	clif_displaymessage(fd, atcmd_output); 
	return 0;
}

/*==========================================
 * @storeall by [MouseJstr]
 * Put everything into storage
 *------------------------------------------*/
ACMD_FUNC(storeall)
{
	int i;
	nullpo_retr(-1, sd);

	if (sd->state.storage_flag != 1)
	{	//Open storage.
		if( storage_storageopen(sd) == 1 ) {
			clif_displaymessage(fd, msg_txt(sd,1161)); // You currently cannot open your storage.
			return -1;
		}
	}

	for (i = 0; i < MAX_INVENTORY; i++) {
		if (sd->inventory.u.items_inventory[i].amount) {
			if(sd->inventory.u.items_inventory[i].equip != 0)
				pc_unequipitem(sd, i, 3);
			pc_equipswitch_remove(sd, i);
			storage_storageadd(sd, &sd->storage, i, sd->inventory.u.items_inventory[i].amount);
		}
	}
	storage_storageclose(sd);

	clif_displaymessage(fd, msg_txt(sd,1162)); // All items stored.
	return 0;
}

ACMD_FUNC(clearstorage)
{
	int i, j;
	nullpo_retr(-1, sd);

	if (sd->state.storage_flag == 1) {
		clif_displaymessage(fd, msg_txt(sd,250)); // You have already opened your storage. Close it first.
		return -1;
	}
	if (sd->state.storage_flag == 3) {
		clif_displaymessage(fd, msg_txt(sd,250)); // You have already opened your storage. Close it first.
		return -1;
	}

	j = sd->storage.amount;
	for (i = 0; i < j; ++i) {
		storage_delitem(sd, &sd->storage, i, sd->storage.u.items_storage[i].amount);
	}
	sd->state.storage_flag = 1;
	storage_storageclose(sd);

	clif_displaymessage(fd, msg_txt(sd,1394)); // Your storage was cleaned.
	return 0;
}

ACMD_FUNC(cleargstorage)
{
	int i, j;
	struct guild *g;
	struct s_storage *gstorage;
	nullpo_retr(-1, sd);

	g = sd->guild;

	if (g == NULL) {
		clif_displaymessage(fd, msg_txt(sd,43)); // You're not in a guild.
		return -1;
	}

	if (sd->state.storage_flag == 1) {
		clif_displaymessage(fd, msg_txt(sd,250)); // You have already opened your storage. Close it first.
		return -1;
	}

	if (sd->state.storage_flag == 2) {
		clif_displaymessage(fd, msg_txt(sd,251)); // You have already opened your guild storage. Close it first.
		return -1;
	}

	if (sd->state.storage_flag == 3) {
		clif_displaymessage(fd, msg_txt(sd,250)); // You have already opened your storage. Close it first.
		return -1;
	}

	gstorage = guild2storage2(sd->status.guild_id);
	if (gstorage == NULL) { // Doesn't have opened @gstorage yet, so we skip the deletion since *shouldn't* have any item there.
		return -1;
	}

	j = gstorage->amount;
	gstorage->lock = true; // Lock @gstorage: do not allow any item to be retrieved or stored from any guild member
	for (i = 0; i < j; ++i) {
		storage_guild_delitem(sd, gstorage, i, gstorage->u.items_guild[i].amount);
	}
	storage_guild_storageclose(sd);
	gstorage->lock = false; // Cleaning done, release lock

	clif_displaymessage(fd, msg_txt(sd,1395)); // Your guild storage was cleaned.
	return 0;
}

ACMD_FUNC(clearcart)
{
	int i;
	nullpo_retr(-1, sd);

	if (pc_iscarton(sd) == 0) {
		clif_displaymessage(fd, msg_txt(sd,1396)); // You do not have a cart to be cleaned.
		return -1;
	}

	if (sd->state.vending == 1) { //Somehow...
		return -1;
	}

	for (i = 0; i < MAX_CART; i++) {
		if (sd->cart.u.items_cart[i].nameid > 0)
			pc_cart_delitem(sd, i, sd->cart.u.items_cart[i].amount, 1, LOG_TYPE_OTHER);
	}

	clif_clearcart(fd);
	clif_updatestatus(sd,SP_CARTINFO);

	clif_displaymessage(fd, msg_txt(sd,1397)); // Your cart was cleaned.
	return 0;
}

/*==========================================
 * @skillid by [MouseJstr]
 * lookup a skill by name
 *------------------------------------------*/
#define MAX_SKILLID_PARTIAL_RESULTS 5
#define MAX_SKILLID_PARTIAL_RESULTS_LEN 74 // "skill " (6) + "%d:" (up to 5) + "%s" (up to 30) + " (%s)" (up to 33)
ACMD_FUNC(skillid) {
	int skillen, i, found = 0;
	DBIterator* iter;
	DBKey key;
	DBData *data;
	char partials[MAX_SKILLID_PARTIAL_RESULTS][MAX_SKILLID_PARTIAL_RESULTS_LEN];

	nullpo_retr(-1, sd);

	if (!message || !*message) {
		clif_displaymessage(fd, msg_txt(sd,1163)); // Please enter a skill name to look up (usage: @skillid <skill name>).
		return -1;
	}

	skillen = strlen(message);

	iter = db_iterator(skilldb_name2id);

	for( data = iter->first(iter,&key); iter->exists(iter); data = iter->next(iter,&key) ) {
		int idx = skill_get_index(db_data2i(data));
		if (strnicmp(key.str, message, skillen) == 0 || strnicmp(skill_db[idx]->desc, message, skillen) == 0) {
			sprintf(atcmd_output, msg_txt(sd,1164), db_data2i(data), skill_db[idx]->desc, key.str); // skill %d: %s (%s)
			clif_displaymessage(fd, atcmd_output);
		} else if ( found < MAX_SKILLID_PARTIAL_RESULTS && ( stristr(key.str,message) || stristr(skill_db[idx]->desc,message) ) ) {
			snprintf(partials[found++], MAX_SKILLID_PARTIAL_RESULTS_LEN, msg_txt(sd,1164), db_data2i(data), skill_db[idx]->desc, key.str); // // skill %d: %s (%s)
		}
	}

	dbi_destroy(iter);

	if( found ) {
		sprintf(atcmd_output, msg_txt(sd,1398), found); // -- Displaying first %d partial matches
		clif_displaymessage(fd, atcmd_output);
	}

	for(i = 0; i < found; i++) { /* partials */
		clif_displaymessage(fd, partials[i]);
	}

	return 0;
}

/*==========================================
 * @useskill by [MouseJstr]
 * A way of using skills without having to find them in the skills menu
 *------------------------------------------*/
ACMD_FUNC(useskill)
{
	struct map_session_data *pl_sd = NULL;
	struct block_list *bl;
	uint16 skill_id;
	uint16 skill_lv;
	nullpo_retr(-1, sd);

	memset(atcmd_player_name, '\0', sizeof(atcmd_player_name));

	if(!message || !*message || sscanf(message, "%6hu %6hu %23[^\n]", &skill_id, &skill_lv, atcmd_player_name) != 3) {
		clif_displaymessage(fd, msg_txt(sd,1165)); // Usage: @useskill <skill ID> <skill level> <char name>
		return -1;
	}

	if(!strcmp(atcmd_player_name,"self"))
		pl_sd = sd; //quick keyword
	else if ( (pl_sd = map_nick2sd(atcmd_player_name,true)) == NULL ){
		clif_displaymessage(fd, msg_txt(sd,3)); // Character not found.
		return -1;
	}

	if ( pc_get_group_level(sd) < pc_get_group_level(pl_sd) )
	{
		clif_displaymessage(fd, msg_txt(sd,81)); // Your GM level don't authorise you to do this action on this player.
		return -1;
	}

	if (SKILL_CHK_HOMUN(skill_id) && hom_is_active(sd->hd)) // (If used with @useskill, put the homunc as dest)
		bl = &sd->hd->bl;
	else
		bl = &sd->bl;

	if (skill_get_inf(skill_id)&INF_GROUND_SKILL)
		unit_skilluse_pos(bl, pl_sd->bl.x, pl_sd->bl.y, skill_id, skill_lv);
	else
		unit_skilluse_id(bl, pl_sd->bl.id, skill_id, skill_lv);

	return 0;
}

/*==========================================
 * @displayskill by [Skotlex]
 *  Debug command to locate new skill IDs. It sends the
 *  three possible skill-effect packets to the area.
 *------------------------------------------*/
ACMD_FUNC(displayskill)
{
	struct status_data * status;
	t_tick tick;
	uint16 skill_id;
	uint16 skill_lv = 1;
	nullpo_retr(-1, sd);

	if (!message || !*message || sscanf(message, "%6hu %6hu", &skill_id, &skill_lv) < 1)
	{
		clif_displaymessage(fd, msg_txt(sd,1166)); // Usage: @displayskill <skill ID> {<skill level>}
		return -1;
	}
	status = status_get_status_data(&sd->bl);
	tick = gettick();
	clif_skill_damage(&sd->bl,&sd->bl, tick, status->amotion, status->dmotion, 1, 1, skill_id, skill_lv, DMG_SPLASH);
	clif_skill_nodamage(&sd->bl, &sd->bl, skill_id, skill_lv, 1);
	clif_skill_poseffect(&sd->bl, skill_id, skill_lv, sd->bl.x, sd->bl.y, tick);
	return 0;
}

/*==========================================
 * @skilltree by [MouseJstr]
 * prints the skill tree for a player required to get to a skill
 *------------------------------------------*/
ACMD_FUNC(skilltree)
{
	struct map_session_data *pl_sd = NULL;
	uint16 skill_id;
	int meets, i, j, c=0;
	struct skill_tree_entry *ent;
	nullpo_retr(-1, sd);

	memset(atcmd_player_name, '\0', sizeof(atcmd_player_name));

	if(!message || !*message || sscanf(message, "%6hu %23[^\n]", &skill_id, atcmd_player_name) != 2) {
		clif_displaymessage(fd, msg_txt(sd,1167)); // Usage: @skilltree <skill ID> <char name>
		return -1;
	}

	if ( (pl_sd = map_nick2sd(atcmd_player_name,true)) == NULL )
	{
		clif_displaymessage(fd, msg_txt(sd,3)); // Character not found.
		return -1;
	}

	i = pc_calc_skilltree_normalize_job(pl_sd);
	c = pc_mapid2jobid(i, pl_sd->status.sex);

	sprintf(atcmd_output, msg_txt(sd,1168), job_name(c), pc_checkskill(pl_sd, NV_BASIC)); // Player is using %s skill tree (%d basic points).
	clif_displaymessage(fd, atcmd_output);

	c = pc_class2idx(c);

	ARR_FIND( 0, MAX_SKILL_TREE, j, skill_tree[c][j].skill_id == 0 || skill_tree[c][j].skill_id == skill_id );
	if( j == MAX_SKILL_TREE || skill_tree[c][j].skill_id == 0 )
	{
		clif_displaymessage(fd, msg_txt(sd,1169)); // The player cannot use that skill.
		return 0;
	}

	ent = &skill_tree[c][j];

	meets = 1;
	for(j=0;j<MAX_PC_SKILL_REQUIRE;j++)
	{
		if( ent->need[j].skill_id && pc_checkskill(sd,ent->need[j].skill_id) < ent->need[j].skill_lv)
		{
			sprintf(atcmd_output, msg_txt(sd,1170), ent->need[j].skill_lv, skill_db[skill_get_index(ent->need[j].skill_id)]->desc); // Player requires level %d of skill %s.
			clif_displaymessage(fd, atcmd_output);
			meets = 0;
		}
	}
	if (meets == 1) {
		clif_displaymessage(fd, msg_txt(sd,1171)); // The player meets all the requirements for that skill.
	}

	return 0;
}

// Hand a ring with partners name on it to this char
void getring (struct map_session_data* sd)
{
	char flag = 0;
	unsigned short item_id;
	struct item item_tmp;
	item_id = (sd->status.sex) ? WEDDING_RING_M : WEDDING_RING_F;

	memset(&item_tmp, 0, sizeof(item_tmp));
	item_tmp.nameid = item_id;
	item_tmp.identify = 1;
	item_tmp.card[0] = 255;
	item_tmp.card[2] = sd->status.partner_id;
	item_tmp.card[3] = sd->status.partner_id >> 16;

	if((flag = pc_additem(sd,&item_tmp,1,LOG_TYPE_COMMAND))) {
		clif_additem(sd,0,0,flag);
		map_addflooritem(&item_tmp,1,sd->bl.m,sd->bl.x,sd->bl.y,0,0,0,4,0);
	}
}

/*==========================================
 * @marry by [MouseJstr], fixed by Lupus
 * Marry two players
 *------------------------------------------*/
ACMD_FUNC(marry)
{
	struct map_session_data *pl_sd = NULL;

	nullpo_retr(-1, sd);

	memset(atcmd_player_name, '\0', sizeof(atcmd_player_name));

	if (!message || !*message || sscanf(message, "%23[^\n]", atcmd_player_name) < 1) {
		clif_displaymessage(fd, msg_txt(sd,1172)); // Usage: @marry <char name>
		return -1;
	}

	if ((pl_sd = map_nick2sd(atcmd_player_name,false)) == NULL) {
		clif_displaymessage(fd, msg_txt(sd,3)); // Character not found.
		return -1;
	}

	if (pc_marriage(sd, pl_sd)) {
		clif_displaymessage(fd, msg_txt(sd,1173)); // They are married... wish them well.
		clif_wedding_effect(&pl_sd->bl); //wedding effect and music [Lupus]
		if( pl_sd->bl.m != sd->bl.m )
			clif_wedding_effect(&sd->bl);
		getring(sd); // Auto-give named rings (Aru)
		getring(pl_sd);
		return 0;
	}

	clif_displaymessage(fd, msg_txt(sd,1174)); // The two cannot wed because one is either a baby or already married.
	return -1;
}

/*==========================================
 * @divorce by [MouseJstr], fixed by [Lupus]
 * divorce two players
 *------------------------------------------*/
ACMD_FUNC(divorce)
{
	nullpo_retr(-1, sd);

	if (!pc_divorce(sd)) {
		sprintf(atcmd_output, msg_txt(sd,1175), sd->status.name); // '%s' is not married.
		clif_displaymessage(fd, atcmd_output);
		return -1;
	}

	sprintf(atcmd_output, msg_txt(sd,1176), sd->status.name); // '%s' and his/her partner are now divorced.
	clif_displaymessage(fd, atcmd_output);
	return 0;
}

/*==========================================
 * @changelook by [Celest]
 *------------------------------------------*/
ACMD_FUNC(changelook)
{
	int i, j = 0, k = 0;
	int pos[8] = { LOOK_HEAD_TOP,LOOK_HEAD_MID,LOOK_HEAD_BOTTOM,LOOK_WEAPON,LOOK_SHIELD,LOOK_SHOES,LOOK_ROBE, LOOK_BODY2 };

	if((i = sscanf(message, "%11d %11d", &j, &k)) < 1) {
		clif_displaymessage(fd, msg_txt(sd,1177)); // Usage: @changelook {<position>} <view id>
		clif_displaymessage(fd, msg_txt(sd,1178)); // Position: 1-Top 2-Middle 3-Bottom 4-Weapon 5-Shield 6-Shoes 7-Robe 8-Body
		return -1;
	} else if ( i == 2 ) {
		if (j < 1 || j > 8)
			j = 1;
		j = pos[j - 1];
	} else if( i == 1 ) {	// position not defined, use HEAD_TOP as default
		k = j;	// swap
		j = LOOK_HEAD_TOP;
	}

	clif_changelook(&sd->bl,j,k);

	return 0;
}

/*==========================================
 * @autotrade by durf [Lupus] [Paradox924X]
 * Turns on/off Autotrade for a specific player
 *------------------------------------------*/
ACMD_FUNC(autotrade) {
	nullpo_retr(-1, sd);

	if( map_getmapflag(sd->bl.m, MF_AUTOTRADE) != battle_config.autotrade_mapflag ) {
		clif_displaymessage(fd, msg_txt(sd,1179)); // Autotrade is not allowed on this map.
		return -1;
	}

	if( pc_isdead(sd) ) {
		clif_displaymessage(fd, msg_txt(sd,1180)); // You cannot autotrade when dead.
		return -1;
	}

	if( !sd->state.vending && !sd->state.buyingstore ) { //check if player is vending or buying
		clif_displaymessage(fd, msg_txt(sd,549)); // "You should have a shop open to use @autotrade."
		return -1;
	}

	sd->state.autotrade = 1;
	if (battle_config.autotrade_monsterignore)
		sd->state.monster_ignore = 1;

	if( sd->state.vending ){
		if( Sql_Query( mmysql_handle, "UPDATE `%s` SET `autotrade` = 1 WHERE `id` = %d;", vendings_table, sd->vender_id ) != SQL_SUCCESS ){
			Sql_ShowDebug( mmysql_handle );
		}
	}else if( sd->state.buyingstore ){
		if( Sql_Query( mmysql_handle, "UPDATE `%s` SET `autotrade` = 1 WHERE `id` = %d;", buyingstores_table, sd->buyer_id ) != SQL_SUCCESS ){
			Sql_ShowDebug( mmysql_handle );
		}
	}

	if( battle_config.at_timeout ) {
		int timeout = atoi(message);
		status_change_start(NULL,&sd->bl, SC_AUTOTRADE, 10000, 0, 0, 0, 0, ((timeout > 0) ? min(timeout,battle_config.at_timeout) : battle_config.at_timeout) * 60000, SCSTART_NONE);
	}

	channel_pcquit(sd,0xF); //leave all chan
	clif_authfail_fd(sd->fd, 15);

	chrif_save(sd, CSAVE_AUTOTRADE);

	return 0;
}

/*==========================================
 * @changegm by durf (changed by Lupus)
 * Changes Master of your Guild to a specified guild member
 *------------------------------------------*/
ACMD_FUNC(changegm)
{
	struct guild *g;
	struct map_session_data *pl_sd;
	nullpo_retr(-1, sd);

	memset(atcmd_player_name, '\0', sizeof(atcmd_player_name));

	if (sd->status.guild_id == 0 || (g = sd->guild) == NULL || strcmp(g->master,sd->status.name)) {
		clif_displaymessage(fd, msg_txt(sd,1181)); // You need to be a Guild Master to use this command.
		return -1;
	}

	if( map_getmapflag(sd->bl.m, MF_GUILDLOCK) || map_getmapflag(sd->bl.m, MF_GVG_CASTLE) ) {
		clif_displaymessage(fd, msg_txt(sd,1182)); // You cannot change guild leaders on this map.
		return -1;
	}

	if (!message || !*message || sscanf(message, "%23[^\n]", atcmd_player_name) < 1) {
		clif_displaymessage(fd, msg_txt(sd,1183)); // Usage: @changegm <guild_member_name>
		return -1;
	}

	if((pl_sd=map_nick2sd(atcmd_player_name,false)) == NULL || pl_sd->status.guild_id != sd->status.guild_id) {
		clif_displaymessage(fd, msg_txt(sd,1184)); // Target character must be online and be a guild member.
		return -1;
	}

	guild_gm_change(sd->status.guild_id, pl_sd->status.char_id);
	return 0;
}

/*==========================================
 * @changeleader by Skotlex
 * Changes the leader of a party.
 *------------------------------------------*/
ACMD_FUNC(changeleader)
{
	nullpo_retr(-1, sd);

	memset(atcmd_player_name, '\0', sizeof(atcmd_player_name));

	if (!message || !*message || sscanf(message, "%23[^\n]", atcmd_player_name) < 1) {
		clif_displaymessage(fd, msg_txt(sd,1185)); // Usage: @changeleader <party_member_name>
		return -1;
	}

	party_changeleader(sd, map_nick2sd(atcmd_player_name,false),NULL);
	return 0;
}

/*==========================================
 * @partyoption by Skotlex
 * Used to change the item share setting of a party.
 *------------------------------------------*/
ACMD_FUNC(partyoption)
{
	struct party_data *p;
	int mi, option;
	char w1[16], w2[16];
	nullpo_retr(-1, sd);

	if (sd->status.party_id == 0 || (p = party_search(sd->status.party_id)) == NULL)
	{
		clif_displaymessage(fd, msg_txt(sd,282)); // You need to be a party leader to use this command.
		return -1;
	}

	ARR_FIND( 0, MAX_PARTY, mi, p->data[mi].sd == sd );
	if (mi == MAX_PARTY)
		return -1; //Shouldn't happen

	if (!p->party.member[mi].leader)
	{
		clif_displaymessage(fd, msg_txt(sd,282)); // You need to be a party leader to use this command.
		return -1;
	}

	if(!message || !*message || sscanf(message, "%15s %15s", w1, w2) < 2)
	{
		clif_displaymessage(fd, msg_txt(sd,1186)); // Usage: @partyoption <pickup share: yes/no> <item distribution: yes/no>
		return -1;
	}

	option = (config_switch(w1)?1:0)|(config_switch(w2)?2:0);

	//Change item share type.
	if (option != p->party.item)
		party_changeoption(sd, p->party.exp, option);
	else
		clif_displaymessage(fd, msg_txt(sd,286)); // There's been no change in the setting.

	return 0;
}

/*==========================================
 * @autoloot by Upa-Kun
 * Turns on/off AutoLoot for a specific player
 *------------------------------------------*/
ACMD_FUNC(autoloot)
{
	int rate;
	nullpo_retr(-1, sd);
	// autoloot command without value
	if(!message || !*message)
	{
		if (sd->state.autoloot)
			rate = 0;
		else
			rate = 10000;
	} else {
		double drate;
		drate = atof(message);
		rate = (int)(drate*100);
	}
	if (rate < 0) rate = 0;
	if (rate > 10000) rate = 10000;

	sd->state.autoloot = rate;
	if (sd->state.autoloot) {
		snprintf(atcmd_output, sizeof atcmd_output, msg_txt(sd,1187),((double)sd->state.autoloot)/100.); // Autolooting items with drop rates of %0.02f%% and below.
		clif_displaymessage(fd, atcmd_output);
	}else
		clif_displaymessage(fd, msg_txt(sd,1188)); // Autoloot is now off.

	return 0;
}

/*==========================================
 * @alootid
 *------------------------------------------*/
ACMD_FUNC(autolootitem)
{
	struct item_data *item_data = NULL;
	int i;
	int action = 3; // 1=add, 2=remove, 3=help+list (default), 4=reset

	nullpo_retr(-1, sd);

	if (message && *message) {
		if (message[0] == '+') {
			message++;
			action = 1;
		}
		else if (message[0] == '-') {
			message++;
			action = 2;
		}
		else if (!strcmp(message,"reset"))
			action = 4;
	}

	if (action < 3) // add or remove
	{
		if ((item_data = itemdb_exists(atoi(message))) == NULL)
			item_data = itemdb_searchname(message);
		if (!item_data) {
			// No items founds in the DB with Id or Name
			clif_displaymessage(fd, msg_txt(sd,1189)); // Item not found.
			return -1;
		}
	}

	switch(action) {
	case 1:
		ARR_FIND(0, AUTOLOOTITEM_SIZE, i, sd->state.autolootid[i] == item_data->nameid);
		if (i != AUTOLOOTITEM_SIZE) {
			clif_displaymessage(fd, msg_txt(sd,1190)); // You're already autolooting this item.
			return -1;
		}
		ARR_FIND(0, AUTOLOOTITEM_SIZE, i, sd->state.autolootid[i] == 0);
		if (i == AUTOLOOTITEM_SIZE) {
			clif_displaymessage(fd, msg_txt(sd,1191)); // Your autolootitem list is full. Remove some items first with @autolootid -<item name or ID>.
			return -1;
		}
		sd->state.autolootid[i] = item_data->nameid; // Autoloot Activated
		sprintf(atcmd_output, msg_txt(sd,1192), item_data->name, item_data->jname, item_data->nameid); // Autolooting item: '%s'/'%s' {%d}
		clif_displaymessage(fd, atcmd_output);
		sd->state.autolooting = 1;
		break;
	case 2:
		ARR_FIND(0, AUTOLOOTITEM_SIZE, i, sd->state.autolootid[i] == item_data->nameid);
		if (i == AUTOLOOTITEM_SIZE) {
			clif_displaymessage(fd, msg_txt(sd,1193)); // You're currently not autolooting this item.
			return -1;
		}
		sd->state.autolootid[i] = 0;
		sprintf(atcmd_output, msg_txt(sd,1194), item_data->name, item_data->jname, item_data->nameid); // Removed item: '%s'/'%s' {%d} from your autolootitem list.
		clif_displaymessage(fd, atcmd_output);
		ARR_FIND(0, AUTOLOOTITEM_SIZE, i, sd->state.autolootid[i] != 0);
		if (i == AUTOLOOTITEM_SIZE) {
			sd->state.autolooting = 0;
		}
		break;
	case 3:
		sprintf(atcmd_output, msg_txt(sd,1195), AUTOLOOTITEM_SIZE); // You can have %d items on your autolootitem list.
		clif_displaymessage(fd, atcmd_output);
		clif_displaymessage(fd, msg_txt(sd,1196)); // To add an item to the list, use "@alootid +<item name or ID>". To remove an item, use "@alootid -<item name or ID>".
		clif_displaymessage(fd, msg_txt(sd,1197)); // "@alootid reset" will clear your autolootitem list.
		ARR_FIND(0, AUTOLOOTITEM_SIZE, i, sd->state.autolootid[i] != 0);
		if (i == AUTOLOOTITEM_SIZE) {
			clif_displaymessage(fd, msg_txt(sd,1198)); // Your autolootitem list is empty.
		} else {
			clif_displaymessage(fd, msg_txt(sd,1199)); // Items on your autolootitem list:
			for(i = 0; i < AUTOLOOTITEM_SIZE; i++)
			{
				if (sd->state.autolootid[i] == 0)
					continue;
				if (!(item_data = itemdb_exists(sd->state.autolootid[i]))) {
					ShowDebug("Non-existant item %d on autolootitem list (account_id: %d, char_id: %d)", sd->state.autolootid[i], sd->status.account_id, sd->status.char_id);
					continue;
				}
				sprintf(atcmd_output, "'%s'/'%s' {%hu}", item_data->name, item_data->jname, item_data->nameid);
				clif_displaymessage(fd, atcmd_output);
			}
		}
		break;
	case 4:
		memset(sd->state.autolootid, 0, sizeof(sd->state.autolootid));
		clif_displaymessage(fd, msg_txt(sd,1200)); // Your autolootitem list has been reset.
		sd->state.autolooting = 0;
		break;
	}
	return 0;
}

/*==========================================
 * @autoloottype
 * Flags:
 * 1:   IT_HEALING,  2:   IT_UNKNOWN,  4:    IT_USABLE, 8:    IT_ETC,
 * 16:  IT_ARMOR,    32:  IT_WEAPON,   64:   IT_CARD,   128:  IT_PETEGG,
 * 256: IT_PETARMOR, 512: IT_UNKNOWN2, 1024: IT_AMMO,   2048: IT_DELAYCONSUME
 * 262144: IT_CASH
 *------------------------------------------
 * Credits:
 *    chriser
 *    Aleos
 *------------------------------------------*/
ACMD_FUNC(autoloottype)
{
	uint8 action = 3; // 1=add, 2=remove, 3=help+list (default), 4=reset
	enum item_types type= IT_UNKNOWN;
	int ITEM_MAX = 1533;

	nullpo_retr(-1, sd);

	if (message && *message) {
		if (message[0] == '+') {
			message++;
			action = 1;
		}
		else if (message[0] == '-') {
			message++;
			action = 2;
		}
		else if (!strcmp(message,"reset"))
			action = 4;
	}

	if (action < 3) { // add or remove
		if ((strncmp(message, "healing", 3) == 0) || (atoi(message) == 0))
			type = IT_HEALING;
		else if ((strncmp(message, "usable", 3) == 0) || (atoi(message) == 2))
			type = IT_USABLE;
		else if ((strncmp(message, "etc", 3) == 0) || (atoi(message) == 3))
			type = IT_ETC;
		else if ((strncmp(message, "armor", 3) == 0) || (atoi(message) == 4))
			type = IT_ARMOR;
		else if ((strncmp(message, "weapon", 3) == 0) || (atoi(message) == 5))
			type = IT_WEAPON;
		else if ((strncmp(message, "card", 3) == 0) || (atoi(message) == 6))
			type = IT_CARD;
		else if ((strncmp(message, "petegg", 4) == 0) || (atoi(message) == 7))
			type = IT_PETEGG;
		else if ((strncmp(message, "petarmor", 4) == 0) || (atoi(message) == 8))
			type = IT_PETARMOR;
		else if ((strncmp(message, "ammo", 3) == 0) || (atoi(message) == 10))
			type = IT_AMMO;
		else {
			clif_displaymessage(fd, msg_txt(sd,1480)); // Item type not found.
			return -1;
		}
	}

	switch (action) {
		case 1:
			if (sd->state.autoloottype&(1<<type)) {
				clif_displaymessage(fd, msg_txt(sd,1481)); // You're already autolooting this item type.
				return -1;
			}
			if (sd->state.autoloottype == ITEM_MAX) {
				clif_displaymessage(fd, msg_txt(sd,1482)); // Your autoloottype list has all item types. You can remove some items with @autoloottype -<type name or ID>.
				return -1;
			}
			sd->state.autoloottype |= (1<<type); // Stores the type
			sprintf(atcmd_output, msg_txt(sd,1483), itemdb_typename(type), type); // Autolooting item type: '%s' {%d}
			clif_displaymessage(fd, atcmd_output);
			break;
		case 2:
			if (!(sd->state.autoloottype&(1<<type))) {
				clif_displaymessage(fd, msg_txt(sd,1484)); // You're currently not autolooting this item type.
				return -1;
			}
			sd->state.autoloottype &= ~(1<<type);
			sprintf(atcmd_output, msg_txt(sd,1485), itemdb_typename(type), type); // Removed item type: '%s' {%d} from your autoloottype list.
			clif_displaymessage(fd, atcmd_output);
			break;
		case 3:
			clif_displaymessage(fd, msg_txt(sd,1486)); // To add an item type to the list, use "@aloottype +<type name or ID>". To remove an item type, use "@aloottype -<type name or ID>".
			clif_displaymessage(fd, msg_txt(sd,1487)); // Type List: healing = 0, usable = 2, etc = 3, armor = 4, weapon = 5, card = 6, petegg = 7, petarmor = 8, ammo = 10
			clif_displaymessage(fd, msg_txt(sd,1488)); // "@aloottype reset" will clear your autoloottype list.
			if (sd->state.autoloottype == 0)
				clif_displaymessage(fd, msg_txt(sd,1489)); // Your autoloottype list is empty.
			else {
				uint8 i = 0;
				clif_displaymessage(fd, msg_txt(sd,1490)); // Item types on your autoloottype list:
				while (i < IT_MAX) {
					if (sd->state.autoloottype&(1<<i)) {
						sprintf(atcmd_output, "  '%s' {%d}", itemdb_typename(static_cast<item_types>(i)), i);
						clif_displaymessage(fd, atcmd_output);
					}
					i++;
				}
			}
			break;
		case 4:
			sd->state.autoloottype = 0;
			clif_displaymessage(fd, msg_txt(sd,1491)); // Your autoloottype list has been reset.
			break;
	}
	return 0;
}

/*==========================================
 * It is made to rain.
 * No longer available, keeping here just in case it's back someday. [Ind]
 *------------------------------------------*/
//ACMD_FUNC(rain)
//{
//	nullpo_retr(-1, sd);
//	if (map_getmapflag(sd->bl.m, MF_RAIN)) {
//		map_setmapflag(sd->bl.m, MF_RAIN, false);
//		clif_weather(sd->bl.m);
//		clif_displaymessage(fd, msg_txt(sd,1201)); // The rain has stopped.
//	} else {
//		map_setmapflag(sd->bl.m, MF_RAIN, true);
//		clif_weather(sd->bl.m);
//		clif_displaymessage(fd, msg_txt(sd,1202)); // It has started to rain.
//	}
//	return 0;
//}

/*==========================================
 * It is made to snow.
 *------------------------------------------*/
ACMD_FUNC(snow)
{
	nullpo_retr(-1, sd);
	if (map_getmapflag(sd->bl.m, MF_SNOW)) {
		map_setmapflag(sd->bl.m, MF_SNOW, false);
		clif_weather(sd->bl.m);
		clif_displaymessage(fd, msg_txt(sd,1203)); // Snow has stopped falling.
	} else {
		map_setmapflag(sd->bl.m, MF_SNOW, true);
		clif_weather(sd->bl.m);
		clif_displaymessage(fd, msg_txt(sd,1204)); // It has started to snow.
	}

	return 0;
}

/*==========================================
 * Cherry tree snowstorm is made to fall. (Sakura)
 *------------------------------------------*/
ACMD_FUNC(sakura)
{
	nullpo_retr(-1, sd);
	if (map_getmapflag(sd->bl.m, MF_SAKURA)) {
		map_setmapflag(sd->bl.m, MF_SAKURA, false);
		clif_weather(sd->bl.m);
		clif_displaymessage(fd, msg_txt(sd,1205)); // Cherry tree leaves no longer fall.
	} else {
		map_setmapflag(sd->bl.m, MF_SAKURA, true);
		clif_weather(sd->bl.m);
		clif_displaymessage(fd, msg_txt(sd,1206)); // Cherry tree leaves have begun to fall.
	}
	return 0;
}

/*==========================================
 * Clouds appear.
 *------------------------------------------*/
ACMD_FUNC(clouds)
{
	nullpo_retr(-1, sd);
	if (map_getmapflag(sd->bl.m, MF_CLOUDS)) {
		map_setmapflag(sd->bl.m, MF_CLOUDS, false);
		clif_weather(sd->bl.m);
		clif_displaymessage(fd, msg_txt(sd,1207)); // The clouds has disappear.
	} else {
		map_setmapflag(sd->bl.m, MF_CLOUDS, true);
		clif_weather(sd->bl.m);
		clif_displaymessage(fd, msg_txt(sd,1208)); // Clouds appear.
	}

	return 0;
}

/*==========================================
 * Different type of clouds using effect 516
 *------------------------------------------*/
ACMD_FUNC(clouds2)
{
	nullpo_retr(-1, sd);
	if (map_getmapflag(sd->bl.m, MF_CLOUDS2)) {
		map_setmapflag(sd->bl.m, MF_CLOUDS2, false);
		clif_weather(sd->bl.m);
		clif_displaymessage(fd, msg_txt(sd,1209)); // The alternative clouds disappear.
	} else {
		map_setmapflag(sd->bl.m, MF_CLOUDS2, true);
		clif_weather(sd->bl.m);
		clif_displaymessage(fd, msg_txt(sd,1210)); // Alternative clouds appear.
	}

	return 0;
}

/*==========================================
 * Fog hangs over.
 *------------------------------------------*/
ACMD_FUNC(fog)
{
	nullpo_retr(-1, sd);
	if (map_getmapflag(sd->bl.m, MF_FOG)) {
		map_setmapflag(sd->bl.m, MF_FOG, false);
		clif_weather(sd->bl.m);
		clif_displaymessage(fd, msg_txt(sd,1211)); // The fog has gone.
	} else {
		map_setmapflag(sd->bl.m, MF_FOG, true);
		clif_weather(sd->bl.m);
		clif_displaymessage(fd, msg_txt(sd,1212)); // Fog hangs over.
	}
		return 0;
}

/*==========================================
 * Fallen leaves fall.
 *------------------------------------------*/
ACMD_FUNC(leaves)
{
	nullpo_retr(-1, sd);
	if (map_getmapflag(sd->bl.m, MF_LEAVES)) {
		map_setmapflag(sd->bl.m, MF_LEAVES, false);
		clif_weather(sd->bl.m);
		clif_displaymessage(fd, msg_txt(sd,1213)); // Leaves no longer fall.
	} else {
		map_setmapflag(sd->bl.m, MF_LEAVES, true);
		clif_weather(sd->bl.m);
		clif_displaymessage(fd, msg_txt(sd,1214)); // Fallen leaves fall.
	}

	return 0;
}

/*==========================================
 * Fireworks appear.
 *------------------------------------------*/
ACMD_FUNC(fireworks)
{
	nullpo_retr(-1, sd);
	if (map_getmapflag(sd->bl.m, MF_FIREWORKS)) {
		map_setmapflag(sd->bl.m, MF_FIREWORKS, false);
		clif_weather(sd->bl.m);
		clif_displaymessage(fd, msg_txt(sd,1215)); // Fireworks have ended.
	} else {
		map_setmapflag(sd->bl.m, MF_FIREWORKS, true);
		clif_weather(sd->bl.m);
		clif_displaymessage(fd, msg_txt(sd,1216)); // Fireworks have launched.
	}

	return 0;
}

/*==========================================
 * Clearing Weather Effects by Dexity
 *------------------------------------------*/
ACMD_FUNC(clearweather)
{
	nullpo_retr(-1, sd);

	//map_setmapflag(sd->bl.m, MF_RAIN, false); // No longer available, keeping here just in case it's back someday. [Ind]
	map_setmapflag(sd->bl.m, MF_SNOW, false);
	map_setmapflag(sd->bl.m, MF_SAKURA, false);
	map_setmapflag(sd->bl.m, MF_CLOUDS, false);
	map_setmapflag(sd->bl.m, MF_CLOUDS2, false);
	map_setmapflag(sd->bl.m, MF_FOG, false);
	map_setmapflag(sd->bl.m, MF_FIREWORKS, false);
	map_setmapflag(sd->bl.m, MF_LEAVES, false);
	clif_weather(sd->bl.m);
	clif_displaymessage(fd, msg_txt(sd,291)); // Weather effects will dispell on warp/refresh

	return 0;
}

/*===============================================================
 * Sound Command - plays a sound for everyone around! [Codemaster]
 *---------------------------------------------------------------*/
ACMD_FUNC(sound)
{
	char sound_file[100];

	memset(sound_file, '\0', sizeof(sound_file));

		if(!message || !*message || sscanf(message, "%99[^\n]", sound_file) < 1) {
		clif_displaymessage(fd, msg_txt(sd,1217)); // Please enter a sound filename (usage: @sound <filename>).
		return -1;
	}

	if(strstr(sound_file, ".wav") == NULL)
		strcat(sound_file, ".wav");

	clif_soundeffectall(&sd->bl, sound_file, 0, AREA);

	return 0;
}

/*==========================================
 * 	MOB Search
 *------------------------------------------*/
ACMD_FUNC(mobsearch)
{
	char mob_name[100];
	int mob_id;
	int number = 0;
	struct s_mapiterator* it;

	nullpo_retr(-1, sd);

	if (!message || !*message || sscanf(message, "%99[^\n]", mob_name) < 1) {
		clif_displaymessage(fd, msg_txt(sd,1218)); // Please enter a monster name (usage: @mobsearch <monster name>).
		return -1;
	}

	if ((mob_id = atoi(mob_name)) == 0)
		 mob_id = mobdb_searchname(mob_name);
	if( mobdb_checkid(mob_id) == 0){
		snprintf(atcmd_output, sizeof atcmd_output, msg_txt(sd,1219),mob_name); // Invalid mob ID %s!
		clif_displaymessage(fd, atcmd_output);
		return -1;
	}
	strcpy(mob_name,mob_db(mob_id)->jname);	// --ja--
//	strcpy(mob_name,mob_db(mob_id)->name);	// --en--

	snprintf(atcmd_output, sizeof atcmd_output, msg_txt(sd,1220), mob_name, mapindex_id2name(sd->mapindex)); // Mob Search... %s %s
	clif_displaymessage(fd, atcmd_output);

	it = mapit_geteachmob();
	for(;;)
	{
		TBL_MOB* md = (TBL_MOB*)mapit_next(it);
		if( md == NULL )
			break;// no more mobs

		if( md->bl.m != sd->bl.m )
			continue;
		if( md->mob_id != mob_id )
			continue;

		++number;
		if( md->spawn_timer == INVALID_TIMER )
			snprintf(atcmd_output, sizeof(atcmd_output), "%2d[%3d:%3d] %s", number, md->bl.x, md->bl.y, md->name);
		else
			snprintf(atcmd_output, sizeof(atcmd_output), "%2d[%s] %s", number, "dead", md->name);
		clif_displaymessage(fd, atcmd_output);
	}
	mapit_free(it);

	return 0;
}

/*==========================================
 * @cleanmap - cleans items on the ground
 * @cleanarea - cleans items on the ground within an specified area
 *------------------------------------------*/
static int atcommand_cleanfloor_sub(struct block_list *bl, va_list ap)
{
	nullpo_ret(bl);
	map_clearflooritem(bl);

	return 0;
}

ACMD_FUNC(cleanmap)
{
	map_foreachinmap(atcommand_cleanfloor_sub, sd->bl.m, BL_ITEM);
	clif_displaymessage(fd, msg_txt(sd,1221)); // All dropped items have been cleaned up.
	return 0;
}

ACMD_FUNC(cleanarea)
{
	short x0 = 0, y0 = 0, x1 = 0, y1 = 0;

	if (!message || !*message || sscanf(message, "%6hd %6hd %6hd %6hd", &x0, &y0, &x1, &y1) < 1) {
		map_foreachinallarea(atcommand_cleanfloor_sub, sd->bl.m, sd->bl.x - (AREA_SIZE * 2), sd->bl.y - (AREA_SIZE * 2), sd->bl.x + (AREA_SIZE * 2), sd->bl.y + (AREA_SIZE * 2), BL_ITEM);
	}
	else if (sscanf(message, "%6hd %6hd %6hd %6hd", &x0, &y0, &x1, &y1) == 1) {
		map_foreachinallarea(atcommand_cleanfloor_sub, sd->bl.m, sd->bl.x - x0, sd->bl.y - x0, sd->bl.x + x0, sd->bl.y + x0, BL_ITEM);
	}
	else if (sscanf(message, "%6hd %6hd %6hd %6hd", &x0, &y0, &x1, &y1) == 4) {
		map_foreachinallarea(atcommand_cleanfloor_sub, sd->bl.m, x0, y0, x1, y1, BL_ITEM);
	}

	clif_displaymessage(fd, msg_txt(sd,1221)); // All dropped items have been cleaned up.
	return 0;
}

/*==========================================
 * make a NPC/PET talk
 * @npctalkc [SnakeDrak]
 *------------------------------------------*/
ACMD_FUNC(npctalk)
{
	char name[NPC_NAME_LENGTH],mes[100],temp[CHAT_SIZE_MAX];
	struct npc_data *nd;
	bool ifcolor=(*(command + 8) != 'c' && *(command + 8) != 'C')?0:1;
	unsigned long color=0;

	if (sd->sc.cant.chat)
		return -1; //no "chatting" while muted.

	if(!ifcolor) {
		if (!message || !*message || sscanf(message, "%49[^,], %99[^\n]", name, mes) < 2) {
			clif_displaymessage(fd, msg_txt(sd,1222)); // Please enter the correct parameters (usage: @npctalk <npc name>, <message>).
			return -1;
		}
	}
	else {
		if (!message || !*message || sscanf(message, "%16lx %23[^,], %99[^\n]", &color, name, mes) < 3) {
			clif_displaymessage(fd, msg_txt(sd,1223)); // Please enter the correct parameters (usage: @npctalkc <color> <npc name>, <message>).
			return -1;
		}
	}

	if (!(nd = npc_name2id(name))) {
		clif_displaymessage(fd, msg_txt(sd,111)); // This NPC doesn't exist
		return -1;
	}

	strtok(name, "#"); // discard extra name identifier if present
	snprintf(temp, sizeof(temp), "%s : %s", name, mes);

	if(ifcolor) clif_messagecolor(&nd->bl,color,temp,true,AREA_CHAT_WOC);
	else clif_disp_overhead(&nd->bl, temp);

	return 0;
}

ACMD_FUNC(pettalk)
{
	char mes[100],temp[CHAT_SIZE_MAX];
	struct pet_data *pd;

	nullpo_retr(-1, sd);

	if ( battle_config.min_chat_delay ) {
		if( DIFF_TICK(sd->cantalk_tick, gettick()) > 0 )
			return 0;
		sd->cantalk_tick = gettick() + battle_config.min_chat_delay;
	}

	if(!sd->status.pet_id || !(pd=sd->pd))
	{
		clif_displaymessage(fd, msg_txt(sd,184)); // Sorry, but you have no pet.
		return -1;
	}

	if (sd->sc.cant.chat)
		return -1; //no "chatting" while muted.

	if (!message || !*message || sscanf(message, "%99[^\n]", mes) < 1) {
		clif_displaymessage(fd, msg_txt(sd,1224)); // Please enter a message (usage: @pettalk <message>).
		return -1;
	}

	if (message[0] == '/')
	{// pet emotion processing
		const char* emo[] = {
			"/!", "/?", "/ho", "/lv", "/swt", "/ic", "/an", "/ag", "/$", "/...",
			"/scissors", "/rock", "/paper", "/korea", "/lv2", "/thx", "/wah", "/sry", "/heh", "/swt2",
			"/hmm", "/no1", "/??", "/omg", "/O", "/X", "/hlp", "/go", "/sob", "/gg",
			"/kis", "/kis2", "/pif", "/ok", "-?-", "/indonesia", "/bzz", "/rice", "/awsm", "/meh",
			"/shy", "/pat", "/mp", "/slur", "/com", "/yawn", "/grat", "/hp", "/philippines", "/malaysia",
			"/singapore", "/brazil", "/fsh", "/spin", "/sigh", "/dum", "/crwd", "/desp", "/dice", "-dice2",
			"-dice3", "-dice4", "-dice5", "-dice6", "/india", "/love", "/russia", "-?-", "/mobile", "/mail",
			"/chinese", "/antenna1", "/antenna2", "/antenna3", "/hum", "/abs", "/oops", "/spit", "/ene", "/panic",
			"/whisp"
		};
		int i;
		ARR_FIND( 0, ARRAYLENGTH(emo), i, stricmp(message, emo[i]) == 0 );
		if( i == ET_DICE1 ) i = rnd()%6 + ET_DICE1; // randomize /dice
		if( i < ARRAYLENGTH(emo) )
		{
			if (sd->emotionlasttime + 1 >= time(NULL)) { // not more than 1 per second
					sd->emotionlasttime = time(NULL);
					return 0;
			}
			sd->emotionlasttime = time(NULL);

			clif_emotion(&pd->bl, i);
			return 0;
		}
	}

	snprintf(temp, sizeof temp ,"%s : %s", pd->pet.name, mes);
	clif_disp_overhead(&pd->bl, temp);

	return 0;
}

/// @users - displays the number of players present on each map (and percentage)
/// #users displays on the target user instead of self
ACMD_FUNC(users)
{
	char buf[CHAT_SIZE_MAX];
	int i;
	int users[MAX_MAPINDEX];
	int users_all;
	struct s_mapiterator* iter;

	memset(users, 0, sizeof(users));
	users_all = 0;

	// count users on each map
	iter = mapit_getallusers();
	for(;;)
	{
		struct map_session_data* sd2 = (struct map_session_data*)mapit_next(iter);
		if( sd2 == NULL )
			break;// no more users

		if( sd2->mapindex >= MAX_MAPINDEX )
			continue;// invalid mapindex

		if( users[sd2->mapindex] < INT_MAX ) ++users[sd2->mapindex];
		if( users_all < INT_MAX ) ++users_all;
	}
	mapit_free(iter);

	// display results for each map
	for( i = 0; i < MAX_MAPINDEX; ++i )
	{
		if( users[i] == 0 )
			continue;// empty

		safesnprintf(buf, sizeof(buf), "%s: %d (%.2f%%)", mapindex_id2name(i), users[i], (float)(100.0f*users[i]/users_all));
		clif_displaymessage(sd->fd, buf);
	}

	// display overall count
	safesnprintf(buf, sizeof(buf), "all: %d", users_all);
	clif_displaymessage(sd->fd, buf);

	return 0;
}

/*==========================================
 *
 *------------------------------------------*/
ACMD_FUNC(reset)
{
	pc_resetstate(sd);
	pc_resetskill(sd,1);
	sprintf(atcmd_output, msg_txt(sd,208), sd->status.name); // '%s' skill and stats points reseted!
	clif_displaymessage(fd, atcmd_output);
	return 0;
}

/*==========================================
 *
 *------------------------------------------*/
ACMD_FUNC(summon)
{
	char name[NAME_LENGTH];
	int mob_id = 0;
	int duration = 0;
	struct mob_data *md;
	t_tick tick=gettick();

	nullpo_retr(-1, sd);

	if (!message || !*message || sscanf(message, "%23s %11d", name, &duration) < 1)
	{
		clif_displaymessage(fd, msg_txt(sd,1225)); // Please enter a monster name (usage: @summon <monster name> {duration}).
		return -1;
	}

	if (duration < 1)
		duration =1;
	else if (duration > 60)
		duration =60;

	if ((mob_id = atoi(name)) == 0)
		mob_id = mobdb_searchname(name);
	if(mob_id == 0 || mobdb_checkid(mob_id) == 0)
	{
		clif_displaymessage(fd, msg_txt(sd,40));	// Invalid monster ID or name.
		return -1;
	}

	md = mob_once_spawn_sub(&sd->bl, sd->bl.m, -1, -1, "--ja--", mob_id, "", SZ_SMALL, AI_NONE);

	if(!md)
		return -1;

	md->master_id=sd->bl.id;
	md->special_state.ai=AI_ATTACK;
	md->deletetimer=add_timer(tick+(duration*60000),mob_timer_delete,md->bl.id,0);
	clif_specialeffect(&md->bl,EF_ENTRY2,AREA);
	mob_spawn(md);
	sc_start4(NULL,&md->bl, SC_MODECHANGE, 100, 1, 0, MD_AGGRESSIVE, 0, 60000);
	clif_skill_poseffect(&sd->bl,AM_CALLHOMUN,1,md->bl.x,md->bl.y,tick);
	clif_displaymessage(fd, msg_txt(sd,39));	// All monster summoned!

	return 0;
}

/*==========================================
 * @adjgroup
 * Temporarily move player to another group
 * Useful during beta testing to allow players to use GM commands for short periods of time
 *------------------------------------------*/
ACMD_FUNC(adjgroup)
{
	int new_group = 0;
	nullpo_retr(-1, sd);

	if (!message || !*message || sscanf(message, "%11d", &new_group) != 1) {
		clif_displaymessage(fd, msg_txt(sd,1226)); // Usage: @adjgroup <group_id>
		return -1;
	}

	if (!pc_group_exists(new_group)) {
		clif_displaymessage(fd, msg_txt(sd,1227)); // Specified group does not exist.
		return -1;
	}

	sd->group_id = new_group;
	pc_group_pc_load(sd);/* update cache */
	clif_displaymessage(fd, msg_txt(sd,1228)); // Group changed successfully.
	clif_displaymessage(sd->fd, msg_txt(sd,1229)); // Your group has changed.
	return 0;
}

/*==========================================
 * @trade by [MouseJstr]
 * Open a trade window with a remote player
 *------------------------------------------*/
ACMD_FUNC(trade)
{
    struct map_session_data *pl_sd = NULL;
	nullpo_retr(-1, sd);

	memset(atcmd_player_name, '\0', sizeof(atcmd_player_name));

	if (!message || !*message || sscanf(message, "%23[^\n]", atcmd_player_name) < 1) {
		clif_displaymessage(fd, msg_txt(sd,1230)); // Please enter a player name (usage: @trade <char name>).
		return -1;
	}

	if ( (pl_sd = map_nick2sd(atcmd_player_name,true)) == NULL )
	{
		clif_displaymessage(fd, msg_txt(sd,3)); // Character not found.
		return -1;
	}

	trade_traderequest(sd, pl_sd);
	return 0;
}

/*==========================================
 * @setbattleflag by [MouseJstr]
 * set a battle_config flag without having to reboot
 *------------------------------------------*/
ACMD_FUNC(setbattleflag)
{
	char flag[128], value[128];
	int reload = 0;
	nullpo_retr(-1, sd);

	if (!message || !*message || sscanf(message, "%127s %127s %11d", flag, value, &reload) != 2) {
        	clif_displaymessage(fd, msg_txt(sd,1231)); // Usage: @setbattleflag <flag> <value> {<reload>}
        	return -1;
    	}

	if (battle_set_value(flag, value) == 0)
	{
		clif_displaymessage(fd, msg_txt(sd,1232)); // Unknown battle_config flag.
		return -1;
	}

	clif_displaymessage(fd, msg_txt(sd,1233)); // Set battle_config as requested.

	if (reload)
		mob_reload();

	return 0;
}

/*==========================================
 * @unmute [Valaris]
 *------------------------------------------*/
ACMD_FUNC(unmute)
{
	struct map_session_data *pl_sd = NULL;
	nullpo_retr(-1, sd);

	memset(atcmd_player_name, '\0', sizeof(atcmd_player_name));

	if (!message || !*message || sscanf(message, "%23[^\n]", atcmd_player_name) < 1) {
		clif_displaymessage(fd, msg_txt(sd,1234)); // Please enter a player name (usage: @unmute <char name>).
		return -1;
	}

	if ( (pl_sd = map_nick2sd(atcmd_player_name,false)) == NULL )
	{
		clif_displaymessage(fd, msg_txt(sd,3)); // Character not found.
		return -1;
	}

	if(!pl_sd->sc.data[SC_NOCHAT]) {
		clif_displaymessage(sd->fd,msg_txt(sd,1235)); // Player is not muted.
		return -1;
	}

	pl_sd->status.manner = 0;
	status_change_end(&pl_sd->bl, SC_NOCHAT, INVALID_TIMER);
	clif_displaymessage(sd->fd,msg_txt(sd,1236)); // Player unmuted.

	return 0;
}

/*==========================================
 * @uptime by MC Cameri
 *------------------------------------------*/
ACMD_FUNC(uptime)
{
	unsigned long seconds = 0, day = 24*60*60, hour = 60*60,
		minute = 60, days = 0, hours = 0, minutes = 0;
	nullpo_retr(-1, sd);

	seconds = get_uptime();
	days = seconds/day;
	seconds -= (seconds/day>0)?(seconds/day)*day:0;
	hours = seconds/hour;
	seconds -= (seconds/hour>0)?(seconds/hour)*hour:0;
	minutes = seconds/minute;
	seconds -= (seconds/minute>0)?(seconds/minute)*minute:0;

	snprintf(atcmd_output, sizeof(atcmd_output), msg_txt(sd,245), days, hours, minutes, seconds); // Server Uptime: %ld days, %ld hours, %ld minutes, %ld seconds.
	clif_displaymessage(fd, atcmd_output);

	return 0;
}

/*==========================================
 * @changesex 
 * => Changes one's account sex. Switch from male to female or visversa
 *------------------------------------------*/
ACMD_FUNC(changesex)
{
	int i;

	nullpo_retr(-1, sd);

	pc_resetskill(sd,4);
	// to avoid any problem with equipment and invalid sex, equipment is unequiped.
	for (i = 0; i < EQI_MAX; i++) {
		if (sd->equip_index[i] >= 0)
			pc_unequipitem(sd, sd->equip_index[i], 3);
	}

	chrif_changesex(sd, true);
	return 0;
}

/*==========================================
 * @changecharsex
 * => Changes one's character sex. Switch from male to female or visversa.
 *------------------------------------------*/
ACMD_FUNC(changecharsex)
{
	int i;

	nullpo_retr(-1, sd);

	pc_resetskill(sd,4);
	// to avoid any problem with equipment and invalid sex, equipment is unequiped.
	for (i = 0; i < EQI_MAX; i++) {
		if (sd->equip_index[i] >= 0)
			pc_unequipitem(sd, sd->equip_index[i], 3);
	}

	chrif_changesex(sd, false);
	return 0;
}

/*================================================
 * @mute - Mutes a player for a set amount of time
 *------------------------------------------------*/
ACMD_FUNC(mute)
{
	struct map_session_data *pl_sd = NULL;
	int manner;
	nullpo_retr(-1, sd);

	memset(atcmd_player_name, '\0', sizeof(atcmd_player_name));

	if (!message || !*message || sscanf(message, "%11d %23[^\n]", &manner, atcmd_player_name) < 1) {
		clif_displaymessage(fd, msg_txt(sd,1237)); // Usage: @mute <time> <char name>
		return -1;
	}

	if ( (pl_sd = map_nick2sd(atcmd_player_name,false)) == NULL )
	{
		clif_displaymessage(fd, msg_txt(sd,3)); // Character not found.
		return -1;
	}

	if ( pc_get_group_level(sd) < pc_get_group_level(pl_sd) )
	{
		clif_displaymessage(fd, msg_txt(sd,81)); // Your GM level don't authorise you to do this action on this player.
		return -1;
	}

	clif_manner_message(sd, 0);
	clif_manner_message(pl_sd, 5);

	if( pl_sd->status.manner < manner ) {
		pl_sd->status.manner -= manner;
		sc_start(NULL,&pl_sd->bl,SC_NOCHAT,100,0,0);
	} else {
		pl_sd->status.manner = 0;
		status_change_end(&pl_sd->bl, SC_NOCHAT, INVALID_TIMER);
	}

	clif_GM_silence(sd, pl_sd, (manner > 0 ? 1 : 0));

	return 0;
}

/*==========================================
 * @refresh (like @jumpto <<yourself>>)
 *------------------------------------------*/
ACMD_FUNC(refresh)
{
	nullpo_retr(-1, sd);
	clif_refresh(sd);
	return 0;
}

ACMD_FUNC(refreshall)
{
	struct map_session_data* iter_sd;
	struct s_mapiterator* iter;
	nullpo_retr(-1, sd);

	iter = mapit_getallusers();
	for (iter_sd = (TBL_PC*)mapit_first(iter); mapit_exists(iter); iter_sd = (TBL_PC*)mapit_next(iter))
		clif_refresh(iter_sd);
	mapit_free(iter);
	return 0;
}

/*==========================================
 * @identify
 * => GM's magnifier.
 *------------------------------------------*/
ACMD_FUNC(identify)
{
	int i,num;

	nullpo_retr(-1, sd);

	for(i=num=0;i<MAX_INVENTORY;i++){
		if(sd->inventory.u.items_inventory[i].nameid > 0 && sd->inventory.u.items_inventory[i].identify != 1) {
			num++;
		}
	}
	if (num > 0) {
		clif_item_identify_list(sd);
	} else {
		clif_displaymessage(fd,msg_txt(sd,1238)); // There are no items to appraise.
	}
	return 0;
}

/*===============================================
* @identifyall
* => Indentify all items in inventory - Akinari
*-----------------------------------------------*/
ACMD_FUNC(identifyall)
{
	nullpo_retr(-1, sd);
	pc_identifyall(sd, true);
	return 0;
}

/*==========================================
 * @gmotd (Global MOTD)
 * by davidsiaw :P
 *------------------------------------------*/
ACMD_FUNC(gmotd)
{
	FILE* fp;

	if( ( fp = fopen(motd_txt, "r") ) != NULL )
	{
		char buf[CHAT_SIZE_MAX];
		size_t len;

		while( fgets(buf, sizeof(buf), fp) )
		{
			if( buf[0] == '/' && buf[1] == '/' )
			{
				continue;
			}

			len = strlen(buf);

			while( len && ( buf[len-1] == '\r' || buf[len-1] == '\n' ) )
			{// strip trailing EOL characters
				len--;
			}

			if( len )
			{
				buf[len] = 0;

				intif_broadcast(buf, len+1, 0);
			}
		}
		fclose(fp);
	}
	return 0;
}

ACMD_FUNC(misceffect)
{
	int effect = 0;
	nullpo_retr(-1, sd);
	if (!message || !*message)
		return -1;
	if (sscanf(message, "%11d", &effect) < 1)
		return -1;
	clif_misceffect(&sd->bl,effect);

	return 0;
}

/*==========================================
 * MAIL SYSTEM
 *------------------------------------------*/
ACMD_FUNC(mail)
{
	nullpo_ret(sd);
	mail_openmail(sd);
	return 0;
}

/*==========================================
 * Show Monster DB Info   v 1.0
 * originally by [Lupus]
 *------------------------------------------*/
ACMD_FUNC(mobinfo)
{
	unsigned char msize[SZ_ALL][7] = { "Small", "Medium", "Large" };
	unsigned char mrace[RC_ALL][11] = { "Formless", "Undead", "Beast", "Plant", "Insect", "Fish", "Demon", "Demi-Human", "Angel", "Dragon", "Player" };
	unsigned char melement[ELE_ALL][8] = { "Neutral", "Water", "Earth", "Fire", "Wind", "Poison", "Holy", "Dark", "Ghost", "Undead" };
	char atcmd_output2[CHAT_SIZE_MAX];
	struct item_data *item_data;
	struct mob_db *mob;
	uint16 mob_ids[MAX_SEARCH];
	int count;
	int i, k;

	memset(atcmd_output, '\0', sizeof(atcmd_output));
	memset(atcmd_output2, '\0', sizeof(atcmd_output2));

	if (!message || !*message) {
		clif_displaymessage(fd, msg_txt(sd,1239)); // Please enter a monster name/ID (usage: @mobinfo <monster_name_or_monster_ID>).
		return -1;
	}

	// If monster identifier/name argument is a name
	if ((i = mobdb_checkid(atoi(message))))
	{
		mob_ids[0] = i;
		count = 1;
	} else
		count = mobdb_searchname_array(message, mob_ids, MAX_SEARCH);

	if (!count) {
		clif_displaymessage(fd, msg_txt(sd,40)); // Invalid monster ID or name.
		return -1;
	}

	if (count >= MAX_SEARCH) {
		sprintf(atcmd_output, msg_txt(sd,269), MAX_SEARCH); // Displaying first %d matches
		clif_displaymessage(fd, atcmd_output);
		count = MAX_SEARCH;
	}
	for (k = 0; k < count; k++) {
		unsigned int j,base_exp,job_exp;
		mob = mob_db(mob_ids[k]);
		base_exp = mob->base_exp;
		job_exp = mob->job_exp;

		if (pc_isvip(sd)) { // Display EXP rate increase for VIP
			base_exp = (base_exp * battle_config.vip_base_exp_increase) / 100;
			job_exp = (job_exp * battle_config.vip_job_exp_increase) / 100;
		}
#ifdef RENEWAL_EXP
		if( battle_config.atcommand_mobinfo_type ) {
			base_exp = base_exp * pc_level_penalty_mod(mob->lv - sd->status.base_level, mob->status.class_, mob->status.mode, 1) / 100;
			job_exp = job_exp * pc_level_penalty_mod(mob->lv - sd->status.base_level, mob->status.class_, mob->status.mode, 1) / 100;
		}
#endif
		// stats
		if (mob->mexp)
			sprintf(atcmd_output, msg_txt(sd,1240), mob->name, mob->jname, mob->sprite, mob->vd.class_); // MVP Monster: '%s'/'%s'/'%s' (%d)
		else
			sprintf(atcmd_output, msg_txt(sd,1241), mob->name, mob->jname, mob->sprite, mob->vd.class_); // Monster: '%s'/'%s'/'%s' (%d)
		clif_displaymessage(fd, atcmd_output);
		sprintf(atcmd_output, msg_txt(sd,1242), mob->lv, mob->status.max_hp, base_exp, job_exp, MOB_HIT(mob), MOB_FLEE(mob)); //  Lv:%d  HP:%d  Base EXP:%u  Job EXP:%u  HIT:%d  FLEE:%d
		clif_displaymessage(fd, atcmd_output);
		sprintf(atcmd_output, msg_txt(sd,1243), //  DEF:%d  MDEF:%d  STR:%d  AGI:%d  VIT:%d  INT:%d  DEX:%d  LUK:%d
			mob->status.def, mob->status.mdef,mob->status.str, mob->status.agi,
			mob->status.vit, mob->status.int_, mob->status.dex, mob->status.luk);
		clif_displaymessage(fd, atcmd_output);

		sprintf(atcmd_output, msg_txt(sd,1244), //  ATK:%d~%d  Range:%d~%d~%d  Size:%s  Race: %s  Element: %s (Lv:%d)
			mob->status.batk + mob->status.rhw.atk, mob->status.batk + mob->status.rhw.atk2, mob->status.rhw.range,
			mob->range2 , mob->range3, msize[mob->status.size],
			mrace[mob->status.race], melement[mob->status.def_ele], mob->status.ele_lv);
		clif_displaymessage(fd, atcmd_output);
		// drops
		clif_displaymessage(fd, msg_txt(sd,1245)); //  Drops:
		strcpy(atcmd_output, " ");
		j = 0;
		for (i = 0; i < MAX_MOB_DROP_TOTAL; i++) {
			int droprate;
			if (mob->dropitem[i].nameid <= 0 || mob->dropitem[i].p < 1 || (item_data = itemdb_exists(mob->dropitem[i].nameid)) == NULL)
				continue;
			droprate = mob->dropitem[i].p;

#ifdef RENEWAL_DROP
			if( battle_config.atcommand_mobinfo_type ) {
				droprate = droprate * pc_level_penalty_mod(mob->lv - sd->status.base_level, mob->status.class_, mob->status.mode, 2) / 100;
				if (droprate <= 0 && !battle_config.drop_rate0item)
					droprate = 1;
			}
#endif
			if (pc_isvip(sd)) // Display drop rate increase for VIP
				droprate += (droprate * battle_config.vip_drop_increase) / 100;
			if (item_data->slot)
				sprintf(atcmd_output2, " - %s[%d]  %02.02f%%", item_data->jname, item_data->slot, (float)droprate / 100);
			else
				sprintf(atcmd_output2, " - %s  %02.02f%%", item_data->jname, (float)droprate / 100);
			strcat(atcmd_output, atcmd_output2);
			if (++j % 3 == 0) {
				clif_displaymessage(fd, atcmd_output);
				strcpy(atcmd_output, " ");
			}
		}
		if (j == 0)
			clif_displaymessage(fd, msg_txt(sd,1246)); // This monster has no drops.
		else if (j % 3 != 0)
			clif_displaymessage(fd, atcmd_output);
		// mvp
		if (mob->mexp) {
			float mvppercent, mvpremain;
			sprintf(atcmd_output, msg_txt(sd,1247), mob->mexp); //  MVP Bonus EXP:%u
			clif_displaymessage(fd, atcmd_output);
			strcpy(atcmd_output, msg_txt(sd,1248)); //  MVP Items:
			mvpremain = 100.0; //Remaining drop chance for official mvp drop mode
			j = 0;
			for (i = 0; i < MAX_MVP_DROP_TOTAL; i++) {
				if (mob->mvpitem[i].nameid <= 0 || (item_data = itemdb_exists(mob->mvpitem[i].nameid)) == NULL)
					continue;
				//Because if there are 3 MVP drops at 50%, the first has a chance of 50%, the second 25% and the third 12.5%
				mvppercent = (float)mob->mvpitem[i].p * mvpremain / 10000.0f;
				if(battle_config.item_drop_mvp_mode == 0) {
					mvpremain -= mvppercent;
				}
				if (mvppercent > 0) {
					j++;
					if (j == 1) {
						if (item_data->slot)
							sprintf(atcmd_output2, " %s[%d]  %02.02f%%", item_data->jname, item_data->slot, mvppercent);
						else
							sprintf(atcmd_output2, " %s  %02.02f%%", item_data->jname, mvppercent);
					} else {
						if (item_data->slot)
							sprintf(atcmd_output2, " - %s[%d]  %02.02f%%", item_data->jname, item_data->slot, mvppercent);
						else
							sprintf(atcmd_output2, " - %s  %02.02f%%", item_data->jname, mvppercent);
					}
					strcat(atcmd_output, atcmd_output2);
				}
			}
			if (j == 0)
				clif_displaymessage(fd, msg_txt(sd,1249)); // This monster has no MVP prizes.
			else
				clif_displaymessage(fd, atcmd_output);
		}
	}
	return 0;
}

/*=========================================
* @showmobs by KarLaeda
* => For 15 sec displays the mobs on minimap
*------------------------------------------*/
ACMD_FUNC(showmobs)
{
	char mob_name[100];
	int mob_id;
	int number = 0;
	struct s_mapiterator* it;

	nullpo_retr(-1, sd);

	if(sscanf(message, "%99[^\n]", mob_name) < 0)
		return -1;

	if((mob_id = atoi(mob_name)) == 0)
		mob_id = mobdb_searchname(mob_name);
	if(mobdb_checkid(mob_id) == 0){
		snprintf(atcmd_output, sizeof atcmd_output, msg_txt(sd,1250),mob_name); // Invalid mob id %s!
		clif_displaymessage(fd, atcmd_output);
		return 0;
	}

	if(status_has_mode(&mob_db(mob_id)->status,MD_STATUS_IMMUNE) && !pc_has_permission(sd, PC_PERM_SHOW_BOSS)){	// If player group does not have access to boss mobs.
		clif_displaymessage(fd, msg_txt(sd,1251)); // Can't show boss mobs!
		return 0;
	}

	if(mob_id == atoi(mob_name) && mob_db(mob_id)->jname[0])
		strcpy(mob_name,mob_db(mob_id)->jname);    // --ja--
		//strcpy(mob_name,mob_db(mob_id)->name);    // --en--

	snprintf(atcmd_output, sizeof atcmd_output, msg_txt(sd,1252), // Mob Search... %s %s
		mob_name, mapindex_id2name(sd->mapindex));
	clif_displaymessage(fd, atcmd_output);

	it = mapit_geteachmob();
	for(;;)
	{
		TBL_MOB* md = (TBL_MOB*)mapit_next(it);
		if( md == NULL )
			break;// no more mobs

		if( md->bl.m != sd->bl.m )
			continue;
		if( mob_id != -1 && md->mob_id != mob_id )
			continue;
		if( md->special_state.ai || md->master_id )
			continue; // hide slaves and player summoned mobs
		if( md->spawn_timer != INVALID_TIMER )
			continue; // hide mobs waiting for respawn

		++number;
		clif_viewpoint(sd, 1, 0, md->bl.x, md->bl.y, number, 0xFFFFFF);
	}
	mapit_free(it);

	return 0;
}

/*==========================================
 * homunculus level up [orn]
 *------------------------------------------*/
ACMD_FUNC(homlevel)
{
	TBL_HOM * hd;
	int level = 0, i = 0;

	nullpo_retr(-1, sd);

	if ( !message || !*message || ( level = atoi(message) ) < 1 ) {
		clif_displaymessage(fd, msg_txt(sd,1253)); // Please enter a level adjustment (usage: @homlevel <number of levels>).
		return -1;
	}

	if ( !hom_is_active(sd->hd) ) {
		clif_displaymessage(fd, msg_txt(sd,1254)); // You do not have a homunculus.
		return -1;
	}

	hd = sd->hd;

	for (i = 1; i <= level && hd->exp_next; i++){
		hd->homunculus.exp += hd->exp_next;
		if( !hom_levelup(hd) )
			break;
	}

	status_calc_homunculus(hd, SCO_NONE);
	status_percent_heal(&hd->bl, 100, 100);
	clif_specialeffect(&hd->bl,EF_HO_UP,AREA);

	return 0;
}

/*==========================================
 * homunculus evolution H [orn]
 *------------------------------------------*/
ACMD_FUNC(homevolution)
{
	nullpo_retr(-1, sd);

	if ( !hom_is_active(sd->hd) ) {
		clif_displaymessage(fd, msg_txt(sd,1254)); // You do not have a homunculus.
		return -1;
	}

	if ( !hom_evolution(sd->hd) ) {
		clif_displaymessage(fd, msg_txt(sd,1255)); // Your homunculus doesn't evolve.
		return -1;
	}
	clif_homskillinfoblock(sd);
	return 0;
}

ACMD_FUNC(hommutate)
{
	int homun_id, m_class = 0, m_id;
	nullpo_retr(-1, sd);

	if (!hom_is_active(sd->hd)) {
		clif_displaymessage(fd, msg_txt(sd,1254)); // You do not have a homunculus.
		return -1;
	}

	if (!message || !*message) {
		homun_id = 6048 + (rnd() % 4);
	} else {
		homun_id = atoi(message);
	}

	m_class = hom_class2mapid(sd->hd->homunculus.class_);
	m_id	= hom_class2mapid(homun_id);

	if (m_class != -1 && m_id != -1 && m_class&HOM_EVO && m_id&HOM_S && sd->hd->homunculus.level >= 99) {
		hom_mutate(sd->hd, homun_id);
	} else {
		clif_emotion(&sd->hd->bl, ET_SWEAT);
	}
	return 0;
}

/*==========================================
 * call choosen homunculus [orn]
 *------------------------------------------*/
ACMD_FUNC(makehomun)
{
	int homunid;
	nullpo_retr(-1, sd);

	if ( sd->status.hom_id ) {
		clif_displaymessage(fd, msg_txt(sd,450)); // You already have a homunculus
		return -1;
	}

	if (!message || !*message) {
		clif_displaymessage(fd, msg_txt(sd,1256)); // Please enter a homunculus ID (usage: @makehomun <homunculus id>).
		return -1;
	}

	homunid = atoi(message);
	if( homunid < HM_CLASS_BASE || homunid > HM_CLASS_BASE + MAX_HOMUNCULUS_CLASS - 1 )
	{
		clif_displaymessage(fd, msg_txt(sd,1257)); // Invalid Homunculus ID.
		return -1;
	}

	hom_create_request(sd,homunid);
	return 0;
}

/*==========================================
 * modify homunculus intimacy [orn]
 *------------------------------------------*/
ACMD_FUNC(homfriendly)
{
	int friendly = 0;

	nullpo_retr(-1, sd);

	if ( !hom_is_active(sd->hd) ) {
		clif_displaymessage(fd, msg_txt(sd,1254)); // You do not have a homunculus.
		return -1;
	}

	if (!message || !*message) {
		clif_displaymessage(fd, msg_txt(sd,1258)); // Please enter a friendly value (usage: @homfriendly <friendly value [0-1000]>).
		return -1;
	}

	friendly = atoi(message);
	friendly = cap_value(friendly, 0, 1000);

	sd->hd->homunculus.intimacy = friendly * 100 ;
	clif_send_homdata(sd,SP_INTIMATE,friendly);
	return 0;
}

/*==========================================
 * modify homunculus hunger [orn]
 *------------------------------------------*/
ACMD_FUNC(homhungry)
{
	int hungry = 0;

	nullpo_retr(-1, sd);

	if ( !hom_is_active(sd->hd) ) {
		clif_displaymessage(fd, msg_txt(sd,1254)); // You do not have a homunculus.
		return -1;
	}

	if (!message || !*message) {
		clif_displaymessage(fd, msg_txt(sd,1259)); // Please enter a hunger value (usage: @homhungry <hunger value [0-100]>).
		return -1;
	}

	hungry = atoi(message);
	hungry = cap_value(hungry, 0, 100);

	sd->hd->homunculus.hunger = hungry;
	clif_send_homdata(sd,SP_HUNGRY,hungry);
	return 0;
}

/*==========================================
 * make the homunculus speak [orn]
 *------------------------------------------*/
ACMD_FUNC(homtalk)
{
	char mes[100],temp[CHAT_SIZE_MAX];

	nullpo_retr(-1, sd);

	if ( battle_config.min_chat_delay ) {
		if( DIFF_TICK(sd->cantalk_tick, gettick()) > 0 )
			return 0;
		sd->cantalk_tick = gettick() + battle_config.min_chat_delay;
	}

	if (sd->sc.cant.chat)
		return -1; //no "chatting" while muted.

	if ( !hom_is_active(sd->hd) ) {
		clif_displaymessage(fd, msg_txt(sd,1254)); // You do not have a homunculus.
		return -1;
	}

	if (!message || !*message || sscanf(message, "%99[^\n]", mes) < 1) {
		clif_displaymessage(fd, msg_txt(sd,1260)); // Please enter a message (usage: @homtalk <message>).
		return -1;
	}

	snprintf(temp, sizeof temp ,"%s : %s", sd->hd->homunculus.name, mes);
	clif_disp_overhead(&sd->hd->bl, temp);

	return 0;
}

/*==========================================
 * Show homunculus stats
 *------------------------------------------*/
ACMD_FUNC(hominfo)
{
	struct homun_data *hd;
	struct status_data *status;
	nullpo_retr(-1, sd);

	if ( !hom_is_active(sd->hd) ) {
		clif_displaymessage(fd, msg_txt(sd,1254)); // You do not have a homunculus.
		return -1;
	}

	hd = sd->hd;
	status = status_get_status_data(&hd->bl);
	clif_displaymessage(fd, msg_txt(sd,1261)); // Homunculus stats:

	snprintf(atcmd_output, sizeof(atcmd_output) ,msg_txt(sd,1262), // HP: %d/%d - SP: %d/%d
		status->hp, status->max_hp, status->sp, status->max_sp);
	clif_displaymessage(fd, atcmd_output);

	snprintf(atcmd_output, sizeof(atcmd_output) ,msg_txt(sd,1263), // ATK: %d - MATK: %d~%d
		status->rhw.atk2 +status->batk, status->matk_min, status->matk_max);
	clif_displaymessage(fd, atcmd_output);

	snprintf(atcmd_output, sizeof(atcmd_output) ,msg_txt(sd,1264), // Hungry: %d - Intimacy: %u
		hd->homunculus.hunger, hd->homunculus.intimacy/100);
	clif_displaymessage(fd, atcmd_output);

	snprintf(atcmd_output, sizeof(atcmd_output) ,
		msg_txt(sd,1265), // Stats: Str %d / Agi %d / Vit %d / Int %d / Dex %d / Luk %d
		status->str, status->agi, status->vit,
		status->int_, status->dex, status->luk);
	clif_displaymessage(fd, atcmd_output);

	return 0;
}

ACMD_FUNC(homstats)
{
	struct homun_data *hd;
	struct s_homunculus_db *db;
	struct s_homunculus *hom;
	int lv, min, max, evo;

	nullpo_retr(-1, sd);

	if ( !hom_is_active(sd->hd) ) {
		clif_displaymessage(fd, msg_txt(sd,1254)); // You do not have a homunculus.
		return -1;
	}

	hd = sd->hd;

	hom = &hd->homunculus;
	db = hd->homunculusDB;
	lv = hom->level;

	snprintf(atcmd_output, sizeof(atcmd_output) ,
		msg_txt(sd,1266), lv, db->name); // Homunculus growth stats (Lv %d %s):
	clif_displaymessage(fd, atcmd_output);
	lv--; //Since the first increase is at level 2.

	evo = (hom->class_ == db->evo_class);
	min = db->base.HP +lv*db->gmin.HP +(evo?db->emin.HP:0);
	max = db->base.HP +lv*db->gmax.HP +(evo?db->emax.HP:0);;
	snprintf(atcmd_output, sizeof(atcmd_output) ,msg_txt(sd,1267), hom->max_hp, min, max); // Max HP: %d (%d~%d)
	clif_displaymessage(fd, atcmd_output);

	min = db->base.SP +lv*db->gmin.SP +(evo?db->emin.SP:0);
	max = db->base.SP +lv*db->gmax.SP +(evo?db->emax.SP:0);;
	snprintf(atcmd_output, sizeof(atcmd_output) ,msg_txt(sd,1268), hom->max_sp, min, max); // Max SP: %d (%d~%d)
	clif_displaymessage(fd, atcmd_output);

	min = db->base.str +lv*(db->gmin.str/10) +(evo?db->emin.str:0);
	max = db->base.str +lv*(db->gmax.str/10) +(evo?db->emax.str:0);;
	snprintf(atcmd_output, sizeof(atcmd_output) ,msg_txt(sd,1269), hom->str/10, min, max); // Str: %d (%d~%d)
	clif_displaymessage(fd, atcmd_output);

	min = db->base.agi +lv*(db->gmin.agi/10) +(evo?db->emin.agi:0);
	max = db->base.agi +lv*(db->gmax.agi/10) +(evo?db->emax.agi:0);;
	snprintf(atcmd_output, sizeof(atcmd_output) ,msg_txt(sd,1270), hom->agi/10, min, max); // Agi: %d (%d~%d)
	clif_displaymessage(fd, atcmd_output);

	min = db->base.vit +lv*(db->gmin.vit/10) +(evo?db->emin.vit:0);
	max = db->base.vit +lv*(db->gmax.vit/10) +(evo?db->emax.vit:0);;
	snprintf(atcmd_output, sizeof(atcmd_output) ,msg_txt(sd,1271), hom->vit/10, min, max); // Vit: %d (%d~%d)
	clif_displaymessage(fd, atcmd_output);

	min = db->base.int_ +lv*(db->gmin.int_/10) +(evo?db->emin.int_:0);
	max = db->base.int_ +lv*(db->gmax.int_/10) +(evo?db->emax.int_:0);;
	snprintf(atcmd_output, sizeof(atcmd_output) ,msg_txt(sd,1272), hom->int_/10, min, max); // Int: %d (%d~%d)
	clif_displaymessage(fd, atcmd_output);

	min = db->base.dex +lv*(db->gmin.dex/10) +(evo?db->emin.dex:0);
	max = db->base.dex +lv*(db->gmax.dex/10) +(evo?db->emax.dex:0);;
	snprintf(atcmd_output, sizeof(atcmd_output) ,msg_txt(sd,1273), hom->dex/10, min, max); // Dex: %d (%d~%d)
	clif_displaymessage(fd, atcmd_output);

	min = db->base.luk +lv*(db->gmin.luk/10) +(evo?db->emin.luk:0);
	max = db->base.luk +lv*(db->gmax.luk/10) +(evo?db->emax.luk:0);;
	snprintf(atcmd_output, sizeof(atcmd_output) ,msg_txt(sd,1274), hom->luk/10, min, max); // Luk: %d (%d~%d)
	clif_displaymessage(fd, atcmd_output);

	return 0;
}

ACMD_FUNC(homshuffle)
{
	nullpo_retr(-1, sd);

	if(!sd->hd)
		return -1; // nothing to do

	if(!hom_shuffle(sd->hd))
		return -1;

	clif_displaymessage(sd->fd, msg_txt(sd,1275)); // Homunculus stats altered.
	atcommand_homstats(fd, sd, command, message); //Print out the new stats
	return 0;
}

/*==========================================
 * Show Items DB Info   v 1.0
 * originally by [Lupus]
 *------------------------------------------*/
ACMD_FUNC(iteminfo)
{
	struct item_data *item_array[MAX_SEARCH];
	int i, count = 1;

	if (!message || !*message) {
		clif_displaymessage(fd, msg_txt(sd,1276)); // Please enter an item name/ID (usage: @ii/@iteminfo <item name/ID>).
		return -1;
	}
	if ((item_array[0] = itemdb_exists(atoi(message))) == NULL)
		count = itemdb_searchname_array(item_array, MAX_SEARCH, message);

	if (!count) {
		clif_displaymessage(fd, msg_txt(sd,19));	// Invalid item ID or name.
		return -1;
	}

	if (count == MAX_SEARCH) {
		sprintf(atcmd_output, msg_txt(sd,269), MAX_SEARCH); // Displaying first %d matches
		clif_displaymessage(fd, atcmd_output);
	}
	for (i = 0; i < count; i++) {
		struct item_data * item_data = item_array[i];
		sprintf(atcmd_output, msg_txt(sd,1277), // Item: '%s'/'%s'[%d] (%hu) Type: %s | Extra Effect: %s
			item_data->name,item_data->jname,item_data->slot,item_data->nameid,
			(item_data->type != IT_AMMO) ? itemdb_typename((enum item_types)item_data->type) : itemdb_typename_ammo((enum e_item_ammo)item_data->look),
			(item_data->script==NULL)? msg_txt(sd,1278) : msg_txt(sd,1279) // None / With script
		);
		clif_displaymessage(fd, atcmd_output);

		sprintf(atcmd_output, msg_txt(sd,1280), item_data->value_buy, item_data->value_sell, item_data->weight/10. ); // NPC Buy:%dz, Sell:%dz | Weight: %.1f
		clif_displaymessage(fd, atcmd_output);

		if (item_data->maxchance == -1) {
			strcpy(atcmd_output, msg_txt(sd,1281)); //  - Available in the shops only.
			clif_displaymessage(fd, atcmd_output);
		}
		else if (!battle_config.atcommand_mobinfo_type) {
			if (item_data->maxchance)
				sprintf(atcmd_output, msg_txt(sd,1282), (float)item_data->maxchance / 100 ); //  - Maximal monsters drop chance: %02.02f%%
			else
				strcpy(atcmd_output, msg_txt(sd,1283)); //  - Monsters don't drop this item.
			clif_displaymessage(fd, atcmd_output);
		}
	}
	return 0;
}

/*==========================================
 * Show who drops the item.
 *------------------------------------------*/
ACMD_FUNC(whodrops)
{
	struct item_data *item_data, *item_array[MAX_SEARCH];
	int i,j, count = 1;

	if (!message || !*message) {
		clif_displaymessage(fd, msg_txt(sd,1284)); // Please enter item name/ID (usage: @whodrops <item name/ID>).
		return -1;
	}
	if ((item_array[0] = itemdb_exists(atoi(message))) == NULL)
		count = itemdb_searchname_array(item_array, MAX_SEARCH, message);

	if (!count) {
		clif_displaymessage(fd, msg_txt(sd,19));	// Invalid item ID or name.
		return -1;
	}

	if (count == MAX_SEARCH) {
		sprintf(atcmd_output, msg_txt(sd,269), MAX_SEARCH); // Displaying first %d matches
		clif_displaymessage(fd, atcmd_output);
	}
	for (i = 0; i < count; i++) {
		item_data = item_array[i];
		sprintf(atcmd_output, msg_txt(sd,1285), item_data->jname, item_data->slot, item_data->nameid); // Item: '%s'[%d] (ID:%hu)
		clif_displaymessage(fd, atcmd_output);

		if (item_data->mob[0].chance == 0) {
			strcpy(atcmd_output, msg_txt(sd,1286)); //  - Item is not dropped by mobs.
			clif_displaymessage(fd, atcmd_output);
		} else {
			sprintf(atcmd_output, msg_txt(sd,1287), MAX_SEARCH); //  - Common mobs with highest drop chance (only max %d are listed):
			clif_displaymessage(fd, atcmd_output);

			for (j=0; j < MAX_SEARCH && item_data->mob[j].chance > 0; j++)
			{
				int dropchance = item_data->mob[j].chance;

#ifdef RENEWAL_DROP
				if( battle_config.atcommand_mobinfo_type )
					dropchance = dropchance * pc_level_penalty_mod(mob_db(item_data->mob[j].id)->lv - sd->status.base_level, mob_db(item_data->mob[j].id)->status.class_, mob_db(item_data->mob[j].id)->status.mode, 2) / 100;
#endif
				if (pc_isvip(sd)) // Display item rate increase for VIP
					dropchance += (dropchance * battle_config.vip_drop_increase) / 100;
				sprintf(atcmd_output, "- %s (%d): %02.02f%%", mob_db(item_data->mob[j].id)->jname, item_data->mob[j].id, dropchance/100.);
				clif_displaymessage(fd, atcmd_output);
			}
		}
	}
	return 0;
}

ACMD_FUNC(whereis)
{
	uint16 mob_ids[MAX_SEARCH] = {0};
	int count = 0;

	if (!message || !*message) {
		clif_displaymessage(fd, msg_txt(sd,1288)); // Please enter a monster name/ID (usage: @whereis <monster_name_or_monster_ID>).
		return -1;
	}
	
	int i_message = atoi(message);
	if (mobdb_checkid(i_message)) {
		// ID given
		mob_ids[0] = i_message;
		count = 1;
	} else {
		// Name given, get all monster associated whith this name
		count = mobdb_searchname_array(message, mob_ids, MAX_SEARCH);
	}
	
	if (count <= 0) {
		clif_displaymessage(fd, msg_txt(sd,40)); // Invalid monster ID or name.
		return -1;
	}

	if (count >= MAX_SEARCH) {
		sprintf(atcmd_output, msg_txt(sd,269), MAX_SEARCH); // Displaying first %d matches
		clif_displaymessage(fd, atcmd_output);
		count = MAX_SEARCH;
	}

	for (int i = 0; i < count; i++) {
		uint16 mob_id = mob_ids[i];
		struct mob_db * mob = mob_db(mob_id);

		snprintf(atcmd_output, sizeof atcmd_output, msg_txt(sd,1289), mob->jname); // %s spawns in:
		clif_displaymessage(fd, atcmd_output);
		
		const std::vector<spawn_info> spawns = mob_get_spawns(mob_id);
		if (spawns.size() <= 0) {
			 // This monster does not spawn normally.
			clif_displaymessage(fd, msg_txt(sd,1290));
		} else {
			for(auto& spawn : spawns)
			{
				int16 mapid = map_mapindex2mapid(spawn.mapindex);
				if (mapid < 0)
					continue;
				snprintf(atcmd_output, sizeof atcmd_output, "%s (%d)", map_getmapdata(mapid)->name, spawn.qty);
				clif_displaymessage(fd, atcmd_output);
			}
		}
	}

	return 0;
}

ACMD_FUNC(version)
{
	pc_show_version(sd);
	return 0;
}

/*==========================================
 * @mutearea by MouseJstr
 *------------------------------------------*/
static int atcommand_mutearea_sub(struct block_list *bl,va_list ap)
{

	int time, id;
	struct map_session_data *pl_sd = (struct map_session_data *)bl;
	if (pl_sd == NULL)
		return 0;

	id = va_arg(ap, int);
	time = va_arg(ap, int);

	if (id != bl->id && !pc_get_group_level(pl_sd)) {
		pl_sd->status.manner -= time;
		if (pl_sd->status.manner < 0)
			sc_start(NULL,&pl_sd->bl,SC_NOCHAT,100,0,0);
		else
			status_change_end(&pl_sd->bl, SC_NOCHAT, INVALID_TIMER);
	}
	return 0;
}

ACMD_FUNC(mutearea)
{
	int time;
	nullpo_ret(sd);

	if (!message || !*message) {
		clif_displaymessage(fd, msg_txt(sd,1297)); // Please enter a time in minutes (usage: @mutearea/@stfu <time in minutes>).
		return -1;
	}

	time = atoi(message);

	map_foreachinallarea(atcommand_mutearea_sub,sd->bl.m,
		sd->bl.x-AREA_SIZE, sd->bl.y-AREA_SIZE,
		sd->bl.x+AREA_SIZE, sd->bl.y+AREA_SIZE, BL_PC, sd->bl.id, time);

	return 0;
}


ACMD_FUNC(rates)
{
	char buf[CHAT_SIZE_MAX];

	nullpo_ret(sd);
	memset(buf, '\0', sizeof(buf));

	snprintf(buf, CHAT_SIZE_MAX, msg_txt(sd,1298), // Experience rates: Base %.2fx / Job %.2fx
		(battle_config.base_exp_rate + (pc_isvip(sd) ? (battle_config.vip_base_exp_increase * battle_config.base_exp_rate) / 100 : 0)) / 100.,
		(battle_config.job_exp_rate + (pc_isvip(sd) ? (battle_config.vip_job_exp_increase * battle_config.job_exp_rate) / 100 : 0)) / 100.);
	clif_displaymessage(fd, buf);
	snprintf(buf, CHAT_SIZE_MAX, msg_txt(sd,1299), // Normal Drop Rates: Common %.2fx / Healing %.2fx / Usable %.2fx / Equipment %.2fx / Card %.2fx
		(battle_config.item_rate_common + (pc_isvip(sd) ? (battle_config.vip_drop_increase * battle_config.item_rate_common) / 100 : 0)) / 100.,
		(battle_config.item_rate_heal + (pc_isvip(sd) ? (battle_config.vip_drop_increase * battle_config.item_rate_heal) / 100 : 0)) / 100.,
		(battle_config.item_rate_use + (pc_isvip(sd) ? (battle_config.vip_drop_increase * battle_config.item_rate_use) / 100 : 0)) / 100.,
		(battle_config.item_rate_equip + (pc_isvip(sd) ? (battle_config.vip_drop_increase * battle_config.item_rate_equip) / 100 : 0)) / 100.,
		(battle_config.item_rate_card + (pc_isvip(sd) ? (battle_config.vip_drop_increase * battle_config.item_rate_card) / 100 : 0)) / 100.);
	clif_displaymessage(fd, buf);
	snprintf(buf, CHAT_SIZE_MAX, msg_txt(sd,1300), // Boss Drop Rates: Common %.2fx / Healing %.2fx / Usable %.2fx / Equipment %.2fx / Card %.2fx
		(battle_config.item_rate_common_boss + (pc_isvip(sd) ? (battle_config.vip_drop_increase * battle_config.item_rate_common_boss) / 100 : 0)) / 100.,
		(battle_config.item_rate_heal_boss + (pc_isvip(sd) ? (battle_config.vip_drop_increase * battle_config.item_rate_heal_boss) / 100 : 0)) / 100.,
		(battle_config.item_rate_use_boss + (pc_isvip(sd) ? (battle_config.vip_drop_increase * battle_config.item_rate_use_boss) / 100 : 0)) / 100.,
		(battle_config.item_rate_equip_boss + (pc_isvip(sd) ? (battle_config.vip_drop_increase * battle_config.item_rate_equip_boss) / 100 : 0)) / 100.,
		(battle_config.item_rate_card_boss + (pc_isvip(sd) ? (battle_config.vip_drop_increase * battle_config.item_rate_card_boss) / 100 : 0)) / 100.);
	clif_displaymessage(fd, buf);
	snprintf(buf, CHAT_SIZE_MAX, msg_txt(sd,1024), // MVP Drop Rates: Common %.2fx / Healing %.2fx / Usable %.2fx / Equipment %.2fx / Card %.2fx
		(battle_config.item_rate_common_mvp + (pc_isvip(sd) ? (battle_config.vip_drop_increase * battle_config.item_rate_common_mvp) / 100 : 0)) / 100.,
		(battle_config.item_rate_heal_mvp + (pc_isvip(sd) ? (battle_config.vip_drop_increase * battle_config.item_rate_heal_mvp) / 100 : 0)) / 100.,
		(battle_config.item_rate_use_mvp + (pc_isvip(sd) ? (battle_config.vip_drop_increase * battle_config.item_rate_use_mvp) / 100 : 0)) / 100.,
		(battle_config.item_rate_equip_mvp + (pc_isvip(sd) ? (battle_config.vip_drop_increase * battle_config.item_rate_equip_mvp) / 100 : 0)) / 100.,
		(battle_config.item_rate_card_mvp + (pc_isvip(sd) ? (battle_config.vip_drop_increase * battle_config.item_rate_card_mvp) / 100 : 0)) / 100.);
	clif_displaymessage(fd, buf);
	snprintf(buf, CHAT_SIZE_MAX, msg_txt(sd,1301), // Other Drop Rates: MvP %.2fx / Card-Based %.2fx / Treasure %.2fx
		(battle_config.item_rate_mvp + (pc_isvip(sd) ? (battle_config.vip_drop_increase * battle_config.item_rate_mvp) / 100 : 0)) / 100.,
		(battle_config.item_rate_adddrop + (pc_isvip(sd) ? (battle_config.vip_drop_increase * battle_config.item_rate_adddrop) / 100 : 0)) / 100.,
		(battle_config.item_rate_treasure + (pc_isvip(sd) ? (battle_config.vip_drop_increase * battle_config.item_rate_treasure) / 100 : 0)) / 100.);
	clif_displaymessage(fd, buf);

	return 0;
}

/*==========================================
 * @me by lordalfa
 * => Displays the OUTPUT string on top of the Visible players Heads.
 *------------------------------------------*/
ACMD_FUNC(me)
{
	char tempmes[CHAT_SIZE_MAX];
	nullpo_retr(-1, sd);

	memset(tempmes, '\0', sizeof(tempmes));
	memset(atcmd_output, '\0', sizeof(atcmd_output));

	if (sd->sc.cant.chat)
		return -1; //no "chatting" while muted.

	if (!message || !*message || sscanf(message, "%255[^\n]", tempmes) < 0) {
		clif_displaymessage(fd, msg_txt(sd,1302)); // Please enter a message (usage: @me <message>).
		return -1;
	}

	sprintf(atcmd_output, msg_txt(sd,270), sd->status.name, tempmes);	// *%s %s*
	clif_disp_overhead(&sd->bl, atcmd_output);

	return 0;

}

/*==========================================
 * @size
 * => Resize your character sprite. [Valaris]
 *------------------------------------------*/
ACMD_FUNC(size)
{
	int size = SZ_SMALL;
	nullpo_retr(-1, sd);

	size = cap_value(atoi(message),SZ_SMALL,SZ_BIG);

	if(sd->state.size) {
		sd->state.size = SZ_SMALL;
		pc_setpos(sd, sd->mapindex, sd->bl.x, sd->bl.y, CLR_TELEPORT);
	}

	sd->state.size = size;
	if( size == SZ_MEDIUM )
		clif_specialeffect(&sd->bl,EF_BABYBODY,AREA);
	else if( size == SZ_BIG )
		clif_specialeffect(&sd->bl,EF_GIANTBODY,AREA);

	clif_displaymessage(fd, msg_txt(sd,1303)); // Size change applied.
	return 0;
}

ACMD_FUNC(sizeall)
{
	int size;
	struct map_session_data *pl_sd;
	struct s_mapiterator* iter;

	size = atoi(message);
	size = cap_value(size,SZ_SMALL,SZ_BIG);

	iter = mapit_getallusers();
	for( pl_sd = (TBL_PC*)mapit_first(iter); mapit_exists(iter); pl_sd = (TBL_PC*)mapit_next(iter) ) {
		if( pl_sd->state.size != size ) {
			if( pl_sd->state.size ) {
				pl_sd->state.size = SZ_SMALL;
				pc_setpos(pl_sd, pl_sd->mapindex, pl_sd->bl.x, pl_sd->bl.y, CLR_TELEPORT);
			}

			pl_sd->state.size = size;
			if( size == SZ_MEDIUM )
				clif_specialeffect(&pl_sd->bl,EF_BABYBODY,AREA);
			else if( size == SZ_BIG )
				clif_specialeffect(&pl_sd->bl,EF_GIANTBODY,AREA);
		}
	}
	mapit_free(iter);

	clif_displaymessage(fd, msg_txt(sd,1303)); // Size change applied.
	return 0;
}

ACMD_FUNC(sizeguild)
{
	int size = SZ_SMALL, i;
	char guild[NAME_LENGTH];
	struct map_session_data *pl_sd;
	struct guild *g;
	nullpo_retr(-1, sd);

	memset(guild, '\0', sizeof(guild));

	if( !message || !*message || sscanf(message, "%11d %23[^\n]", &size, guild) < 2 ) {
		clif_displaymessage(fd, msg_txt(sd,1304)); // Please enter guild name/ID (usage: @sizeguild <size> <guild name/ID>).
		return -1;
	}

	if( (g = guild_searchname(guild)) == NULL && (g = guild_search(atoi(guild))) == NULL ) {
		clif_displaymessage(fd, msg_txt(sd,94)); // Incorrect name/ID, or no one from the guild is online.
		return -1;
	}

	size = cap_value(size,SZ_SMALL,SZ_BIG);

	for( i = 0; i < g->max_member; i++ ) {
		if( (pl_sd = g->member[i].sd) && pl_sd->state.size != size ) {
			if( pl_sd->state.size ) {
				pl_sd->state.size = SZ_SMALL;
				pc_setpos(pl_sd, pl_sd->mapindex, pl_sd->bl.x, pl_sd->bl.y, CLR_TELEPORT);
			}

			pl_sd->state.size = size;
			if( size == SZ_MEDIUM )
				clif_specialeffect(&pl_sd->bl,EF_BABYBODY,AREA);
			else if( size == SZ_BIG )
				clif_specialeffect(&pl_sd->bl,EF_GIANTBODY,AREA);
		}
	}

	clif_displaymessage(fd, msg_txt(sd,1303)); // Size change applied.
	return 0;
}

/*==========================================
 * @monsterignore
 * => Makes monsters ignore you. [Valaris]
 *------------------------------------------*/
ACMD_FUNC(monsterignore)
{
	nullpo_retr(-1, sd);

	if (!sd->state.monster_ignore) {
		sd->state.monster_ignore = 1;
		clif_displaymessage(sd->fd, msg_txt(sd,1305)); // You are now immune to attacks.
	} else {
		sd->state.monster_ignore = 0;
		clif_displaymessage(sd->fd, msg_txt(sd,1306)); // Returned to normal state.
	}

	return 0;
}
/*==========================================
 * @fakename
 * => Gives your character a fake name. [Valaris]
 *------------------------------------------*/
ACMD_FUNC(fakename)
{
	nullpo_retr(-1, sd);

	if( !message || !*message )
	{
		if( sd->fakename[0] )
		{
			sd->fakename[0] = '\0';
			clif_name_area(&sd->bl);
			if (sd->disguise)
				clif_name_self(&sd->bl);
			clif_displaymessage(sd->fd, msg_txt(sd,1307)); // Returned to real name.
			return 0;
		}

		clif_displaymessage(sd->fd, msg_txt(sd,1308)); // You must enter a name.
		return -1;
	}

	if( strlen(message) < 2 )
	{
		clif_displaymessage(sd->fd, msg_txt(sd,1309)); // Fake name must be at least two characters.
		return -1;
	}

	safestrncpy(sd->fakename, message, sizeof(sd->fakename));
	clif_name_area(&sd->bl);
	if (sd->disguise) // Another packet should be sent so the client updates the name for sd
		clif_name_self(&sd->bl);
	clif_displaymessage(sd->fd, msg_txt(sd,1310)); // Fake name enabled.

	return 0;
}

/*==========================================
 * Ragnarok Resources
 *------------------------------------------*/
ACMD_FUNC(mapflag) {
	char flag_name[50];
	short flag = 0, i, j;
	std::string buf;

	nullpo_retr(-1, sd);

	memset(flag_name, '\0', sizeof(flag_name));

	if (!message || !*message || (sscanf(message, "%49s %6hd", flag_name, &flag) < 1)) {
		clif_displaymessage(sd->fd,msg_txt(sd,1311)); // Enabled Mapflags in this map:
		clif_displaymessage(sd->fd,"----------------------------------");
		for( i = MF_MIN; i < MF_MAX; i++ ){
			union u_mapflag_args args = {};

			if( map_getmapflag_name(static_cast<e_mapflag>(i), flag_name) && map_getmapflag_sub( sd->bl.m, static_cast<e_mapflag>(i), &args ) ){
				clif_displaymessage(sd->fd, flag_name);
			}
		}

		clif_displaymessage(sd->fd," ");
		clif_displaymessage(sd->fd,msg_txt(sd,1312)); // Usage: "@mapflag monster_noteleport 1" (0=Off | 1=On)
		clif_displaymessage(sd->fd,msg_txt(sd,1313)); // Type "@mapflag available" to list the available mapflags.
		return 1;
	}

	// Check if the list of mapflags was requested
	if( strcasecmp(flag_name,"available") ){
		for (i = 0; flag_name[i]; i++) flag_name[i] = (char)tolower(flag_name[i]); //lowercase

		enum e_mapflag mapflag = map_getmapflag_by_name(flag_name);

		if( mapflag != MF_INVALID ){
			std::vector<e_mapflag> disabled_mf = { MF_NOSAVE,
												MF_PVP_NIGHTMAREDROP,
												MF_RESTRICTED,
												MF_NOCOMMAND,
												MF_BEXP,
												MF_JEXP,
												MF_BATTLEGROUND,
												MF_SKILL_DAMAGE,
												MF_SKILL_DURATION };

			if (flag && std::find(disabled_mf.begin(), disabled_mf.end(), mapflag) != disabled_mf.end()) {
				sprintf(atcmd_output,"[ @mapflag ] %s flag cannot be enabled as it requires unique values.", flag_name);
				clif_displaymessage(sd->fd,atcmd_output);
			} else {
				map_setmapflag(sd->bl.m, mapflag, flag != 0);
				sprintf(atcmd_output,"[ @mapflag ] %s flag has been set to %s value = %hd",flag_name,flag?"On":"Off",flag);
				clif_displaymessage(sd->fd,atcmd_output);
			}
			return 0;
		}else{
			clif_displaymessage(sd->fd, msg_txt(sd, 1314)); // Invalid flag name or flag.
			clif_displaymessage(sd->fd, msg_txt(sd, 1313)); // Type "@mapflag available" to list the available mapflags.
			return 1;
		}
	}

	clif_displaymessage(sd->fd,msg_txt(sd,1315)); // Available Flags:
	clif_displaymessage(sd->fd,"----------------------------------");
	for( i = MF_MIN, j = 0; i < MF_MAX; i++ ){
		if( map_getmapflag_name( static_cast<e_mapflag>(i), flag_name ) ){
			buf.append(flag_name);

			if( (i + 1) < MF_MAX )
				buf.append(", ");

			j++;
		}

		if( i > MF_MIN && ( j == 6 || ( i + 1 ) == MF_MAX ) ){
			clif_displaymessage(sd->fd, buf.c_str() );
			buf.clear();
			j = 0;
		}
	}
	clif_displaymessage(sd->fd, msg_txt(sd, 1312)); // Usage: "@mapflag monster_noteleport 1" (0=Off | 1=On)

	return 0;
}

/*===================================
 * Remove some messages
 *-----------------------------------*/
ACMD_FUNC(showexp)
{
	if (sd->state.showexp) {
		sd->state.showexp = 0;
		clif_displaymessage(fd, msg_txt(sd,1316)); // Gained exp will not be shown.
		return 0;
	}

	sd->state.showexp = 1;
	clif_displaymessage(fd, msg_txt(sd,1317)); // Gained exp is now shown.
	return 0;
}

ACMD_FUNC(showzeny)
{
	if (sd->state.showzeny) {
		sd->state.showzeny = 0;
		clif_displaymessage(fd, msg_txt(sd,1318)); // Gained zeny will not be shown.
		return 0;
	}

	sd->state.showzeny = 1;
	clif_displaymessage(fd, msg_txt(sd,1319)); // Gained zeny is now shown.
	return 0;
}

ACMD_FUNC(showdelay)
{
	if (sd->state.showdelay) {
		sd->state.showdelay = 0;
		clif_displaymessage(fd, msg_txt(sd,1320)); // Skill delay failures will not be shown.
		return 0;
	}

	sd->state.showdelay = 1;
	clif_displaymessage(fd, msg_txt(sd,1321)); // Skill delay failures are now shown.
	return 0;
}

/*==========================================
 * Duel organizing functions [LuzZza]
 *
 * @duel [limit|nick] - create a duel
 * @invite <nick> - invite player
 * @accept - accept invitation
 * @reject - reject invitation
 * @leave - leave duel
 *------------------------------------------*/
ACMD_FUNC(invite)
{
	unsigned int did = sd->duel_group;
	struct map_session_data *target_sd = NULL;

	memset(atcmd_player_name, '\0', sizeof(atcmd_player_name));
	memset(atcmd_output, '\0', sizeof(atcmd_output));

	if (!message || !*message || sscanf(message, "%23[^\n]", atcmd_player_name) < 1) {
		sprintf(atcmd_output, msg_txt(sd, 435), command); // Please enter a player name (usage: %s <char name>).
		clif_displaymessage(fd, atcmd_output);
		return -1;
	}

	if(did == 0 || !duel_exist(did) ) {
		clif_displaymessage(fd, msg_txt(sd,350)); // "Duel: @invite without @duel."
		return 0;
	}

	if( !duel_check_player_limit( duel_get_duelid(did) ) ){
		clif_displaymessage(fd, msg_txt(sd,351)); // "Duel: Limit of players is reached."
		return 0;
	}

	if((target_sd = map_nick2sd(atcmd_player_name, true)) == NULL) {
		clif_displaymessage(fd, msg_txt(sd,352)); // "Duel: Player not found."
		return 0;
	}

	if(target_sd->duel_group > 0 || target_sd->duel_invite > 0) {
		clif_displaymessage(fd, msg_txt(sd,353)); // "Duel: Player already in duel."
		return 0;
	}

	if(battle_config.duel_only_on_same_map && target_sd->bl.m != sd->bl.m)
	{
		sprintf(atcmd_output, msg_txt(sd,364), atcmd_player_name); // Duel: You can't invite %s because he/she isn't on the same map.
		clif_displaymessage(fd, atcmd_output);
		return 0;
	}

	duel_invite(did, sd, target_sd);
	clif_displaymessage(fd, msg_txt(sd,354)); // "Duel: Invitation has been sent."
	return 0;
}

ACMD_FUNC(duel)
{
	unsigned int maxpl = 0;

	if(sd->duel_group > 0) {
		duel_showinfo(sd->duel_group, sd);
		return 0;
	}

	if(sd->duel_invite > 0) {
		clif_displaymessage(fd, msg_txt(sd,355)); // "Duel: @duel without @reject."
		return 0;
	}

	if(!duel_checktime(sd)) {
		char output[CHAT_SIZE_MAX];
		sprintf(output, msg_txt(sd,356), battle_config.duel_time_interval); // "Duel: You can take part in duel only one time per %d minutes."
		clif_displaymessage(fd, output);
		return 0;
	}

	if( message[0] ) {
		if(sscanf(message, "%11u", &maxpl) >= 1) {
			if(maxpl < 2 || maxpl > 65535) {
				clif_displaymessage(fd, msg_txt(sd,357)); // "Duel: Invalid value."
				return 0;
			}
			duel_create(sd, maxpl);
		} else {
			struct map_session_data *target_sd = NULL;

			memset(atcmd_player_name, '\0', sizeof(atcmd_player_name));
			memset(atcmd_output, '\0', sizeof(atcmd_output));

			if (sscanf(message, "%23[^\n]", atcmd_player_name) < 1) {
				sprintf(atcmd_output, msg_txt(sd, 435), command); // Please enter a player name (usage: %s <char name>).
				clif_displaymessage(fd, atcmd_output);
				return -1;
			}

			target_sd = map_nick2sd(atcmd_player_name,true);

			if(target_sd != NULL) {
				unsigned int newduel;
				if((newduel = duel_create(sd, 2)) != -1) {
					if(target_sd->duel_group > 0 ||	target_sd->duel_invite > 0) {
						clif_displaymessage(fd, msg_txt(sd,353)); // "Duel: Player already in duel."
						return 0;
					}
					duel_invite(newduel, sd, target_sd);
					clif_displaymessage(fd, msg_txt(sd,354)); // "Duel: Invitation has been sent."
				}
			} else {
				clif_displaymessage(fd, msg_txt(sd,352)); // "Duel: Player not found."
				return 0;
			}
		}
	} else
		duel_create(sd, 0);

	return 0;
}


ACMD_FUNC(leave)
{
	if(sd->duel_group <= 0) {
		clif_displaymessage(fd, msg_txt(sd,358)); // "Duel: @leave without @duel."
		return 0;
	}

	duel_leave(sd->duel_group, sd);
	clif_displaymessage(fd, msg_txt(sd,359)); // "Duel: You left the duel."
	return 0;
}

ACMD_FUNC(accept)
{
	if(!duel_checktime(sd)) {
		char output[CHAT_SIZE_MAX];
		sprintf(output, msg_txt(sd,356), battle_config.duel_time_interval); // "Duel: You can take part in duel only one time per %d minutes."
		clif_displaymessage(fd, output);
		return 0;
	}

	if(sd->duel_invite <= 0 || !duel_exist(sd->duel_invite) ) {
		clif_displaymessage(fd, msg_txt(sd,360)); // "Duel: @accept without invititation."
		return 0;
	}

	if( !duel_check_player_limit( duel_get_duelid( sd->duel_invite ) ) )
	{
		clif_displaymessage(fd, msg_txt(sd,351)); // "Duel: Limit of players is reached."
		return 0;
	}

	duel_accept(sd->duel_invite, sd);
	clif_displaymessage(fd, msg_txt(sd,361)); // "Duel: Invitation has been accepted."
	return 0;
}

ACMD_FUNC(reject)
{
	if(sd->duel_invite <= 0) {
		clif_displaymessage(fd, msg_txt(sd,362)); // "Duel: @reject without invititation."
		return 0;
	}

	duel_reject(sd->duel_invite, sd);
	clif_displaymessage(fd, msg_txt(sd,363)); // "Duel: Invitation has been rejected."
	return 0;
}

/*===================================
 * Cash Points
 *-----------------------------------*/
ACMD_FUNC(cash)
{
	char output[128];
	int value;
	int ret=0;
	nullpo_retr(-1, sd);

	// Since there is no cashpoint update packet we need to force updating like this
	if( sd->state.cashshop_open ){
		clif_displaymessage(fd, msg_txt(sd, 1376)); // Please close the cashshop before using this command.
		return -1;
	}

	if( !message || !*message || (value = atoi(message)) == 0 ) {
		clif_displaymessage(fd, msg_txt(sd,1322)); // Please enter an amount.
		return -1;
	}

	parent_cmd = atcommand_checkalias(command+1);

	if( !strcmpi(parent_cmd,"cash") )
	{
		if( value > 0 ) {
			if( (ret=pc_getcash(sd, value, 0, LOG_TYPE_COMMAND)) >= 0){
				// If this option is set, the message is already sent by pc function
				if( !battle_config.cashshop_show_points ){
					sprintf(output, msg_txt(sd,505), ret, sd->cashPoints); // Gained %d cash points. Total %d points.
					clif_messagecolor(&sd->bl, color_table[COLOR_LIGHT_GREEN], output, false, SELF);
				}
			}
			else clif_displaymessage(fd, msg_txt(sd,149)); // Impossible to increase the number/value.
		} else {
			if (-value > sd->cashPoints) //By command, if cash < value, force it to remove all
				value = -sd->cashPoints;
			if( (ret=pc_paycash(sd, -value, 0, LOG_TYPE_COMMAND)) >= 0){
				// If this option is set, the message is already sent by pc function
				if( !battle_config.cashshop_show_points ){
					sprintf(output, msg_txt(sd,410), ret, sd->cashPoints); // Removed %d cash points. Total %d points.
					clif_messagecolor(&sd->bl, color_table[COLOR_LIGHT_GREEN], output, false, SELF);
				}
			}
			else clif_displaymessage(fd, msg_txt(sd,41)); // Unable to decrease the number/value.
		}
	}
	else
	{ // @points
		if( value > 0 ) {
			if( (ret=pc_getcash(sd, 0, value, LOG_TYPE_COMMAND)) >= 0){
				sprintf(output, msg_txt(sd,506), ret, sd->kafraPoints); // Gained %d kafra points. Total %d points.
				clif_messagecolor(&sd->bl, color_table[COLOR_LIGHT_GREEN], output, false, SELF);
			}
			else clif_displaymessage(fd, msg_txt(sd,149)); // Impossible to increase the number/value.
		} else {
			if (-value > sd->kafraPoints) //By command, if cash < value, force it to remove all
				value = -sd->kafraPoints;
			if( (ret=pc_paycash(sd, 0, -value, LOG_TYPE_COMMAND)) >= 0){
				sprintf(output, msg_txt(sd,411), ret, sd->kafraPoints); // Removed %d kafra points. Total %d points.
				clif_messagecolor(&sd->bl, color_table[COLOR_LIGHT_GREEN], output, false, SELF);
			}
			else clif_displaymessage(fd, msg_txt(sd,41)); // Unable to decrease the number/value.
		}
	}

	return 0;
}

// @clone/@slaveclone/@evilclone <playername> [Valaris]
ACMD_FUNC(clone)
{
	int x=0,y=0,flag=0,master=0,i=0;
	struct map_session_data *pl_sd=NULL;

	memset(atcmd_player_name, '\0', sizeof(atcmd_player_name));

	if (!message || !*message || sscanf(message, "%23[^\n]", atcmd_player_name) < 1) {
		clif_displaymessage(sd->fd,msg_txt(sd,1323)); // You must enter a player name or ID.
		return 0;
	}

	if((pl_sd=map_nick2sd(atcmd_player_name,true)) == NULL && (pl_sd=map_charid2sd(atoi(atcmd_player_name))) == NULL) {
		clif_displaymessage(fd, msg_txt(sd,3));	// Character not found.
		return 0;
	}

	if(pc_get_group_level(pl_sd) > pc_get_group_level(sd)) {
		clif_displaymessage(fd, msg_txt(sd,126));	// Cannot clone a player of higher GM level than yourself.
		return 0;
	}

	parent_cmd = atcommand_checkalias(command+1);

	if (strcmpi(parent_cmd, "clone") == 0)
		flag = 1;
	else if (strcmpi(parent_cmd, "slaveclone") == 0) {
		flag = 2;
		if(pc_isdead(sd)){
		    clif_displaymessage(fd, msg_txt(sd,129+flag*2));
		    return 0;
		}
		master = sd->bl.id;
		if (battle_config.atc_slave_clone_limit
			&& mob_countslave(&sd->bl) >= battle_config.atc_slave_clone_limit) {
			clif_displaymessage(fd, msg_txt(sd,127));	// You've reached your slave clones limit.
			return 0;
		}
	}

	do {
		x = sd->bl.x + (rnd() % 10 - 5);
		y = sd->bl.y + (rnd() % 10 - 5);
	} while (map_getcell(sd->bl.m,x,y,CELL_CHKNOPASS) && i++ < 10);

	if (i >= 10) {
		x = sd->bl.x;
		y = sd->bl.y;
	}

	if((x = mob_clone_spawn(pl_sd, sd->bl.m, x, y, "", master, MD_NONE, flag?1:0, 0)) > 0) {
		clif_displaymessage(fd, msg_txt(sd,128+flag*2));	// Evil Clone spawned. Clone spawned. Slave clone spawned.
		return 0;
	}
	clif_displaymessage(fd, msg_txt(sd,129+flag*2));	// Unable to spawn evil clone. Unable to spawn clone. Unable to spawn slave clone.
	return 0;
}

/*=====================================
 * Autorejecting Invites/Deals [LuzZza]
 * Usage: @noask
 *-------------------------------------*/
ACMD_FUNC(noask)
{
	if(sd->state.noask) {
		clif_displaymessage(fd, msg_txt(sd,391)); // Autorejecting is deactivated.
		sd->state.noask = 0;
	} else {
		clif_displaymessage(fd, msg_txt(sd,390)); // Autorejecting is activated.
		sd->state.noask = 1;
	}

	return 0;
}

/*=====================================
 * Send a @request message to all GMs of lowest_gm_level.
 * Usage: @request <petition>
 *-------------------------------------*/
ACMD_FUNC(request)
{
	if (!message || !*message) {
		clif_displaymessage(sd->fd,msg_txt(sd,277));	// Usage: @request <petition/message to online GMs>.
		return -1;
	}

	sprintf(atcmd_output, msg_txt(sd,278), message);	// (@request): %s
	intif_wis_message_to_gm(sd->status.name, PC_PERM_RECEIVE_REQUESTS, atcmd_output);
	clif_messagecolor(&sd->bl, color_table[COLOR_LIGHT_GREEN], atcmd_output, false, SELF);
	clif_displaymessage(sd->fd,msg_txt(sd,279));	// @request sent.
	return 0;
}

/*==========================================
 * Feel (SG save map) Reset [HiddenDragon]
 *------------------------------------------*/
ACMD_FUNC(feelreset)
{
	pc_resetfeel(sd);
	clif_displaymessage(fd, msg_txt(sd,1324)); // Reset 'Feeling' maps.

	return 0;
}

/*==========================================
 * AUCTION SYSTEM
 *------------------------------------------*/
ACMD_FUNC(auction)
{
	nullpo_ret(sd);

	if (!battle_config.feature_auction) {
		clif_messagecolor(&sd->bl, color_table[COLOR_RED], msg_txt(sd, 517), false, SELF);
		return 0;
	}

	clif_Auction_openwindow(sd);

	return 0;
}

/*==========================================
 * Kill Steal Protection
 *------------------------------------------*/
ACMD_FUNC(ksprotection)
{
	nullpo_retr(-1,sd);

	if( sd->state.noks ) {
		sd->state.noks = 0;
		clif_displaymessage(fd, msg_txt(sd,1325)); // [ K.S Protection Inactive ]
	}
	else
	{
		if( !message || !*message || !strcmpi(message, "party") )
		{ // Default is Party
			sd->state.noks = 2;
			clif_displaymessage(fd, msg_txt(sd,1326)); // [ K.S Protection Active - Option: Party ]
		}
		else if( !strcmpi(message, "self") )
		{
			sd->state.noks = 1;
			clif_displaymessage(fd, msg_txt(sd,1327)); // [ K.S Protection Active - Option: Self ]
		}
		else if( !strcmpi(message, "guild") )
		{
			sd->state.noks = 3;
			clif_displaymessage(fd, msg_txt(sd,1328)); // [ K.S Protection Active - Option: Guild ]
		}
		else
			clif_displaymessage(fd, msg_txt(sd,1329)); // Usage: @noks <self|party|guild>
	}
	return 0;
}
/*==========================================
 * Map Kill Steal Protection Setting
 *------------------------------------------*/
ACMD_FUNC(allowks)
{
	nullpo_retr(-1,sd);

	if( map_getmapflag(sd->bl.m, MF_ALLOWKS) ) {
		map_setmapflag(sd->bl.m, MF_ALLOWKS, false);
		clif_displaymessage(fd, msg_txt(sd,1330)); // [ Map K.S Protection Active ]
	} else {
		map_setmapflag(sd->bl.m, MF_ALLOWKS, true);
		clif_displaymessage(fd, msg_txt(sd,1331)); // [ Map K.S Protection Inactive ]
	}
	return 0;
}

ACMD_FUNC(resetstat)
{
	nullpo_retr(-1, sd);

	pc_resetstate(sd);
	sprintf(atcmd_output, msg_txt(sd,207), sd->status.name); // '%s' stats points reset.
	clif_displaymessage(fd, atcmd_output);
	return 0;
}

ACMD_FUNC(resetskill)
{
	nullpo_retr(-1,sd);

	pc_resetskill(sd,1);
	sprintf(atcmd_output, msg_txt(sd,206), sd->status.name); // '%s' skill points reset.
	clif_displaymessage(fd, atcmd_output);
	return 0;
}

/*==========================================
 * #storagelist: Displays the items list of a player's storage.
 * #cartlist: Displays contents of target's cart.
 * #itemlist: Displays contents of target's inventory.
 *------------------------------------------*/
ACMD_FUNC(itemlist)
{
	int i, j, count, counter;
	const char* location;
	const struct item* items;
	int size;
	StringBuf buf;

	nullpo_retr(-1, sd);

	parent_cmd = atcommand_checkalias(command+1);

	if( strcmp(parent_cmd, "storagelist") == 0 ) {
		location = "storage";
		items = sd->storage.u.items_storage;
		size = sd->storage.max_amount;
	} else if( strcmp(parent_cmd, "cartlist") == 0 ) {
		location = "cart";
		items = sd->cart.u.items_cart;
		size = MAX_CART;
	} else if( strcmp(parent_cmd, "itemlist") == 0 ) {
		location = "inventory";
		items = sd->inventory.u.items_inventory;
		size = MAX_INVENTORY;
	} else
		return 1;

	StringBuf_Init(&buf);

	count = 0; // total slots occupied
	counter = 0; // total items found
	for( i = 0; i < size; ++i ) {
		const struct item* it = &items[i];
		struct item_data* itd;

		if( it->nameid == 0 || (itd = itemdb_exists(it->nameid)) == NULL )
			continue;

		counter += it->amount;
		count++;

		if( count == 1 ) {
			StringBuf_Printf(&buf, msg_txt(sd,1332), location, sd->status.name); // ------ %s items list of '%s' ------
			clif_displaymessage(fd, StringBuf_Value(&buf));
			StringBuf_Clear(&buf);
		}

		if( it->refine )
			StringBuf_Printf(&buf, "%d %s %+d (%s, id: %d)", it->amount, itd->jname, it->refine, itd->name, it->nameid);
		else
			StringBuf_Printf(&buf, "%d %s (%s, id: %d)", it->amount, itd->jname, itd->name, it->nameid);

		if( it->equip ) {
			char equipstr[CHAT_SIZE_MAX];

			strcpy(equipstr, msg_txt(sd,1333)); // | Equipped:
			if( it->equip&EQP_GARMENT )
				strcat(equipstr, msg_txt(sd,1334)); // Robe,
			if( it->equip&EQP_ACC_L )
				strcat(equipstr, msg_txt(sd,1335)); // Left Accessory,
			if( it->equip&EQP_ARMOR )
				strcat(equipstr, msg_txt(sd,1336)); // Body/Armor,
			if( (it->equip&EQP_ARMS) == EQP_HAND_R )
				strcat(equipstr, msg_txt(sd,1337)); // Right Hand,
			if( (it->equip&EQP_ARMS) == EQP_HAND_L )
				strcat(equipstr, msg_txt(sd,1338)); // Left Hand,
			if( (it->equip&EQP_ARMS) == EQP_ARMS )
				strcat(equipstr, msg_txt(sd,1339)); // Both Hands,
			if( it->equip&EQP_SHOES )
				strcat(equipstr, msg_txt(sd,1340)); // Shoes,
			if( it->equip&EQP_ACC_R )
				strcat(equipstr, msg_txt(sd,1341)); // Right Accessory,
			if( (it->equip&EQP_HELM) == EQP_HEAD_LOW )
				strcat(equipstr, msg_txt(sd,1342)); // Lower Head,
			if( (it->equip&EQP_HELM) == EQP_HEAD_TOP )
				strcat(equipstr, msg_txt(sd,1343)); // Top Head,
			if( (it->equip&EQP_HELM) == (EQP_HEAD_LOW|EQP_HEAD_TOP) )
				strcat(equipstr, msg_txt(sd,1344)); // Top/Lower Head,
			if( (it->equip&EQP_HELM) == EQP_HEAD_MID )
				strcat(equipstr, msg_txt(sd,1345)); // Mid Head,
			if( (it->equip&EQP_HELM) == (EQP_HEAD_LOW|EQP_HEAD_MID) )
				strcat(equipstr, msg_txt(sd,1346)); // Mid/Lower Head,
			if( (it->equip&EQP_HELM) == EQP_HELM )
				strcat(equipstr, msg_txt(sd,1347)); // Top/Mid/Lower Head,
			if( (it->equip&EQP_COSTUME_HELM) == EQP_COSTUME_HEAD_LOW )
				strcat(equipstr, msg_txt(sd,518)); // Lower Costume Head,
			if( (it->equip&EQP_COSTUME_HELM) == EQP_COSTUME_HEAD_TOP )
				strcat(equipstr, msg_txt(sd,519)); // Top Costume Head,
			if( (it->equip&EQP_COSTUME_HELM) == (EQP_COSTUME_HEAD_LOW|EQP_COSTUME_HEAD_TOP) )
				strcat(equipstr, msg_txt(sd,520)); // Top/Lower Costume Head,
			if( (it->equip&EQP_COSTUME_HELM) == EQP_COSTUME_HEAD_MID )
				strcat(equipstr, msg_txt(sd,521)); // Mid Costume Head,
			if( (it->equip&EQP_COSTUME_HELM) == (EQP_COSTUME_HEAD_LOW|EQP_COSTUME_HEAD_MID) )
				strcat(equipstr, msg_txt(sd,522)); // Mid/Lower Costume Head,
			if( (it->equip&EQP_COSTUME_HELM) == EQP_COSTUME_HELM )
				strcat(equipstr, msg_txt(sd,523)); // Top/Mid/Lower Costume Head,
			if( it->equip&EQP_COSTUME_GARMENT )
				strcat(equipstr, msg_txt(sd,524)); // Costume Robe,
			//if( it->equip&EQP_COSTUME_FLOOR )
				//strcat(equipstr, msg_txt(sd,525)); // Costume Floor,
			if( it->equip&EQP_AMMO )
				strcat(equipstr, msg_txt(sd,526)); // Ammo,
			if( it->equip&EQP_SHADOW_ARMOR )
				strcat(equipstr, msg_txt(sd,527)); // Shadow Body,
			if( (it->equip&EQP_SHADOW_ARMS) == EQP_SHADOW_WEAPON )
				strcat(equipstr, msg_txt(sd,528)); // Shadow Right Hand,
			if( (it->equip&EQP_SHADOW_ARMS) == EQP_SHADOW_SHIELD )
				strcat(equipstr, msg_txt(sd,529)); // Shadow Left Hand,
			if( (it->equip&EQP_SHADOW_ARMS) == EQP_SHADOW_ARMS )
				strcat(equipstr, msg_txt(sd,530)); // Shadow Both Hands,
			if( it->equip&EQP_SHADOW_SHOES )
				strcat(equipstr, msg_txt(sd,531)); // Shadow Shoes,
			if( it->equip&EQP_SHADOW_ACC_R )
				strcat(equipstr, msg_txt(sd,532)); // Shadow Right Accessory,
			if( it->equip&EQP_SHADOW_ACC_L )
				strcat(equipstr, msg_txt(sd,533)); // Shadow Left Accessory,
			// remove final ', '
			equipstr[strlen(equipstr) - 2] = '\0';
			StringBuf_AppendStr(&buf, equipstr);
		}

		clif_displaymessage(fd, StringBuf_Value(&buf));
		StringBuf_Clear(&buf);

		if( it->card[0] == CARD0_PET ) { // pet egg
			if (it->card[3])
				StringBuf_Printf(&buf, msg_txt(sd,1348), (unsigned int)MakeDWord(it->card[1], it->card[2])); //  -> (pet egg, pet id: %u, named)
			else
				StringBuf_Printf(&buf, msg_txt(sd,1349), (unsigned int)MakeDWord(it->card[1], it->card[2])); //  -> (pet egg, pet id: %u, unnamed)
		} else if(it->card[0] == CARD0_FORGE) { // forged item
			StringBuf_Printf(&buf, msg_txt(sd,1350), (unsigned int)MakeDWord(it->card[2], it->card[3]), it->card[1]>>8, it->card[1]&0x0f); //  -> (crafted item, creator id: %u, star crumbs %d, element %d)
		} else if(it->card[0] == CARD0_CREATE) { // created item
			StringBuf_Printf(&buf, msg_txt(sd,1351), (unsigned int)MakeDWord(it->card[2], it->card[3])); //  -> (produced item, creator id: %u)
		} else { // normal item
			int counter2 = 0;

			for( j = 0; j < itd->slot; ++j ) {
				struct item_data* card;

				if( it->card[j] == 0 || (card = itemdb_exists(it->card[j])) == NULL )
					continue;

				counter2++;

				if( counter2 == 1 )
					StringBuf_AppendStr(&buf, msg_txt(sd,1352)); //  -> (card(s):

				if( counter2 != 1 )
					StringBuf_AppendStr(&buf, ", ");

				StringBuf_Printf(&buf, "#%d %s (id: %d)", counter2, card->jname, card->nameid);
			}

			if( counter2 > 0 )
				StringBuf_AppendStr(&buf, ")");
		}

		if( StringBuf_Length(&buf) > 0 )
			clif_displaymessage(fd, StringBuf_Value(&buf));

		StringBuf_Clear(&buf);
	}

	if( count == 0 )
		StringBuf_Printf(&buf, msg_txt(sd,1353), location); // No item found in this player's %s.
	else
		StringBuf_Printf(&buf, msg_txt(sd,1354), counter, count, location); // %d item(s) found in %d %s slots.

	clif_displaymessage(fd, StringBuf_Value(&buf));

	StringBuf_Destroy(&buf);

	return 0;
}

ACMD_FUNC(stats)
{
	char job_jobname[100];
	char output[CHAT_SIZE_MAX];
	int i;
	struct {
		const char* format;
		int value;
	} output_table[] = {
		{ "Base Level - %d", 0 },
		{ NULL, 0 },
		{ "Hp - %d", 0 },
		{ "MaxHp - %d", 0 },
		{ "Sp - %d", 0 },
		{ "MaxSp - %d", 0 },
		{ "Str - %3d", 0 },
		{ "Agi - %3d", 0 },
		{ "Vit - %3d", 0 },
		{ "Int - %3d", 0 },
		{ "Dex - %3d", 0 },
		{ "Luk - %3d", 0 },
		{ "Zeny - %d", 0 },
		{ "Free SK Points - %d", 0 },
		{ "JobChangeLvl (2nd) - %d", 0 },
		{ "JobChangeLvl (3rd) - %d", 0 },
		{ NULL, 0 }
	};

	memset(job_jobname, '\0', sizeof(job_jobname));
	memset(output, '\0', sizeof(output));

	//direct array initialization with variables is not standard C compliant.
	output_table[0].value = sd->status.base_level;
	output_table[1].format = job_jobname;
	output_table[1].value = sd->status.job_level;
	output_table[2].value = sd->status.hp;
	output_table[3].value = sd->status.max_hp;
	output_table[4].value = sd->status.sp;
	output_table[5].value = sd->status.max_sp;
	output_table[6].value = sd->status.str;
	output_table[7].value = sd->status.agi;
	output_table[8].value = sd->status.vit;
	output_table[9].value = sd->status.int_;
	output_table[10].value = sd->status.dex;
	output_table[11].value = sd->status.luk;
	output_table[12].value = sd->status.zeny;
	output_table[13].value = sd->status.skill_point;
	output_table[14].value = sd->change_level_2nd;
	output_table[15].value = sd->change_level_3rd;

	sprintf(job_jobname, "Job - %s %s", job_name(sd->status.class_), "(level %d)");
	sprintf(output, msg_txt(sd,53), sd->status.name); // '%s' stats:

	clif_displaymessage(fd, output);

	for (i = 0; output_table[i].format != NULL; i++) {
		sprintf(output, output_table[i].format, output_table[i].value);
		clif_displaymessage(fd, output);
	}

	return 0;
}

ACMD_FUNC(delitem)
{
	char item_name[100];
	unsigned short nameid;
	int amount = 0, total, idx;
	struct item_data* id;

	nullpo_retr(-1, sd);

	if( !message || !*message || ( sscanf(message, "\"%99[^\"]\" %11d", item_name, &amount) < 2 && sscanf(message, "%99s %11d", item_name, &amount) < 2 ) || amount < 1 )
	{
		clif_displaymessage(fd, msg_txt(sd,1355)); // Please enter an item name/ID, a quantity, and a player name (usage: #delitem <player> <item_name_or_ID> <quantity>).
		return -1;
	}

	if( ( id = itemdb_searchname(item_name) ) != NULL || ( id = itemdb_exists(atoi(item_name)) ) != NULL )
	{
		nameid = id->nameid;
	}
	else
	{
		clif_displaymessage(fd, msg_txt(sd,19)); // Invalid item ID or name.
		return -1;
	}

	total = amount;

	// delete items
	while( amount && ( idx = pc_search_inventory(sd, nameid) ) != -1 )
	{
		int delamount = ( amount < sd->inventory.u.items_inventory[idx].amount ) ? amount : sd->inventory.u.items_inventory[idx].amount;

		if( sd->inventory_data[idx]->type == IT_PETEGG && sd->inventory.u.items_inventory[idx].card[0] == CARD0_PET )
		{// delete pet
			intif_delete_petdata(MakeDWord(sd->inventory.u.items_inventory[idx].card[1], sd->inventory.u.items_inventory[idx].card[2]));
		}
		pc_delitem(sd, idx, delamount, 0, 0, LOG_TYPE_COMMAND);

		amount-= delamount;
	}

	// notify target
	sprintf(atcmd_output, msg_txt(sd,113), total-amount); // %d item(s) removed by a GM.
	clif_displaymessage(sd->fd, atcmd_output);

	// notify source
	if( amount == total )
	{
		clif_displaymessage(fd, msg_txt(sd,116)); // Character does not have the item.
	}
	else if( amount )
	{
		sprintf(atcmd_output, msg_txt(sd,115), total-amount, total-amount, total); // %d item(s) removed. Player had only %d on %d items.
		clif_displaymessage(fd, atcmd_output);
	}
	else
	{
		sprintf(atcmd_output, msg_txt(sd,114), total); // %d item(s) removed from the player.
		clif_displaymessage(fd, atcmd_output);
	}

	return 0;
}

/*==========================================
 * Custom Fonts
 *------------------------------------------*/
ACMD_FUNC(font)
{
	int font_id;
	nullpo_retr(-1,sd);

	font_id = atoi(message);
	if( font_id == 0 ) {
		if( sd->status.font ) {
			sd->status.font = 0;
			clif_displaymessage(fd, msg_txt(sd,1356)); // Returning to normal font.
			clif_font(sd);
		} else {
			clif_displaymessage(fd, msg_txt(sd,1357)); // Use @font <1-9> to change your message font.
			clif_displaymessage(fd, msg_txt(sd,1358)); // Use 0 or no parameter to return to normal font.
		}
	} else if( font_id < 0 || font_id > 9 )
		clif_displaymessage(fd, msg_txt(sd,1359)); // Invalid font. Use a value from 0 to 9.
	else if( font_id != sd->status.font ) {
		sd->status.font = font_id;
		clif_font(sd);
		clif_displaymessage(fd, msg_txt(sd,1360)); // Font changed.
	} else
		clif_displaymessage(fd, msg_txt(sd,1361)); // Already using this font.

	return 0;
}

/*==========================================
 * type: 1 = commands (@), 2 = charcommands (#)
 *------------------------------------------*/
static void atcommand_commands_sub(struct map_session_data* sd, const int fd, AtCommandType type)
{
	char line_buff[CHATBOX_SIZE];
	char* cur = line_buff;
	AtCommandInfo* cmd;
	DBIterator *iter = db_iterator(atcommand_db);
	int count = 0;

	memset(line_buff,' ',CHATBOX_SIZE);
	line_buff[CHATBOX_SIZE-1] = 0;

	clif_displaymessage(fd, msg_txt(sd,273)); // "Commands available:"

	for (cmd = (AtCommandInfo*)dbi_first(iter); dbi_exists(iter); cmd = (AtCommandInfo*)dbi_next(iter)) {
		unsigned int slen = 0;

		switch( type ) {
			case COMMAND_CHARCOMMAND:
				if( cmd->char_groups[sd->group_pos] == 0 )
					continue;
				break;
			case COMMAND_ATCOMMAND:
				if( cmd->at_groups[sd->group_pos] == 0 )
					continue;
				break;
			default:
				continue;
		}


		slen = strlen(cmd->command);

		// flush the text buffer if this command won't fit into it
		if (slen + cur - line_buff >= CHATBOX_SIZE) {
			clif_displaymessage(fd,line_buff);
			cur = line_buff;
			memset(line_buff,' ',CHATBOX_SIZE);
			line_buff[CHATBOX_SIZE-1] = 0;
		}

		memcpy(cur,cmd->command,slen);
		cur += slen+(10-slen%10);

		count++;
	}
	dbi_destroy(iter);
	clif_displaymessage(fd,line_buff);

	if ( atcmd_binding_count ) {
		int i, count_bind, gm_lvl = pc_get_group_level(sd);
		for( i = count_bind = 0; i < atcmd_binding_count; i++ ) {
			if ( gm_lvl >= ( (type - 1) ? atcmd_binding[i]->level2 : atcmd_binding[i]->level ) ) {
				unsigned int slen = strlen(atcmd_binding[i]->command);
				if ( count_bind == 0 ) {
					cur = line_buff;
					memset(line_buff,' ',CHATBOX_SIZE);
					line_buff[CHATBOX_SIZE-1] = 0;
					clif_displaymessage(fd, "-----------------");
					clif_displaymessage(fd, msg_txt(sd,509)); // Script-bound commands:
				}
				if (slen + cur - line_buff >= CHATBOX_SIZE) {
					clif_displaymessage(fd,line_buff);
					cur = line_buff;
					memset(line_buff,' ',CHATBOX_SIZE);
					line_buff[CHATBOX_SIZE-1] = 0;
				}
				memcpy(cur,atcmd_binding[i]->command,slen);
				cur += slen+(10-slen%10);
				count_bind++;
			}
		}
		if ( count_bind )
			clif_displaymessage(fd,line_buff);// last one
		count += count_bind;
		
	}

	sprintf(atcmd_output, msg_txt(sd,274), count); // "%d commands found."
	clif_displaymessage(fd, atcmd_output);

	return;
}

/*==========================================
 * @commands Lists available @ commands to you
 *------------------------------------------*/
ACMD_FUNC(commands)
{
	atcommand_commands_sub(sd, fd, COMMAND_ATCOMMAND);
	return 0;
}

/*==========================================
 * @charcommands Lists available # commands to you
 *------------------------------------------*/
ACMD_FUNC(charcommands) {
	atcommand_commands_sub(sd, fd, COMMAND_CHARCOMMAND);
	return 0;
}
/* for new mounts */
ACMD_FUNC(mount2) {
	clif_displaymessage(sd->fd,msg_txt(sd,1362)); // NOTICE: If you crash with mount your LUA is outdated.
	if (!sd->sc.data[SC_ALL_RIDING]) {
		clif_displaymessage(sd->fd,msg_txt(sd,1363)); // You have mounted.
		sc_start(NULL, &sd->bl, SC_ALL_RIDING, 10000, 1, INFINITE_TICK);
	} else {
		clif_displaymessage(sd->fd,msg_txt(sd,1364)); // You have released your mount.
		status_change_end(&sd->bl, SC_ALL_RIDING, INVALID_TIMER);
	}
	return 0;
}

ACMD_FUNC(accinfo) {
	char query[NAME_LENGTH];
	char type = 0; // type = 1, get only account name

	if (!message || !*message || strlen(message) > NAME_LENGTH
		|| ( sscanf(message, "%23s %c", query, &type) < 1))
	{
		clif_displaymessage(fd, msg_txt(sd,1365)); // Usage: @accinfo/@accountinfo <account_id/char name>
		clif_displaymessage(fd, msg_txt(sd,1366)); // You may search partial name by making use of '%' in the search, ex. "@accinfo %Mario%" lists all characters whose name contains "Mario".
		return -1;
	} else if (type != 0) {
		type = type-'0'; //make it int
		if (type != 1) {
			clif_displaymessage(fd, "accinfo : Unknow type specified\n");
			return -1;
		}
 	}

	intif_request_accinfo( sd->fd, sd->bl.id, pc_get_group_level(sd), query, type);
	return 0;
}

/**
 * @set <variable name{[index]}>{ <value>}
 * 
 * Gets or sets a value of a non server variable.
 * If a value is specified it is used to set the variable's value,
 * if not the variable's value is read.
 * In any case it reads and displays the variable's value.
 *
 * Original implementation by Ind
*/
ACMD_FUNC(set) {
	char reg[46], val[128], name[32];
	int toset = 0, len, index;
	bool is_str = false;
	int64 uid;

	if( !message || !*message || (toset = sscanf(message, "%45s %127[^\n]s", reg, val)) < 1  ) {
		clif_displaymessage(fd, msg_txt(sd,1367)); // Usage: @set <variable name> <value>
		clif_displaymessage(fd, msg_txt(sd,1368)); // Usage: ex. "@set PoringCharVar 50"
		clif_displaymessage(fd, msg_txt(sd,1369)); // Usage: ex. "@set PoringCharVarSTR$ Super Duper String"
		clif_displaymessage(fd, msg_txt(sd,1370)); // Usage: ex. "@set PoringCharVarSTR$" outputs its value, Super Duper String.
		return -1;
	}

	/* disabled variable types (they require a proper script state to function, so allowing them would crash the server) */
	if( reg[0] == '.' ) {
		clif_displaymessage(fd, msg_txt(sd,1371)); // NPC variables may not be used with @set.
		return -1;
	} else if( reg[0] == '\'' ) {
		clif_displaymessage(fd, msg_txt(sd,1372)); // Instance variables may not be used with @set.
		return -1;
	}

	// Check if the user wanted to set an array
	if( sscanf( reg, "%31[^[][%11d]", name, &index ) < 2 ){
		// The user did not specify array brackets, so we set the index to zero
		index = 0;
	}

	is_str = is_string_variable(name);

	if( ( len = strlen(val) ) > 1 ) {
		if( val[0] == '"' && val[len-1] == '"') {
			val[len-1] = '\0'; //Strip quotes.
			memmove(val, val+1, len-1);
		}
	}

	// Only set the variable if there is a value for it
	if( toset >= 2 ){
		setd_sub( NULL, sd, name, index, is_str ? (void*)val : (void*)__64BPRTSIZE((atoi(val))), NULL );
	}

	uid = reference_uid( add_str( name ), index );

	if( is_str ) {// string variable
		char* value;

		switch( reg[0] ) {
			case '@':
				value = pc_readregstr(sd, uid);
				break;
			case '$':
				value = mapreg_readregstr(uid);
				break;
			case '#':
				if( reg[1] == '#' )
					value = pc_readaccountreg2str(sd, uid);// global
				else
					value = pc_readaccountregstr(sd, uid);// local
				break;
			default:
				value = pc_readglobalreg_str(sd, uid);
				break;
		}

		if( value == NULL || *value == '\0' ){// empty string
			sprintf(atcmd_output,msg_txt(sd,1375),reg); // %s is empty
		}else{
			sprintf(atcmd_output,msg_txt(sd,1374),reg,value); // %s value is now :%s
		}
	} else {// integer variable
		int value;

		switch( reg[0] ) {
			case '@':
				value = pc_readreg(sd, uid);
				break;
			case '$':
				value = mapreg_readreg(uid);
				break;
			case '#':
				if( reg[1] == '#' )
					value = pc_readaccountreg2(sd, uid);// global
				else
					value = pc_readaccountreg(sd, uid);// local
				break;
			default:
				value = pc_readglobalreg(sd, uid);
				break;
		}

		sprintf(atcmd_output,msg_txt(sd,1373),reg,value); // %s value is now :%d
	}

	clif_displaymessage(fd, atcmd_output);

	return 0;
}
ACMD_FUNC(addperm) {
	int perm_size = ARRAYLENGTH(pc_g_permission_name);
	bool add;
	int i;

	parent_cmd = atcommand_checkalias(command+1);

	add = (strcmpi(parent_cmd, "addperm") == 0);

	if( !message || !*message ) {
		sprintf(atcmd_output,  msg_txt(sd,1378),command); // Usage: %s <permission_name>
		clif_displaymessage(fd, atcmd_output);
		clif_displaymessage(fd, msg_txt(sd,1379)); // -- Permission List
		for( i = 0; i < perm_size; i++ ) {
			sprintf(atcmd_output,"- %s",pc_g_permission_name[i].name);
			clif_displaymessage(fd, atcmd_output);
		}
		return -1;
	}

	ARR_FIND(0, perm_size, i, strcmpi(pc_g_permission_name[i].name, message) == 0);

	if( i == perm_size ) {
		sprintf(atcmd_output,msg_txt(sd,1380),message); // '%s' is not a known permission.
		clif_displaymessage(fd, atcmd_output);
		clif_displaymessage(fd, msg_txt(sd,1379)); // -- Permission List
		for( i = 0; i < perm_size; i++ ) {
			sprintf(atcmd_output,"- %s",pc_g_permission_name[i].name);
			clif_displaymessage(fd, atcmd_output);
		}
		return -1;
	}

	if( add && (sd->permissions&pc_g_permission_name[i].permission) ) {
		sprintf(atcmd_output,  msg_txt(sd,1381),sd->status.name,pc_g_permission_name[i].name); // User '%s' already possesses the '%s' permission.
		clif_displaymessage(fd, atcmd_output);
		return -1;
	} else if ( !add && !(sd->permissions&pc_g_permission_name[i].permission) ) {
		sprintf(atcmd_output,  msg_txt(sd,1382),sd->status.name,pc_g_permission_name[i].name); // User '%s' doesn't possess the '%s' permission.
		clif_displaymessage(fd, atcmd_output);
		sprintf(atcmd_output,msg_txt(sd,1383),sd->status.name); // -- User '%s' Permissions
		clif_displaymessage(fd, atcmd_output);
		for( i = 0; i < perm_size; i++ ) {
			if( sd->permissions&pc_g_permission_name[i].permission ) {
				sprintf(atcmd_output,"- %s",pc_g_permission_name[i].name);
				clif_displaymessage(fd, atcmd_output);
			}
		}

		return -1;
	}

	if( add )
		sd->permissions |= pc_g_permission_name[i].permission;
	else
		sd->permissions &=~ pc_g_permission_name[i].permission;


	sprintf(atcmd_output, msg_txt(sd,1384),sd->status.name); // User '%s' permissions updated successfully. The changes are temporary.
	clif_displaymessage(fd, atcmd_output);

	return 0;
}
ACMD_FUNC(unloadnpcfile) {

	if( !message || !*message ) {
		clif_displaymessage(fd, msg_txt(sd,1385)); // Usage: @unloadnpcfile <file name>
		return -1;
	}

	if( npc_unloadfile(message) )
		clif_displaymessage(fd, msg_txt(sd,1386)); // File unloaded. Be aware that mapflags and monsters spawned directly are not removed.
	else {
		clif_displaymessage(fd, msg_txt(sd,1387)); // File not found.
		return -1;
	}
	return 0;
}
ACMD_FUNC(cart) {
#define MC_CART_MDFY(idx, x) \
	sd->status.skill[(idx)].id = (x)?MC_PUSHCART:0; \
	sd->status.skill[(idx)].lv = (x)?1:0; \
	sd->status.skill[(idx)].flag = (x)?SKILL_FLAG_TEMPORARY:SKILL_FLAG_PERMANENT;

	int val = atoi(message);
	bool need_skill = (pc_checkskill(sd, MC_PUSHCART) == 0);
	uint16 sk_idx = 0;

	if( !message || !*message || val < 0 || val > MAX_CARTS ) {
		sprintf(atcmd_output, msg_txt(sd,1390),command,MAX_CARTS); // Unknown Cart (usage: %s <0-%d>).
		clif_displaymessage(fd, atcmd_output);
		return -1;
	}

	if( val == 0 && !pc_iscarton(sd) ) {
		clif_displaymessage(fd, msg_txt(sd,1391)); // You do not possess a cart to be removed
		return -1;
	}

	if (!(sk_idx = skill_get_index(MC_PUSHCART)))
		return -1;

	if( need_skill ) {
		MC_CART_MDFY(sk_idx,1);
	}

	if( !pc_setcart(sd, val) ) {
		if( need_skill ) {
			MC_CART_MDFY(sk_idx,0);
		}
		return -1;/* @cart failed */
	}

	if( need_skill ) {
		MC_CART_MDFY(sk_idx,0);
	}

	clif_displaymessage(fd, msg_txt(sd,1392)); // Cart Added

	return 0;
#undef MC_CART_MDFY
}

/* Channel System [Ind] */
ACMD_FUNC(join){
	char chname[CHAN_NAME_LENGTH], pass[CHAN_NAME_LENGTH];

	if( !message || !*message || sscanf(message, "%19s %19s", chname, pass) < 1 ) {
		sprintf(atcmd_output, msg_txt(sd,1399),command); // Unknown channel (usage: %s <#channel_name>).
		clif_displaymessage(fd, atcmd_output);
		return -1;
	}
	return channel_pcjoin(sd, chname, pass);
}
/*
 * Display available option for @channel command
 * @command : the name of used command (for alias case)
 */
static inline void atcmd_channel_help(struct map_session_data *sd, const char *command)
{
	int fd = sd->fd;
	bool can_delete = pc_has_permission(sd, PC_PERM_CHANNEL_ADMIN);
	bool can_create = (can_delete || channel_config.private_channel.allow);
	clif_displaymessage(fd, msg_txt(sd,1414));// ---- Available options:

	//option create
	if( can_create ) {
		sprintf(atcmd_output, msg_txt(sd,1415),command);// * %s create <#channel_name> <channel_password>
		clif_displaymessage(fd, atcmd_output);
		clif_displaymessage(fd, msg_txt(sd,1416));// -- Creates a new channel.
	}

	//option delete
	if(can_delete){
		sprintf(atcmd_output, msg_txt(sd,1469),command);// * %s delete <#channel_name>
		clif_displaymessage(fd, atcmd_output);
		clif_displaymessage(fd, msg_txt(sd,1470)); // -- Destroys the specified channel.
	}

	//option list
	sprintf(atcmd_output, msg_txt(sd,1417),command);// * %s list
	clif_displaymessage(fd, atcmd_output);
	clif_displaymessage(fd, msg_txt(sd,1418));// -- Lists all public channels.
	sprintf(atcmd_output, msg_txt(sd,1471),command);// * %s list mine
	clif_displaymessage(fd, atcmd_output);
	clif_displaymessage(fd, msg_txt(sd,1472));// -- Lists all channels you have joined.
	if( can_create ) {
		sprintf(atcmd_output, msg_txt(sd,1419),command);// * %s list colors
		clif_displaymessage(fd, atcmd_output);
		clif_displaymessage(fd, msg_txt(sd,1420));// -- Lists all available colors for custom channels.
	}

	//option setcolor
	if(can_create){
		sprintf(atcmd_output, msg_txt(sd,1421),command);// * %s setcolor <#channel_name> <color_name>
		clif_displaymessage(fd, atcmd_output);
		clif_displaymessage(fd, msg_txt(sd,1422));// -- Changes channel text to the specified color (channel owners only).
	}

	//option join
	sprintf(atcmd_output, msg_txt(sd,1473),command);// * %s join <#channel_name> <channel_password>
	clif_displaymessage(fd, atcmd_output);
	clif_displaymessage(fd, msg_txt(sd,1474));// -- Joins the specified channel.

	//option leave
	sprintf(atcmd_output, msg_txt(sd,1423),command);// * %s leave <#channel_name>
	clif_displaymessage(fd, atcmd_output);
	clif_displaymessage(fd, msg_txt(sd,1424));// -- Leaves the specified channel.

	//option bindto
	sprintf(atcmd_output, msg_txt(sd,1427),command);// * %s bindto <#channel_name>
	clif_displaymessage(fd, atcmd_output);
	clif_displaymessage(fd, msg_txt(sd,1428));// -- Binds your global chat to the specified channel, sending all global messages to that channel.

	//option unbind
	sprintf(atcmd_output, msg_txt(sd,1429),command);// * %s unbind
	clif_displaymessage(fd, atcmd_output);
	clif_displaymessage(fd, msg_txt(sd,1430));// -- Unbinds your global chat from the attached channel, if any.

	//option ban/unban/banlist
	if( can_create ) {
		sprintf(atcmd_output, msg_txt(sd,1456),command);// * %s ban <#channel_name> <player>
		clif_displaymessage(fd, atcmd_output);
		clif_displaymessage(fd, msg_txt(sd,1457));// -- Bans the specified player from the channel.
		sprintf(atcmd_output, msg_txt(sd,1458),command);// * %s banlist <#channel_name>
		clif_displaymessage(fd, atcmd_output);
		clif_displaymessage(fd, msg_txt(sd,1459));// -- Lists all players banned from the specified channel.
		sprintf(atcmd_output, msg_txt(sd,1460),command);// * %s unban <#channel_name> <player>
		clif_displaymessage(fd, atcmd_output);
		clif_displaymessage(fd, msg_txt(sd,1461));// -- Unbans the specified player from the channel.
		sprintf(atcmd_output, msg_txt(sd,1467),command);// * %s unbanall <#channel_name>
		clif_displaymessage(fd, atcmd_output);
		clif_displaymessage(fd, msg_txt(sd,1468));// -- Clears all bans from the specified channel.
	}

	//option setopt
	if(can_create){
		sprintf(atcmd_output, msg_txt(sd,1462),command);// * %s setopt <#channel_name> <option> <value>
		clif_displaymessage(fd, atcmd_output);
		clif_displaymessage(fd, msg_txt(sd,1463));// -- Sets an option and value for the specified channel.
	}

	sprintf(atcmd_output, msg_txt(sd,1404),command); // %s failed.
	clif_displaymessage(fd, atcmd_output);
}

ACMD_FUNC(channel) {
	char key[NAME_LENGTH], sub1[CHAN_NAME_LENGTH], sub2[64];
	sub1[0] = sub2[0] = '\0';

	if( !message || !*message || sscanf(message, "%23s %19s %63[^\n]", key, sub1, sub2) < 1 ) {
		atcmd_channel_help(sd,command);
		return 0;
	}

	if( strcmpi(key,"delete") == 0 && pc_has_permission(sd, PC_PERM_CHANNEL_ADMIN) ) {
		return channel_pcdelete(sd,sub1);
	} else if ( strcmpi(key,"list") == 0 ) {
		return channel_display_list(sd,sub1);
	} else if ( strcmpi(key,"setcolor") == 0 ) {
		return channel_pccolor(sd, sub1, sub2);
	} else if ( strcmpi(key,"join") == 0 ) {
		return channel_pcjoin(sd, sub1, sub2);
	}else if ( strcmpi(key,"leave") == 0 ) {
		return channel_pcleave(sd, sub1);
	} else if ( strcmpi(key,"bindto") == 0 ) {
		return channel_pcbind(sd, sub1);
	} else if ( strcmpi(key,"unbind") == 0 ) {
		return channel_pcunbind(sd);
	} else if ( strcmpi(key,"ban") == 0 ) {
		return channel_pcban(sd,sub1,sub2,0);
	} else if ( strcmpi(key,"kick") == 0 ) {
		return channel_pckick(sd,sub1,sub2);
	} else if ( strcmpi(key,"banlist") == 0 ) {
		return channel_pcban(sd,sub1,NULL,3);
	} else if ( strcmpi(key,"unban") == 0 ) {
		return channel_pcban(sd,sub1,sub2,1);
	} else if ( strcmpi(key,"unbanall") == 0 ) {
		return channel_pcban(sd,sub1,NULL,2);
	} else {
		char sub3[CHAN_NAME_LENGTH], sub4[CHAN_NAME_LENGTH];
		sub3[0] = sub4[0] = '\0';
		sscanf(sub2, "%19s %19s", sub3, sub4);
		if( strcmpi(key,"create") == 0 && ( channel_config.private_channel.allow || pc_has_permission(sd, PC_PERM_CHANNEL_ADMIN) ) ) {
			if (sub4[0] != '\0') {
				clif_displaymessage(fd, msg_txt(sd, 1408)); // Channel password may not contain spaces.
				return -1;
			}
			return channel_pccreate(sd,sub1,sub3);
		} else if ( strcmpi(key,"setopt") == 0 ) {
			return channel_pcsetopt(sd,sub1,sub3,sub4);
		}
		atcmd_channel_help(sd,command);
	}

	return 0;
}

ACMD_FUNC(fontcolor)
{
	if( !message || !*message ) {
		channel_display_list(sd,"colors");
		return -1;
	}

	if( strcmpi(message,"Normal") == 0 ) {
		sd->fontcolor = 0;
	} else {
		unsigned char k;
		ARR_FIND(0,channel_config.colors_count,k,( strcmpi(message,channel_config.colors_name[k]) == 0 ));
		if( k == channel_config.colors_count ) {
			sprintf(atcmd_output, msg_txt(sd,1411), message);// Unknown color '%s'.
			clif_displaymessage(fd, atcmd_output);
			return -1;
		}
		sd->fontcolor = k;
	}
	sprintf(atcmd_output, msg_txt(sd,1454), message);// Color set to '%s'.
	clif_displaymessage(fd, atcmd_output);

	return 0;
}

ACMD_FUNC(langtype)
{
	char langstr[8];
	int i=0, fail=0;

	memset(langstr, '\0', sizeof(langstr));

	if(sscanf(message, "%3s", langstr) >= 1){
		int lang=0;
		lang = msg_langstr2langtype(langstr); //Switch langstr to associated langtype
		if( msg_checklangtype(lang,false) == 1 ){ //Verify it's enabled and set it
			char output[100];
			pc_setaccountreg(sd, add_str(LANGTYPE_VAR), lang); //For login/char
			sd->langtype = lang;
			sprintf(output,msg_txt(sd,461),msg_langtype2langstr(lang)); // Language is now set to %s.
			clif_displaymessage(fd,output);
			return 0;
		} else if (lang != -1) { //defined langage but failed check
			clif_displaymessage(fd,msg_txt(sd,462)); // This langage is currently disabled.
			return -1;
		}
	}

	//wrong or no entry
	clif_displaymessage(fd,msg_txt(sd,460)); // Please enter a valid language (usage: @langtype <language>).
	clif_displaymessage(fd,msg_txt(sd,464)); // ---- Available languages:
	while(fail != -1){ //out of range
		fail = msg_checklangtype(i,false);
		if(fail == 1)
			clif_displaymessage(fd,msg_langtype2langstr(i));
		i++;
	}
	return -1;
}

#ifdef VIP_ENABLE
ACMD_FUNC(vip) {
	struct map_session_data *pl_sd = NULL;
	char * modif_p;
	int32 vipdifftime = 0;
	time_t now=time(NULL);
	
	nullpo_retr(-1, sd);

	memset(atcmd_output, '\0', sizeof(atcmd_output));
	
	if (!message || !*message || sscanf(message, "%255s %23[^\n]",atcmd_output,atcmd_player_name) < 2) {
		clif_displaymessage(fd, msg_txt(sd,700));	//Usage: @vip <timef> <character name>
		return -1;
	}

	atcmd_output[sizeof(atcmd_output)-1] = '\0';

	modif_p = atcmd_output;
	vipdifftime = (int32)solve_time(modif_p);
	if (vipdifftime == 0) {
		clif_displaymessage(fd, msg_txt(sd,701)); // Invalid time for vip command.
		clif_displaymessage(fd, msg_txt(sd,702)); // Time parameter format is +/-<value> to alter. y/a = Year, m = Month, d/j = Day, h = Hour, n/mn = Minute, s = Second.
		return -1;
	}

	if ((pl_sd = map_nick2sd(atcmd_player_name,false)) == NULL) {
		clif_displaymessage(fd, msg_txt(sd,3)); // Character not found.
		return -1;
	}

	if (pc_get_group_level(pl_sd) > pc_get_group_level(sd)) {
		clif_displaymessage(fd, msg_txt(sd,81)); // Your GM level don't authorise you to do this action on this player.
		return -1;
	}
	if(pl_sd->vip.time==0) pl_sd->vip.time=now;
	pl_sd->vip.time += vipdifftime; //increase or reduce VIP duration
	
	if (pl_sd->vip.time <= now) {
		clif_displaymessage(pl_sd->fd, msg_txt(pl_sd,703)); // GM has removed your VIP time.
		clif_displaymessage(fd, msg_txt(sd,704)); // Player is no longer VIP.
	} else {
		int year,month,day,hour,minute,second;
		char timestr[21];
		
		split_time((int)(pl_sd->vip.time-now),&year,&month,&day,&hour,&minute,&second);
		sprintf(atcmd_output,msg_txt(pl_sd,705),year,month,day,hour,minute); // Your VIP status is valid for %d years, %d months, %d days, %d hours and %d minutes.
		clif_displaymessage(pl_sd->fd,atcmd_output);
		timestamp2string(timestr,20,pl_sd->vip.time,"%Y-%m-%d %H:%M");
		sprintf(atcmd_output,msg_txt(pl_sd,707),timestr); // You are VIP until : %s
		clif_displaymessage(pl_sd->fd,atcmd_output);

		if (pl_sd != sd) {
			sprintf(atcmd_output,msg_txt(sd,706),pl_sd->status.name,year,month,day,hour,minute); // Player '%s' is now VIP for %d years, %d months, %d days, %d hours and %d minutes.
			clif_displaymessage(fd,atcmd_output);
			sprintf(atcmd_output,msg_txt(sd,708),timestr); // The player is now VIP until : %s
			clif_displaymessage(fd,atcmd_output);
		}
	}
	chrif_req_login_operation(pl_sd->status.account_id, pl_sd->status.name, CHRIF_OP_LOGIN_VIP, vipdifftime, 7, 0); 
	return 0;
}

/** Enable/disable rate info */
ACMD_FUNC(showrate) {
	nullpo_retr(-1,sd);
	if (!sd->vip.disableshowrate) {
		safestrncpy(atcmd_output,msg_txt(sd,718),CHAT_SIZE_MAX); //Personal rate information is not displayed now.
		sd->vip.disableshowrate = 1;
	} else {
		safestrncpy(atcmd_output,msg_txt(sd,719),CHAT_SIZE_MAX); //Personal rate information will be shown.
		sd->vip.disableshowrate = 0;
	}
	clif_displaymessage(fd,atcmd_output);
	return 0;
}
#endif

ACMD_FUNC(fullstrip) {
	int i;
	TBL_PC *tsd;
	
	nullpo_retr(-1,sd);

	memset(atcmd_player_name, '\0', sizeof(atcmd_player_name));

	if (!message || !*message || sscanf(message, "%23[^\n]", atcmd_player_name) < 1) {
		clif_displaymessage(fd, msg_txt(sd,349)); // Please enter a player name (usage: @fullstrip/@warpto/@goto <char name/ID>).
		return -1;
	}

	if((tsd=map_nick2sd(atcmd_player_name,false)) == NULL && (tsd=map_id2sd(atoi(atcmd_player_name))) == NULL){
		clif_displaymessage(fd, msg_txt(sd,3)); // Character not found.
		return -1;
	}
	
	for( i = 0; i < EQI_MAX; i++ ) {
		if( tsd->equip_index[ i ] >= 0 )
			pc_unequipitem( tsd , tsd->equip_index[ i ] , 2 );
	}
	return 0;
}

ACMD_FUNC(changedress){
	sc_type name2id[] = {
		SC_WEDDING,
		SC_XMAS,
		SC_SUMMER,
		SC_DRESSUP,
		SC_HANBOK,
		SC_OKTOBERFEST
	};

	for( sc_type type : name2id ) {
		if( sd->sc.data[type] ) {
			status_change_end( &sd->bl, type, INVALID_TIMER );
			// You should only be able to have one - so we cancel here
			break;
		}
	}

	return 0;
}

ACMD_FUNC(costume) {
	const char* names[] = {
		"Wedding",
		"Xmas",
		"Summer",
		"Summer2",
		"Hanbok",
		"Oktoberfest"
	};
	const int name2id[] = {
		SC_WEDDING,
		SC_XMAS,
		SC_SUMMER,
		SC_DRESSUP,
		SC_HANBOK,
		SC_OKTOBERFEST
	};
	unsigned short k = 0, len = ARRAYLENGTH(names);

	if( !message || !*message ) {
		for( k = 0; k < len; k++ ) {
			if( sd->sc.data[name2id[k]] ) {
				sprintf(atcmd_output, msg_txt(sd, 727), names[k]); // '%s' Costume removed.
				clif_displaymessage(sd->fd, atcmd_output);
				status_change_end(&sd->bl, (sc_type)name2id[k], INVALID_TIMER);
				return 0;
			}
		}

		clif_displaymessage(sd->fd, msg_txt(sd, 726)); // Available Costumes
		for( k = 0; k < len; k++ ) {
			sprintf(atcmd_output, msg_txt(sd, 725), names[k]); // -- %s
			clif_displaymessage(sd->fd, atcmd_output);
		}
		return -1;
	}

	for( k = 0; k < len; k++ ) {
		if( sd->sc.data[name2id[k]] ) {
			sprintf(atcmd_output, msg_txt(sd, 724), names[k]); // You're already wearing a(n) '%s' costume, type '@costume' to remove it.
			clif_displaymessage(sd->fd, atcmd_output);
			return -1;
		}
	}

	for( k = 0; k < len; k++ )
		if( strcmpi(message, names[k]) == 0 )
			break;

	if( k == len ) {
		sprintf(atcmd_output, msg_txt(sd, 723), message); // '%s' is an unknown costume
		clif_displaymessage(sd->fd, atcmd_output);
		return -1;
	}

	sc_start(&sd->bl, &sd->bl, (sc_type)name2id[k], 100, name2id[k] == SC_DRESSUP ? 1 : 0, INFINITE_TICK);

	return 0;
}

/**
* Clone other player's equipments
* Usage: @cloneequip <char name/ID>
* http://rathena.org/board/topic/95076-new-atcommands-suggestion/
* @author [Cydh], [Antares]
*/
ACMD_FUNC(cloneequip) {
	struct map_session_data *pl_sd;

	nullpo_retr(-1, sd);

	memset(atcmd_player_name, '\0', sizeof(atcmd_player_name));
	memset(atcmd_output, '\0', sizeof(atcmd_output));

	if (!message || !*message || sscanf(message, "%23[^\n]", atcmd_player_name) < 1) {
		sprintf(atcmd_output, msg_txt(sd, 735), command); // Usage: %s <char name/ID>
		clif_displaymessage(fd, atcmd_output);
		return -1;
	}

	if (!(pl_sd = map_nick2sd(atcmd_player_name, true)) && !(pl_sd = map_charid2sd(atoi(atcmd_player_name)))) {
		clif_displaymessage(fd, msg_txt(sd, 3));
		return -1;
	}

	if (sd == pl_sd) {
		memset(atcmd_output, '\0', sizeof(atcmd_output));
		sprintf(atcmd_output, msg_txt(sd, 734), "equip"); // Cannot clone your own %.
		clif_displaymessage(fd, atcmd_output);
		return -1;
	}

	if (pc_get_group_level(sd) < pc_get_group_level(pl_sd)) {
		memset(atcmd_output, '\0', sizeof(atcmd_output));
		sprintf(atcmd_output, msg_txt(sd, 736), "equip"); // Cannot clone %s from this player.
		clif_displaymessage(fd, atcmd_output);
		return -1;
	}
	else {
		int8 i;
		for (i = 0; i < EQI_MAX; i++) {
			short idx;
			char flag = 0;
			struct item tmp_item;
			if ((idx = pl_sd->equip_index[i]) < 0)
				continue;
			if (i == EQI_AMMO)
				continue;
			if (pc_is_same_equip_index((enum equip_index) i, pl_sd->equip_index, idx))
				continue;

			tmp_item = pl_sd->inventory.u.items_inventory[idx];
			if (itemdb_isspecial(tmp_item.card[0]))
				memset(tmp_item.card, 0, sizeof(tmp_item.card));
			tmp_item.bound = 0;
			tmp_item.expire_time = 0;
			tmp_item.unique_id = 0;
			tmp_item.favorite = 0;
			tmp_item.amount = 1;

			if ((flag = pc_additem(sd, &tmp_item, 1, LOG_TYPE_COMMAND)))
				clif_additem(sd, 0, 0, flag);
			else
				pc_equipitem(sd, sd->last_addeditem_index, itemdb_equip(tmp_item.nameid));
		}
	}
	memset(atcmd_output, '\0', sizeof(atcmd_output));
	sprintf(atcmd_output, msg_txt(sd, 738), "equip"); // Clone '%s' is done.
	clif_displaymessage(fd, atcmd_output);

	return 0;
}

/**
* Clone other player's statuses/parameters using method same like ACMD_FUNC(param), doesn't use stat point
* Usage: @clonestat <char name/ID>
* http://rathena.org/board/topic/95076-new-atcommands-suggestion/
* @author [Cydh], [Antares]
*/
ACMD_FUNC(clonestat) {
	struct map_session_data *pl_sd;

	nullpo_retr(-1, sd);

	memset(atcmd_player_name, '\0', sizeof(atcmd_player_name));
	memset(atcmd_output, '\0', sizeof(atcmd_output));

	if (!message || !*message || sscanf(message, "%23[^\n]", atcmd_player_name) < 1) {
		sprintf(atcmd_output, msg_txt(sd, 735), command); // Usage: %s <char name/ID>
		clif_displaymessage(fd, atcmd_output);
		return -1;
	}

	if (!(pl_sd = map_nick2sd(atcmd_player_name, true)) && !(pl_sd = map_charid2sd(atoi(atcmd_player_name)))) {
		clif_displaymessage(fd, msg_txt(sd, 3)); // Character not found.
		return -1;
	}

	if (sd == pl_sd) {
		memset(atcmd_output, '\0', sizeof(atcmd_output));
		sprintf(atcmd_output, msg_txt(sd, 734), "status"); // Cannot clone your own %.
		clif_displaymessage(fd, atcmd_output);
		return -1;
	}

	if (pc_get_group_level(sd) < pc_get_group_level(pl_sd)) {
		memset(atcmd_output, '\0', sizeof(atcmd_output));
		sprintf(atcmd_output, msg_txt(sd, 736), "status"); // Cannot clone %s from this player.
		clif_displaymessage(fd, atcmd_output);
		return -1;
	}
	else {
		uint8 i;
		short max_status[6];

		pc_resetstate(sd);
		if (pc_has_permission(sd, PC_PERM_BYPASS_STAT_ONCLONE))
			max_status[0] = max_status[1] = max_status[2] = max_status[3] = max_status[4] = max_status[5] = SHRT_MAX;
		else {
			max_status[0] = pc_maxparameter(sd, PARAM_STR);
			max_status[1] = pc_maxparameter(sd, PARAM_AGI);
			max_status[2] = pc_maxparameter(sd, PARAM_VIT);
			max_status[3] = pc_maxparameter(sd, PARAM_INT);
			max_status[4] = pc_maxparameter(sd, PARAM_DEX);
			max_status[5] = pc_maxparameter(sd, PARAM_LUK);
		}

#define clonestat_check(cmd,stat)\
		{\
			memset(atcmd_output, '\0', sizeof(atcmd_output));\
			if (pl_sd->status.cmd > max_status[(stat)]) {\
				sprintf(atcmd_output, msg_txt(sd, 737), #cmd, pl_sd->status.cmd, max_status[(stat)]);\
				clif_displaymessage(fd, atcmd_output);\
				sd->status.cmd = max_status[(stat)];\
			}\
			else\
				sd->status.cmd = pl_sd->status.cmd;\
		}

		clonestat_check(str, PARAM_STR);
		clonestat_check(agi, PARAM_AGI);
		clonestat_check(vit, PARAM_VIT);
		clonestat_check(int_, PARAM_INT);
		clonestat_check(dex, PARAM_DEX);
		clonestat_check(luk, PARAM_LUK);

		for (i = 0; i < PARAM_MAX; i++) {
			clif_updatestatus(sd, SP_STR + i);
			clif_updatestatus(sd, SP_USTR + i);
		}
		status_calc_pc(sd, SCO_FORCE);
	}
	memset(atcmd_output, '\0', sizeof(atcmd_output));
	sprintf(atcmd_output, msg_txt(sd, 738), "status"); // Clone '%s' is done.
	clif_displaymessage(fd, atcmd_output);

#undef clonestat_check
	return 0;
}

/**
 * Adopt a character.
 * Usage: @adopt <char name>
 * https://rathena.org/board/topic/104014-suggestion-add-adopt-or-etc/
 */
ACMD_FUNC(adopt)
{
	TBL_PC *b_sd;
	enum adopt_responses response;

	nullpo_retr(-1, sd);

	memset(atcmd_output, '\0', sizeof(atcmd_output));
	memset(atcmd_player_name, '\0', sizeof(atcmd_player_name));

	if (!message || !*message || sscanf(message, "%23[^\n]", atcmd_player_name) < 1) {
		sprintf(atcmd_output, msg_txt(sd, 435), command); // Please enter a player name (usage: %s <char name>).
		clif_displaymessage(fd, atcmd_output);
		return -1;
	}

	if ((b_sd = map_nick2sd(atcmd_player_name,false)) == NULL) {
		clif_displaymessage(fd, msg_txt(sd, 3)); // Character not found.
		return -1;
	}

	response = pc_try_adopt(sd, map_charid2sd(sd->status.partner_id), b_sd);

	if (response == ADOPT_ALLOWED) {
		TBL_PC *p_sd = map_charid2sd(sd->status.partner_id);

		b_sd->adopt_invite = sd->status.account_id;
		clif_Adopt_request(b_sd, sd, p_sd->status.account_id);
		return 0;
	}

	if (response < ADOPT_MORE_CHILDREN) // No displaymessage for client-type responses
		clif_displaymessage(fd, msg_txt(sd, 744 + response - 1));
	return -1;
}

/**
 * Opens the limited sale window.
 * Usage: @limitedsale or client command /limitedsale on supported clients
 */
ACMD_FUNC(limitedsale){
	nullpo_retr(-1, sd);

	clif_sale_open(sd);

	return 0;
}

/**
<<<<<<< HEAD
 * Opens the refineUI
 * Usage: @refineui
 */
ACMD_FUNC(refineui)
{
	nullpo_retr(-1, sd);

#if PACKETVER < 20161012
	clif_displaymessage(fd, msg_txt(sd, 773)); // This command requires packet version 2016-10-12 or newer.
	return -1;
#else
	if( !battle_config.feature_refineui ){
		clif_displaymessage(fd, msg_txt(sd, 774)); // This command is disabled via configuration.
		return -1;
	}

	if( sd->state.refineui_open ){
		clif_displaymessage(fd, msg_txt(sd, 775)); // You have already opened the refine UI.
		return -1;
	}

	clif_refineui_open(sd);
	return 0;
#endif
=======
 * Displays camera information from the client.
 * Usage: @camerainfo or client command /viewpointvalue or /setcamera on supported clients
 */
ACMD_FUNC(camerainfo){
	nullpo_retr(-1, sd);

	if( message == nullptr || message[0] == '\0' ){
		clif_camerainfo( sd, true );
		return 0;
	}

	float range = 0;
	float rotation = 0;
	float latitude = 0;

	if( sscanf( message, "%f %f %f", &range, &rotation, &latitude ) < 3 ){
		clif_displaymessage( fd, msg_txt( sd, 793 ) ); // Usage @camerainfo range rotation latitude
		return -1;
	}

	clif_camerainfo( sd, false, range, rotation, latitude );

	return 0;
>>>>>>> 54ac2ae1
}

#include "../custom/atcommand.inc"

/**
 * Fills the reference of available commands in atcommand DBMap
 **/
#define ACMD_DEF(x) { #x, atcommand_ ## x, NULL, NULL, 0 }
#define ACMD_DEF2(x2, x) { x2, atcommand_ ## x, NULL, NULL, 0 }
// Define with restriction
#define ACMD_DEFR(x, r) { #x, atcommand_ ## x, NULL, NULL, r }
#define ACMD_DEF2R(x2, x, r) { x2, atcommand_ ## x, NULL, NULL, r }
void atcommand_basecommands(void) {
	/**
	 * Command reference list, place the base of your commands here
	 * TODO: List all commands that causing crash
	 **/
	AtCommandInfo atcommand_base[] = {
#include "../custom/atcommand_def.inc"
		ACMD_DEF2R("warp", mapmove, ATCMD_NOCONSOLE),
		ACMD_DEF(where),
		ACMD_DEF(jumpto),
		ACMD_DEF(jump),
		ACMD_DEF(who),
		ACMD_DEF2("who2", who),
		ACMD_DEF2("who3", who),
		ACMD_DEF2("whomap", who),
		ACMD_DEF2("whomap2", who),
		ACMD_DEF2("whomap3", who),
		ACMD_DEF(whogm),
		ACMD_DEF(save),
		ACMD_DEF(load),
		ACMD_DEF(speed),
		ACMD_DEF(storage),
		ACMD_DEF(guildstorage),
		ACMD_DEF(option),
		ACMD_DEF(hide), // + /hide
		ACMD_DEFR(jobchange, ATCMD_NOCONSOLE),
		ACMD_DEF(kill),
		ACMD_DEF(alive),
		ACMD_DEF(kami),
		ACMD_DEF2("kamib", kami),
		ACMD_DEF2("kamic", kami),
		ACMD_DEF2("lkami", kami),
		ACMD_DEF(heal),
		ACMD_DEF(item),
		ACMD_DEF(item2),
		ACMD_DEF2("itembound",item),
		ACMD_DEF2("itembound2",item2),
		ACMD_DEF(itemreset),
		ACMD_DEF(clearstorage),
		ACMD_DEF(cleargstorage),
		ACMD_DEF(clearcart),
		ACMD_DEF2R("blvl", baselevelup, ATCMD_NOCONSOLE),
		ACMD_DEF2("jlvl", joblevelup),
		ACMD_DEF(help),
		ACMD_DEF(pvpoff),
		ACMD_DEF(pvpon),
		ACMD_DEF(gvgoff),
		ACMD_DEF(gvgon),
		ACMD_DEF(model),
		ACMD_DEFR(go, ATCMD_NOCONSOLE),
		ACMD_DEF(monster),
		ACMD_DEF2("monstersmall", monster),
		ACMD_DEF2("monsterbig", monster),
		ACMD_DEF(killmonster),
		ACMD_DEF2("killmonster2", killmonster),
		ACMD_DEF(refine),
		ACMD_DEF(produce),
		ACMD_DEF(memo),
		ACMD_DEF(gat),
		ACMD_DEF(displaystatus),
		ACMD_DEF2("stpoint", statuspoint),
		ACMD_DEF2("skpoint", skillpoint),
		ACMD_DEF(zeny),
		ACMD_DEF2("str", param),
		ACMD_DEF2("agi", param),
		ACMD_DEF2("vit", param),
		ACMD_DEF2("int", param),
		ACMD_DEF2("dex", param),
		ACMD_DEF2("luk", param),
		ACMD_DEF2("glvl", guildlevelup),
		ACMD_DEF(makeegg),
		ACMD_DEF(hatch),
		ACMD_DEF(petfriendly),
		ACMD_DEF(pethungry),
		ACMD_DEF(petrename),
		ACMD_DEF(recall), // + /recall
		ACMD_DEF(night),
		ACMD_DEF(day),
		ACMD_DEF(doom),
		ACMD_DEF(doommap),
		ACMD_DEF(raise),
		ACMD_DEF(raisemap),
		ACMD_DEFR(kick,ATCMD_NOAUTOTRADE), // + right click menu for GM "(name) force to quit"
		ACMD_DEF(kickall),
		ACMD_DEF(allskill),
		ACMD_DEF(questskill),
		ACMD_DEF(lostskill),
		ACMD_DEF(spiritball),
		ACMD_DEF(party),
		ACMD_DEF(guild),
		ACMD_DEF(breakguild),
		ACMD_DEF(agitstart),
		ACMD_DEF(agitend),
		ACMD_DEF(mapexit),
		ACMD_DEF(idsearch),
		ACMD_DEF(broadcast), // + /b and /nb
		ACMD_DEF(localbroadcast), // + /lb and /nlb
		ACMD_DEF(recallall),
		ACMD_DEFR(reload,ATCMD_NOSCRIPT),
		ACMD_DEF2("reloaditemdb", reload),
		ACMD_DEF2("reloadmobdb", reload),
		ACMD_DEF2("reloadskilldb", reload),
		ACMD_DEF2R("reloadscript", reload, ATCMD_NOSCRIPT),
		ACMD_DEF2("reloadatcommand", reload),
		ACMD_DEF2("reloadbattleconf", reload),
		ACMD_DEF2("reloadstatusdb", reload),
		ACMD_DEF2("reloadpcdb", reload),
		ACMD_DEF2("reloadmotd", reload),
		ACMD_DEF2("reloadquestdb", reload),
		ACMD_DEF2("reloadmsgconf", reload),
		ACMD_DEF2("reloadinstancedb", reload),
		ACMD_DEF2("reloadachievementdb",reload),
		ACMD_DEF(partysharelvl),
		ACMD_DEF(mapinfo),
		ACMD_DEF(dye),
		ACMD_DEF2("hairstyle", hair_style),
		ACMD_DEF2("haircolor", hair_color),
		ACMD_DEF2("allstats", stat_all),
		ACMD_DEF2("block", char_block),
		ACMD_DEF2("ban", char_ban),
		ACMD_DEF2("unblock", char_unblock),
		ACMD_DEF2("unban", char_unban),
		ACMD_DEF2("charban", char_ban),
		ACMD_DEF2("charunban", char_unban),
		ACMD_DEF2("mount", mount_peco),
		ACMD_DEF(guildspy),
		ACMD_DEF(partyspy),
		ACMD_DEF(clanspy),
		ACMD_DEF(repairall),
		ACMD_DEF(guildrecall),
		ACMD_DEF(partyrecall),
		ACMD_DEF(nuke),
		ACMD_DEF(shownpc),
		ACMD_DEF(hidenpc),
		ACMD_DEF(loadnpc),
		ACMD_DEF(unloadnpc),
		ACMD_DEF(reloadnpcfile),
		ACMD_DEF2("time", servertime),
		ACMD_DEF(jail),
		ACMD_DEF(unjail),
		ACMD_DEF(jailfor),
		ACMD_DEF(jailtime),
		ACMD_DEF(disguise),
		ACMD_DEF(undisguise),
		ACMD_DEF(email),
		ACMD_DEF(effect),
		ACMD_DEF(follow),
		ACMD_DEF(addwarp),
		ACMD_DEF(skillon),
		ACMD_DEF(skilloff),
		ACMD_DEF(killer),
		ACMD_DEF(npcmove),
		ACMD_DEF(killable),
		ACMD_DEF(dropall),
		ACMD_DEF(storeall),
		ACMD_DEF(skillid),
		ACMD_DEF(useskill),
		ACMD_DEF(displayskill),
		ACMD_DEF(snow),
		ACMD_DEF(sakura),
		ACMD_DEF(clouds),
		ACMD_DEF(clouds2),
		ACMD_DEF(fog),
		ACMD_DEF(fireworks),
		ACMD_DEF(leaves),
		ACMD_DEF(summon),
		ACMD_DEF(adjgroup),
		ACMD_DEF(trade),
		ACMD_DEF(send),
		ACMD_DEF(setbattleflag),
		ACMD_DEF(unmute),
		ACMD_DEF(clearweather),
		ACMD_DEF(uptime),
		ACMD_DEF(changesex),
		ACMD_DEF(changecharsex),
		ACMD_DEF(mute),
		ACMD_DEF(refresh),
		ACMD_DEF(refreshall),
		ACMD_DEF(identify),
		ACMD_DEF(identifyall),
		ACMD_DEF(gmotd),
		ACMD_DEF(misceffect),
		ACMD_DEF(mobsearch),
		ACMD_DEF(cleanmap),
		ACMD_DEF(cleanarea),
		ACMD_DEF(npctalk),
		ACMD_DEF(pettalk),
		ACMD_DEF(users),
		ACMD_DEF(reset),
		ACMD_DEF(skilltree),
		ACMD_DEF(marry),
		ACMD_DEF(divorce),
		ACMD_DEF(sound),
		ACMD_DEF(undisguiseall),
		ACMD_DEF(disguiseall),
		ACMD_DEF(changelook),
		ACMD_DEF(autoloot),
		ACMD_DEF2("alootid", autolootitem),
		ACMD_DEF(autoloottype),
		ACMD_DEF(mobinfo),
		ACMD_DEF(exp),
		ACMD_DEF(version),
		ACMD_DEF(mutearea),
		ACMD_DEF(rates),
		ACMD_DEF(iteminfo),
		ACMD_DEF(whodrops),
		ACMD_DEF(whereis),
		ACMD_DEF(mapflag),
		ACMD_DEF(me),
		ACMD_DEF(monsterignore),
		ACMD_DEF(fakename),
		ACMD_DEF(size),
		ACMD_DEF(showexp),
		ACMD_DEF(showzeny),
		ACMD_DEF(showdelay),
		ACMD_DEF(autotrade),
		ACMD_DEF(changegm),
		ACMD_DEF(changeleader),
		ACMD_DEF(partyoption),
		ACMD_DEF(invite),
		ACMD_DEF(duel),
		ACMD_DEF(leave),
		ACMD_DEF(accept),
		ACMD_DEF(reject),
		ACMD_DEF(clone),
		ACMD_DEF2("slaveclone", clone),
		ACMD_DEF2("evilclone", clone),
		ACMD_DEF(tonpc),
		ACMD_DEF(commands),
		ACMD_DEF(noask),
		ACMD_DEF(request),
		ACMD_DEF(homlevel),
		ACMD_DEF(homevolution),
		ACMD_DEF(hommutate),
		ACMD_DEF(makehomun),
		ACMD_DEF(homfriendly),
		ACMD_DEF(homhungry),
		ACMD_DEF(homtalk),
		ACMD_DEF(hominfo),
		ACMD_DEF(homstats),
		ACMD_DEF(homshuffle),
		ACMD_DEF(showmobs),
		ACMD_DEF(feelreset),
		ACMD_DEF(auction),
		ACMD_DEF(mail),
		ACMD_DEF2("noks", ksprotection),
		ACMD_DEF(allowks),
		ACMD_DEF(cash),
		ACMD_DEF2("points", cash),
		ACMD_DEF(agitstart2),
		ACMD_DEF(agitend2),
		ACMD_DEF(resetskill),
		ACMD_DEF(resetstat),
		ACMD_DEF2("storagelist", itemlist),
		ACMD_DEF2("cartlist", itemlist),
		ACMD_DEF2("itemlist", itemlist),
		ACMD_DEF(stats),
		ACMD_DEF(delitem),
		ACMD_DEF(charcommands),
		ACMD_DEF(font),
		ACMD_DEF(accinfo),
		ACMD_DEF(set),
		ACMD_DEF(undisguiseguild),
		ACMD_DEF(disguiseguild),
		ACMD_DEF(sizeall),
		ACMD_DEF(sizeguild),
		ACMD_DEF(addperm),
		ACMD_DEF2("rmvperm", addperm),
		ACMD_DEF(unloadnpcfile),
		ACMD_DEF(cart),
		ACMD_DEF(mount2),
		ACMD_DEF(join),
		ACMD_DEFR(channel,ATCMD_NOSCRIPT),
		ACMD_DEF(fontcolor),
		ACMD_DEF(langtype),
#ifdef VIP_ENABLE
		ACMD_DEF(vip),
		ACMD_DEF(showrate),
#endif
		ACMD_DEF(fullstrip),
		ACMD_DEF(costume),
		ACMD_DEF(cloneequip),
		ACMD_DEF(clonestat),
		ACMD_DEF(bodystyle),
		ACMD_DEF(adopt),
		ACMD_DEF(agitstart3),
		ACMD_DEF(agitend3),
		ACMD_DEFR(limitedsale, ATCMD_NOCONSOLE|ATCMD_NOAUTOTRADE),
		ACMD_DEFR(changedress, ATCMD_NOCONSOLE|ATCMD_NOAUTOTRADE),
<<<<<<< HEAD
		ACMD_DEF(refineui),
=======
		ACMD_DEFR(camerainfo, ATCMD_NOCONSOLE|ATCMD_NOAUTOTRADE),
>>>>>>> 54ac2ae1
	};
	AtCommandInfo* atcommand;
	int i;

	for( i = 0; i < ARRAYLENGTH(atcommand_base); i++ ) {
		if(atcommand_exists(atcommand_base[i].command)) { // Should not happen if atcommand_base[] array is OK
			ShowDebug("atcommand_basecommands: duplicate ACMD_DEF for '%s'.\n", atcommand_base[i].command);
			continue;
		}
		CREATE(atcommand, AtCommandInfo, 1);
		safestrncpy(atcommand->command, atcommand_base[i].command, sizeof(atcommand->command));
		atcommand->func = atcommand_base[i].func;
		atcommand->restriction = atcommand_base[i].restriction;
		strdb_put(atcommand_db, atcommand->command, atcommand);
	}
	return;
}

/*==========================================
 * Command lookup functions
 *------------------------------------------*/
bool atcommand_exists(const char* name)
{
	return strdb_exists(atcommand_db, name);
}

static AtCommandInfo* get_atcommandinfo_byname(const char *name)
{
	if (strdb_exists(atcommand_db, name))
		return (AtCommandInfo*)strdb_get(atcommand_db, name);
	return NULL;
}

static const char* atcommand_checkalias(const char *aliasname)
{
	AliasInfo *alias_info = NULL;
	if ((alias_info = (AliasInfo*)strdb_get(atcommand_alias_db, aliasname)) != NULL)
		return alias_info->command->command;
	return aliasname;
}

/// AtCommand suggestion
static void atcommand_get_suggestions(struct map_session_data* sd, const char *name, bool atcommand) {
	DBIterator* atcommand_iter;
	DBIterator* alias_iter;
	AtCommandInfo* command_info = NULL;
	AliasInfo* alias_info = NULL;
	AtCommandType type = atcommand ? COMMAND_ATCOMMAND : COMMAND_CHARCOMMAND;
	char* full_match[MAX_SUGGESTIONS];
	char* suggestions[MAX_SUGGESTIONS];
	char* match;
	int prefix_count = 0, full_count = 0;
	bool can_use;

	if (!battle_config.atcommand_suggestions_enabled)
		return;

	atcommand_iter = db_iterator(atcommand_db);
	alias_iter = db_iterator(atcommand_alias_db);

	// Build the matches
	for (command_info = (AtCommandInfo*)dbi_first(atcommand_iter); dbi_exists(atcommand_iter); command_info = (AtCommandInfo*)dbi_next(atcommand_iter))     {
		match = strstr(command_info->command, name);
		can_use = pc_can_use_command(sd, command_info->command, type);
		if ( prefix_count < MAX_SUGGESTIONS && match == command_info->command && can_use ) {
			suggestions[prefix_count] = command_info->command;
			++prefix_count;
		}
		if ( full_count < MAX_SUGGESTIONS && match != NULL && match != command_info->command && can_use ) {
			full_match[full_count] = command_info->command;
			++full_count;
		}
	}

	for (alias_info = (AliasInfo *)dbi_first(alias_iter); dbi_exists(alias_iter); alias_info = (AliasInfo *)dbi_next(alias_iter)) {
		match = strstr(alias_info->alias, name);
		can_use = pc_can_use_command(sd, alias_info->command->command, type);
		if ( prefix_count < MAX_SUGGESTIONS && match == alias_info->alias && can_use) {
			suggestions[prefix_count] = alias_info->alias;
			++prefix_count;
		}
		if ( full_count < MAX_SUGGESTIONS && match != NULL && match != alias_info->alias && can_use ) {
			full_match[full_count] = alias_info->alias;
			++full_count;
		}
	}

	if ((full_count+prefix_count) > 0) {
		char buffer[512];
		int i;

		// Merge full match and prefix match results
		if (prefix_count < MAX_SUGGESTIONS) {
			memmove(&suggestions[prefix_count], full_match, sizeof(char*) * (MAX_SUGGESTIONS-prefix_count));
			prefix_count = min(prefix_count+full_count, MAX_SUGGESTIONS);
		}

		// Build the suggestion string
		strcpy(buffer, msg_txt(sd,205)); // Maybe you meant:
		strcat(buffer,"\n");

		for(i=0; i < prefix_count; ++i) {
			strcat(buffer,suggestions[i]);
			strcat(buffer," ");
		}

		clif_displaymessage(sd->fd, buffer);
	}

	dbi_destroy(atcommand_iter);
	dbi_destroy(alias_iter);
}

/**
 * Executes an at-command
 * @param fd
 * @param sd
 * @param message
 * @param type
 *  0 : script call (atcommand)
 *  1 : normal player @atcommand
 *  2 : console (admin:@atcommand)
 *  3 : script call (useatcmd)
 */
bool is_atcommand(const int fd, struct map_session_data* sd, const char* message, int type)
{
	char command[CHAT_SIZE_MAX], params[CHAT_SIZE_MAX];
	char output[CHAT_SIZE_MAX];

	//Reconstructed message
	char atcmd_msg[CHAT_SIZE_MAX * 2];

	TBL_PC * ssd = NULL; //sd for target
	AtCommandInfo * info;

	bool is_atcommand = true; // false if it's a charcommand

	nullpo_retr(false, sd);

	//Shouldn't happen
	if ( !message || !*message )
		return false;

	//If cannot use atcomamnd while talking with NPC [Kichi]
	if (type == 1 && sd->npc_id && sd->state.disable_atcommand_on_npc)
		return false;

	//Block NOCHAT but do not display it as a normal message
	if ( sd->sc.data[SC_NOCHAT] && sd->sc.data[SC_NOCHAT]->val1&MANNER_NOCOMMAND )
		return true;

	// skip 10/11-langtype's codepage indicator, if detected
	if ( message[0] == '|' && strlen(message) >= 4 && (message[3] == atcommand_symbol || message[3] == charcommand_symbol) )
		message += 3;

	//Should display as a normal message
	if ( *message != atcommand_symbol && *message != charcommand_symbol )
		return false;

	// type value 0|2 = script|console invoked: bypass restrictions
	if ( type == 1 || type == 3) {
		//Commands are disabled on maps flagged as 'nocommand'
		if ( pc_get_group_level(sd) < map_getmapflag(sd->bl.m, MF_NOCOMMAND) ) {
			clif_displaymessage(fd, msg_txt(sd,143)); // Commands are disabled on this map.
			return false;
		}
	}

	if (*message == charcommand_symbol)
		is_atcommand = false;

	if (is_atcommand) { // @command
		sprintf(atcmd_msg, "%s", message);
		ssd = sd;
	} else { // #command
		char charname[NAME_LENGTH];
		int n;

		//Checks to see if #command has a name or a name + parameters.
		if ((n = sscanf(message, "%255s \"%23[^\"]\" %255[^\n]", command, charname, params)) < 2
		 && (n = sscanf(message, "%255s %23s %255[^\n]", command, charname, params)) < 2
		) {
			if (pc_get_group_level(sd) == 0) {
				if (n < 1)
					return false; // No command found. Display as normal message.

				info = get_atcommandinfo_byname(atcommand_checkalias(command + 1));
				if (!info || info->char_groups[sd->group_pos] == 0)  // If we can't use or doesn't exist: don't even display the command failed message
					return false;
			}

			sprintf(output, msg_txt(sd,1388), charcommand_symbol); // Charcommand failed (usage: %c<command> <char name> <parameters>).
			clif_displaymessage(fd, output);
			return true;
		}

		ssd = map_nick2sd(charname,true);
		if (ssd == NULL) {
			sprintf(output, msg_txt(sd,1389), command); // %s failed. Player not found.
			clif_displaymessage(fd, output);
			return true;
		}

		if (n > 2)
			sprintf(atcmd_msg, "%s %s", command, params);
		else
			sprintf(atcmd_msg, "%s", command);
	}

	if (battle_config.idletime_option&IDLE_ATCOMMAND)
		sd->idletime = last_tick;

	//Clearing these to be used once more.
	memset(command, '\0', sizeof(command));
	memset(params, '\0', sizeof(params));

	//check to see if any params exist within this command
	if( sscanf(atcmd_msg, "%255s %255[^\n]", command, params) < 2 )
		params[0] = '\0';

	// @commands (script based)
	if((type == 1 || type == 3) && atcmd_binding_count > 0) {
		struct atcmd_binding_data *binding = get_atcommandbind_byname(command);

		// Check if the binding isn't NULL and there is a NPC event, level of usage met, et cetera
		if( binding != NULL && binding->npc_event[0] &&
			((is_atcommand && pc_get_group_level(sd) >= binding->level) ||
			 (!is_atcommand && pc_get_group_level(sd) >= binding->level2)))
		{
			// Check if self or character invoking; if self == character invoked, then self invoke.
			npc_do_atcmd_event(ssd, command, params, binding->npc_event);
			return true;
		}
	}

	//Grab the command information and check for the proper GM level required to use it or if the command exists
	info = get_atcommandinfo_byname(atcommand_checkalias(command + 1));
	if (info == NULL) {
		if (pc_get_group_level(sd) == 0) // TODO: remove or replace with proper permission
			return false;

		sprintf(output, msg_txt(sd,153), command); // "%s is Unknown Command."
		clif_displaymessage(fd, output);
		atcommand_get_suggestions(sd, command + 1, is_atcommand);
		return true;
	}

	//check restriction
	if (info->restriction) {
		if (info->restriction&ATCMD_NOCONSOLE && type == 2) //console prevent
			return true;
		if (info->restriction&ATCMD_NOSCRIPT && (type == 0 || type == 3)) //scripts prevent
			return true;
		if (info->restriction&ATCMD_NOAUTOTRADE && (type == 0 || type == 3)
			&& ((is_atcommand && sd && sd->state.autotrade) || (ssd && ssd->state.autotrade)))
			return true;
	}

	// type == 1 : player invoked
	if (type == 1) {
		if ((is_atcommand && info->at_groups[sd->group_pos] == 0) ||
			(!is_atcommand && info->char_groups[sd->group_pos] == 0) )
			return false;

		if( pc_isdead(sd) && pc_has_permission(sd,PC_PERM_DISABLE_CMD_DEAD) ) {
			clif_displaymessage(fd, msg_txt(sd,1393)); // You can't use commands while dead
			return true;
		}
	}

	//Attempt to use the command
	if ( (info->func(fd, ssd, command, params) != 0) )
	{
		sprintf(output,msg_txt(sd,154), command); // %s failed.
		clif_displaymessage(fd, output);
		return true;
	}

	//Log only if successful.
	log_atcommand(sd, is_atcommand ? atcmd_msg : message);

	return true;
}

/*==========================================
 *
 *------------------------------------------*/
static void atcommand_config_read(const char* config_filename)
{
	config_setting_t *aliases = NULL, *help = NULL;
	const char *symbol = NULL;
	int num_aliases = 0;

	if (conf_read_file(&atcommand_config, config_filename))
		return;

	// Command symbols
	if (config_lookup_string(&atcommand_config, "atcommand_symbol", &symbol)) {
		if (ISPRINT(*symbol) && // no control characters
			*symbol != '/' && // symbol of client commands
			*symbol != '%' && // symbol of party chat
			*symbol != '$' && // symbol of guild chat
			*symbol != charcommand_symbol)
			atcommand_symbol = *symbol;
	}

	if (config_lookup_string(&atcommand_config, "charcommand_symbol", &symbol)) {
		if (ISPRINT(*symbol) && // no control characters
			*symbol != '/' && // symbol of client commands
			*symbol != '%' && // symbol of party chat
			*symbol != '$' && // symbol of guild chat
			*symbol != atcommand_symbol)
			charcommand_symbol = *symbol;
	}

	// Command aliases
	aliases = config_lookup(&atcommand_config, "aliases");
	if (aliases != NULL) {
		int i = 0;
		int count = config_setting_length(aliases);

		for (i = 0; i < count; ++i) {
			config_setting_t *command;
			const char *commandname = NULL;
			int j = 0, alias_count = 0;
			AtCommandInfo *commandinfo = NULL;

			command = config_setting_get_elem(aliases, i);
			if (config_setting_type(command) != CONFIG_TYPE_ARRAY)
				continue;
			commandname = config_setting_name(command);
			if (!atcommand_exists(commandname)) {
				ShowConfigWarning(command, "atcommand_config_read: can not set alias for non-existent command %s", commandname);
				continue;
			}
			commandinfo = get_atcommandinfo_byname(commandname);
			alias_count = config_setting_length(command);
			for (j = 0; j < alias_count; ++j) {
				const char *alias = config_setting_get_string_elem(command, j);
				if (alias != NULL) {
					AliasInfo *alias_info;
					if (strdb_exists(atcommand_alias_db, alias)) {
						ShowConfigWarning(command, "atcommand_config_read: alias %s already exists", alias);
						continue;
					}
					CREATE(alias_info, AliasInfo, 1);
					alias_info->command = commandinfo;
					safestrncpy(alias_info->alias, alias, sizeof(alias_info->alias));
					strdb_put(atcommand_alias_db, alias, alias_info);
					++num_aliases;
				}
			}
		}
	}

	// Commands help
	// We only check if all commands exist
	help = config_lookup(&atcommand_config, "help");
	if (help != NULL) {
		int count = config_setting_length(help);
		int i;

		for (i = 0; i < count; ++i) {
			config_setting_t *command;
			const char *commandname;

			command = config_setting_get_elem(help, i);
			commandname = config_setting_name(command);
			if (!atcommand_exists(commandname))
				ShowConfigWarning(command, "atcommand_config_read: command %s does not exist", commandname);
		}
	}

	ShowStatus("Done reading '" CL_WHITE "%d" CL_RESET "' command aliases in '" CL_WHITE "%s" CL_RESET "'.\n", num_aliases, config_filename);
	return;
}
void atcommand_db_load_groups(int* group_ids) {
	DBIterator *iter = db_iterator(atcommand_db);
	AtCommandInfo* cmd;
	int i;

	for (cmd = (AtCommandInfo*)dbi_first(iter); dbi_exists(iter); cmd = (AtCommandInfo*)dbi_next(iter)) {
		cmd->at_groups = (char*)aMalloc( pc_group_max * sizeof(char) );
		cmd->char_groups = (char*)aMalloc( pc_group_max * sizeof(char) );
		for(i = 0; i < pc_group_max; i++) {
			if( pc_group_can_use_command(group_ids[i], cmd->command, COMMAND_ATCOMMAND ) )
			   cmd->at_groups[i] = 1;
			else
			   cmd->at_groups[i] = 0;
		   if( pc_group_can_use_command(group_ids[i], cmd->command, COMMAND_CHARCOMMAND ) )
			  cmd->char_groups[i] = 1;
			else
			  cmd->char_groups[i] = 0;
		}
	}

	dbi_destroy(iter);

	return;
}
void atcommand_db_clear(void) {

	if (atcommand_db != NULL) {
		DBIterator *iter = db_iterator(atcommand_db);
		AtCommandInfo* cmd;

		for (cmd = (AtCommandInfo*)dbi_first(iter); dbi_exists(iter); cmd = (AtCommandInfo*)dbi_next(iter)) {
			aFree(cmd->at_groups);
			aFree(cmd->char_groups);
		}

		dbi_destroy(iter);

		db_destroy(atcommand_db);
	}
	if (atcommand_alias_db != NULL)
		db_destroy(atcommand_alias_db);

	config_destroy(&atcommand_config);
}

void atcommand_doload(void) {
	atcommand_db_clear();
	atcommand_db = stridb_alloc((DBOptions)(DB_OPT_DUP_KEY|DB_OPT_RELEASE_DATA), ATCOMMAND_LENGTH);
	atcommand_alias_db = stridb_alloc((DBOptions)(DB_OPT_DUP_KEY|DB_OPT_RELEASE_DATA), ATCOMMAND_LENGTH);
	atcommand_basecommands(); //fills initial atcommand_db with known commands
	atcommand_config_read(ATCOMMAND_CONF_FILENAME);
}

void do_init_atcommand(void) {
	atcommand_doload();
}

void do_final_atcommand(void) {
	atcommand_db_clear();
}<|MERGE_RESOLUTION|>--- conflicted
+++ resolved
@@ -10014,7 +10014,32 @@
 }
 
 /**
-<<<<<<< HEAD
+ * Displays camera information from the client.
+ * Usage: @camerainfo or client command /viewpointvalue or /setcamera on supported clients
+ */
+ACMD_FUNC(camerainfo){
+	nullpo_retr(-1, sd);
+
+	if( message == nullptr || message[0] == '\0' ){
+		clif_camerainfo( sd, true );
+		return 0;
+	}
+
+	float range = 0;
+	float rotation = 0;
+	float latitude = 0;
+
+	if( sscanf( message, "%f %f %f", &range, &rotation, &latitude ) < 3 ){
+		clif_displaymessage( fd, msg_txt( sd, 793 ) ); // Usage @camerainfo range rotation latitude
+		return -1;
+	}
+
+	clif_camerainfo( sd, false, range, rotation, latitude );
+
+	return 0;
+}
+
+/**
  * Opens the refineUI
  * Usage: @refineui
  */
@@ -10039,31 +10064,6 @@
 	clif_refineui_open(sd);
 	return 0;
 #endif
-=======
- * Displays camera information from the client.
- * Usage: @camerainfo or client command /viewpointvalue or /setcamera on supported clients
- */
-ACMD_FUNC(camerainfo){
-	nullpo_retr(-1, sd);
-
-	if( message == nullptr || message[0] == '\0' ){
-		clif_camerainfo( sd, true );
-		return 0;
-	}
-
-	float range = 0;
-	float rotation = 0;
-	float latitude = 0;
-
-	if( sscanf( message, "%f %f %f", &range, &rotation, &latitude ) < 3 ){
-		clif_displaymessage( fd, msg_txt( sd, 793 ) ); // Usage @camerainfo range rotation latitude
-		return -1;
-	}
-
-	clif_camerainfo( sd, false, range, rotation, latitude );
-
-	return 0;
->>>>>>> 54ac2ae1
 }
 
 #include "../custom/atcommand.inc"
@@ -10365,11 +10365,8 @@
 		ACMD_DEF(agitend3),
 		ACMD_DEFR(limitedsale, ATCMD_NOCONSOLE|ATCMD_NOAUTOTRADE),
 		ACMD_DEFR(changedress, ATCMD_NOCONSOLE|ATCMD_NOAUTOTRADE),
-<<<<<<< HEAD
-		ACMD_DEF(refineui),
-=======
 		ACMD_DEFR(camerainfo, ATCMD_NOCONSOLE|ATCMD_NOAUTOTRADE),
->>>>>>> 54ac2ae1
+		ACMD_DEFR(refineui, ATCMD_NOCONSOLE|ATCMD_NOAUTOTRADE),
 	};
 	AtCommandInfo* atcommand;
 	int i;
