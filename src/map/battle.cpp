--- conflicted
+++ resolved
@@ -8525,13 +8525,10 @@
 	{ "rental_transaction",                 &battle_config.rental_transaction,              1,      0,      1,              },
 	{ "min_shop_buy",                       &battle_config.min_shop_buy,                    1,      0,      INT_MAX,        },
 	{ "min_shop_sell",                      &battle_config.min_shop_sell,                   0,      0,      INT_MAX,        },
-<<<<<<< HEAD
 	{ "feature.equipswitch",                &battle_config.feature_equipswitch,             1,      0,      1,              },
 	{ "pet_walk_speed",                     &battle_config.pet_walk_speed,                  1,      1,      3,              },
 	{ "homunculus_exp_gain",                &battle_config.homunculus_exp_gain,             10,     0,      100,            },
-=======
 	{ "blocking_play_delay",                &battle_config.blocking_play_delay,             20000,  0,      INT_MAX,        },
->>>>>>> 063d8503
 
 #include "../custom/battle_config_init.inc"
 };
