--- conflicted
+++ resolved
@@ -8510,15 +8510,12 @@
 	{ "min_shop_sell",                      &battle_config.min_shop_sell,                   0,      0,      INT_MAX,        },
 	{ "feature.equipswitch",                &battle_config.feature_equipswitch,             1,      0,      1,              },
 	{ "pet_walk_speed",                     &battle_config.pet_walk_speed,                  1,      1,      3,              },
-<<<<<<< HEAD
 	{ "homunculus_exp_gain",                &battle_config.homunculus_exp_gain,             10,     0,      100,            },
 	{ "blocking_play_delay",                &battle_config.blocking_play_delay,             20000,  0,      INT_MAX,        },
-=======
 	{ "instance_block_leave",               &battle_config.instance_block_leave,            1,      0,      1,              },
 	{ "instance_block_leaderchange",        &battle_config.instance_block_leaderchange,     1,      0,      1,              },
 	{ "instance_block_invite",              &battle_config.instance_block_invite,           1,      0,      1,              },
 	{ "instance_block_expulsion",           &battle_config.instance_block_expulsion,        1,      0,      1,              },
->>>>>>> 2449c842
 
 #include "../custom/battle_config_init.inc"
 };
