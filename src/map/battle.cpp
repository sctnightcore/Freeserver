// Copyright (c) rAthena Dev Teams - Licensed under GNU GPL
// For more information, see LICENCE in the main folder

#include "battle.hpp"

#include <math.h>
#include <stdlib.h>

#include "../common/cbasetypes.hpp"
#include "../common/ers.hpp"
#include "../common/malloc.hpp"
#include "../common/nullpo.hpp"
#include "../common/random.hpp"
#include "../common/showmsg.hpp"
#include "../common/socket.hpp"
#include "../common/strlib.hpp"
#include "../common/timer.hpp"
#include "../common/utils.hpp"

#include "battleground.hpp"
#include "chrif.hpp"
#include "clif.hpp"
#include "elemental.hpp"
#include "guild.hpp"
#include "homunculus.hpp"
#include "log.hpp"
#include "map.hpp"
#include "mercenary.hpp"
#include "mob.hpp"
#include "party.hpp"
#include "path.hpp"
#include "pc.hpp"
#include "pc_groups.hpp"
#include "pet.hpp"

int attr_fix_table[MAX_ELE_LEVEL][ELE_MAX][ELE_MAX];

struct Battle_Config battle_config;
static struct eri *delay_damage_ers; //For battle delay damage structures.

/**
 * Returns the current/list skill used by the bl
 * @param bl
 * @return skill_id
 */
uint16 battle_getcurrentskill(struct block_list *bl)
{
	struct unit_data *ud;

	if( bl->type == BL_SKILL ) {
		struct skill_unit *su = (struct skill_unit*)bl;
		return (su && su->group?su->group->skill_id:0);
	}

	ud = unit_bl2ud(bl);

	return (ud?ud->skill_id:0);
}

/**
 * Get random targeting enemy
 * @param bl
 * @param ap
 * @return Found target (1) or not found (0)
 */
static int battle_gettargeted_sub(struct block_list *bl, va_list ap)
{
	struct block_list **bl_list;
	struct unit_data *ud;
	int target_id;
	int *c;

	bl_list = va_arg(ap, struct block_list **);
	c = va_arg(ap, int *);
	target_id = va_arg(ap, int);

	if (bl->id == target_id)
		return 0;

	if (*c >= 24)
		return 0;

	if ( !(ud = unit_bl2ud(bl)) )
		return 0;

	if (ud->target == target_id || ud->skilltarget == target_id) {
		bl_list[(*c)++] = bl;
		return 1;
	}

	return 0;
}

/**
 * Returns list of targets
 * @param target
 * @return Target list
 */
struct block_list* battle_gettargeted(struct block_list *target)
{
	struct block_list *bl_list[24];
	int c = 0;
	nullpo_retr(NULL, target);

	memset(bl_list, 0, sizeof(bl_list));
	map_foreachinallrange(battle_gettargeted_sub, target, AREA_SIZE, BL_CHAR, bl_list, &c, target->id);
	if ( c == 0 )
		return NULL;
	if( c > 24 )
		c = 24;
	return bl_list[rnd()%c];
}

/**
 * Returns the ID of the current targeted character of the passed bl
 * @param bl
 * @return Target Unit ID
 * @author [Skotlex]
 */
int battle_gettarget(struct block_list* bl)
{

	switch (bl->type) {
		case BL_PC:  return ((struct map_session_data*)bl)->ud.target;
		case BL_MOB: return ((struct mob_data*)bl)->target_id;
		case BL_PET: return ((struct pet_data*)bl)->target_id;
		case BL_HOM: return ((struct homun_data*)bl)->ud.target;
		case BL_MER: return ((struct mercenary_data*)bl)->ud.target;
		case BL_ELEM: return ((struct elemental_data*)bl)->ud.target;
	}

	return 0;
}

/**
 * Get random enemy
 * @param bl
 * @param ap
 * @return Found target (1) or not found (0)
 */
static int battle_getenemy_sub(struct block_list *bl, va_list ap)
{
	struct block_list **bl_list;
	struct block_list *target;
	int *c;

	bl_list = va_arg(ap, struct block_list **);
	c = va_arg(ap, int *);
	target = va_arg(ap, struct block_list *);

	if (bl->id == target->id)
		return 0;

	if (*c >= 24)
		return 0;

	if (status_isdead(bl))
		return 0;

	if (battle_check_target(target, bl, BCT_ENEMY) > 0) {
		bl_list[(*c)++] = bl;
		return 1;
	}

	return 0;
}

/**
 * Returns list of enemies within given range
 * @param target
 * @param type
 * @param range
 * @return Target list
 * @author [Skotlex]
 */
struct block_list* battle_getenemy(struct block_list *target, int type, int range)
{
	struct block_list *bl_list[24];
	int c = 0;

	memset(bl_list, 0, sizeof(bl_list));
	map_foreachinallrange(battle_getenemy_sub, target, range, type, bl_list, &c, target);

	if ( c == 0 )
		return NULL;

	if( c > 24 )
		c = 24;

	return bl_list[rnd()%c];
}

/**
 * Get random enemy within area
 * @param bl
 * @param ap
 * @return Found target (1) or not found (0)
 */
static int battle_getenemyarea_sub(struct block_list *bl, va_list ap)
{
	struct block_list **bl_list, *src;
	int *c, ignore_id;

	bl_list = va_arg(ap, struct block_list **);
	c = va_arg(ap, int *);
	src = va_arg(ap, struct block_list *);
	ignore_id = va_arg(ap, int);

	if( bl->id == src->id || bl->id == ignore_id )
		return 0; // Ignores Caster and a possible pre-target

	if( *c >= 23 )
		return 0;

	if( status_isdead(bl) )
		return 0;

	if( battle_check_target(src, bl, BCT_ENEMY) > 0 ) {// Is Enemy!...
		bl_list[(*c)++] = bl;
		return 1;
	}

	return 0;
}

/**
 * Returns list of enemies within an area
 * @param src
 * @param x
 * @param y
 * @param range
 * @param type
 * @param ignore_id
 * @return Target list
 */
struct block_list* battle_getenemyarea(struct block_list *src, int x, int y, int range, int type, int ignore_id)
{
	struct block_list *bl_list[24];
	int c = 0;

	memset(bl_list, 0, sizeof(bl_list));
	map_foreachinallarea(battle_getenemyarea_sub, src->m, x - range, y - range, x + range, y + range, type, bl_list, &c, src, ignore_id);

	if( c == 0 )
		return NULL;
	if( c >= 24 )
		c = 23;

	return bl_list[rnd()%c];
}

/*========================================== [Playtester]
* Deals damage without delay, applies additional effects and triggers monster events
* This function is called from battle_delay_damage or battle_delay_damage_sub
* @param src: Source of damage
* @param target: Target of damage
* @param damage: Damage to be dealt
* @param delay: Damage delay
* @param skill_lv: Level of skill used
* @param skill_id: ID o skill used
* @param dmg_lv: State of the attack (miss, etc.)
* @param attack_type: Type of the attack (BF_NORMAL|BF_SKILL|BF_SHORT|BF_LONG|BF_WEAPON|BF_MAGIC|BF_MISC)
* @param additional_effects: Whether additional effect should be applied
* @param isspdamage: If the damage is done to SP
* @param tick: Current tick
*------------------------------------------*/
void battle_damage(struct block_list *src, struct block_list *target, int64 damage, t_tick delay, uint16 skill_lv, uint16 skill_id, enum damage_lv dmg_lv, unsigned short attack_type, bool additional_effects, t_tick tick, bool isspdamage) {
	map_freeblock_lock();
	if (isspdamage)
		status_fix_spdamage(src, target, damage, delay);
	else
		status_fix_damage(src, target, damage, delay); // We have to separate here between reflect damage and others [icescope]
	if (attack_type && !status_isdead(target) && additional_effects)
		skill_additional_effect(src, target, skill_id, skill_lv, attack_type, dmg_lv, tick);
	if (dmg_lv > ATK_BLOCK && attack_type)
		skill_counter_additional_effect(src, target, skill_id, skill_lv, attack_type, tick);
	// This is the last place where we have access to the actual damage type, so any monster events depending on type must be placed here
	if (target->type == BL_MOB && damage && (attack_type&BF_NORMAL)) {
		// Monsters differentiate whether they have been attacked by a skill or a normal attack
		struct mob_data* md = BL_CAST(BL_MOB, target);
		md->norm_attacked_id = md->attacked_id;
	}
	map_freeblock_unlock();
}

/// Damage Delayed Structure
struct delay_damage {
	int src_id;
	int target_id;
	int64 damage;
	t_tick delay;
	unsigned short distance;
	uint16 skill_lv;
	uint16 skill_id;
	enum damage_lv dmg_lv;
	unsigned short attack_type;
	bool additional_effects;
	enum bl_type src_type;
	bool isspdamage;
};

TIMER_FUNC(battle_delay_damage_sub){
	struct delay_damage *dat = (struct delay_damage *)data;

	if ( dat ) {
		struct block_list* src = NULL;
		struct block_list* target = map_id2bl(dat->target_id);

		if( !target || status_isdead(target) ) { /* Nothing we can do */
			if( dat->src_type == BL_PC && (src = map_id2bl(dat->src_id)) &&
				--((TBL_PC*)src)->delayed_damage == 0 && ((TBL_PC*)src)->state.hold_recalc ) {
				((TBL_PC*)src)->state.hold_recalc = 0;
				status_calc_pc(((TBL_PC*)src), SCO_FORCE);
			}
			ers_free(delay_damage_ers, dat);
			return 0;
		}

		src = map_id2bl(dat->src_id);

		if( src && target->m == src->m &&
			(target->type != BL_PC || ((TBL_PC*)target)->invincible_timer == INVALID_TIMER) &&
			check_distance_bl(src, target, dat->distance) ) //Check to see if you haven't teleported. [Skotlex]
		{
			//Deal damage
			battle_damage(src, target, dat->damage, dat->delay, dat->skill_lv, dat->skill_id, dat->dmg_lv, dat->attack_type, dat->additional_effects, tick, dat->isspdamage);
		} else if( !src && dat->skill_id == CR_REFLECTSHIELD ) { // it was monster reflected damage, and the monster died, we pass the damage to the character as expected
			map_freeblock_lock();
			status_fix_damage(target, target, dat->damage, dat->delay);
			map_freeblock_unlock();
		}

		if( src && src->type == BL_PC && --((TBL_PC*)src)->delayed_damage == 0 && ((TBL_PC*)src)->state.hold_recalc ) {
			((TBL_PC*)src)->state.hold_recalc = 0;
			status_calc_pc(((TBL_PC*)src), SCO_FORCE);
		}
	}
	ers_free(delay_damage_ers, dat);
	return 0;
}

int battle_delay_damage(t_tick tick, int amotion, struct block_list *src, struct block_list *target, int attack_type, uint16 skill_id, uint16 skill_lv, int64 damage, enum damage_lv dmg_lv, t_tick ddelay, bool additional_effects, bool isspdamage)
{
	struct delay_damage *dat;
	struct status_change *sc;
	struct block_list *d_tbl = NULL;
	struct block_list *e_tbl = NULL;

	nullpo_ret(src);
	nullpo_ret(target);

	sc = status_get_sc(target);

	if (sc) {
		if (sc->data[SC_DEVOTION] && sc->data[SC_DEVOTION]->val1)
			d_tbl = map_id2bl(sc->data[SC_DEVOTION]->val1);
		if (sc->data[SC_WATER_SCREEN_OPTION] && sc->data[SC_WATER_SCREEN_OPTION]->val1)
			e_tbl = map_id2bl(sc->data[SC_WATER_SCREEN_OPTION]->val1);
	}

	if( ((d_tbl && check_distance_bl(target, d_tbl, sc->data[SC_DEVOTION]->val3)) || e_tbl) &&
		damage > 0 && skill_id != PA_PRESSURE && skill_id != CR_REFLECTSHIELD )
		damage = 0;

	if ( !battle_config.delay_battle_damage || amotion <= 1 ) {
		//Deal damage
		battle_damage(src, target, damage, ddelay, skill_lv, skill_id, dmg_lv, attack_type, additional_effects, gettick(), isspdamage);
		return 0;
	}
	dat = ers_alloc(delay_damage_ers, struct delay_damage);
	dat->src_id = src->id;
	dat->target_id = target->id;
	dat->skill_id = skill_id;
	dat->skill_lv = skill_lv;
	dat->attack_type = attack_type;
	dat->damage = damage;
	dat->dmg_lv = dmg_lv;
	dat->delay = ddelay;
	dat->distance = distance_bl(src, target) + (battle_config.snap_dodge ? 10 : AREA_SIZE);
	dat->additional_effects = additional_effects;
	dat->src_type = src->type;
	dat->isspdamage = isspdamage;
	if (src->type != BL_PC && amotion > 1000)
		amotion = 1000; //Aegis places a damage-delay cap of 1 sec to non player attacks. [Skotlex]

	if( src->type == BL_PC )
		((TBL_PC*)src)->delayed_damage++;

	add_timer(tick+amotion, battle_delay_damage_sub, 0, (intptr_t)dat);

	return 0;
}

/**
 * Get attribute ratio
 * @param atk_elem Attack element enum e_element
 * @param def_type Defense element enum e_element
 * @param def_lv Element level 1 ~ MAX_ELE_LEVEL
 */
int battle_attr_ratio(int atk_elem, int def_type, int def_lv)
{
	if (!CHK_ELEMENT(atk_elem) || !CHK_ELEMENT(def_type) || !CHK_ELEMENT_LEVEL(def_lv))
		return 100;

	return attr_fix_table[def_lv-1][atk_elem][def_type];
}

/**
 * Does attribute fix modifiers.
 * Added passing of the chars so that the status changes can affect it. [Skotlex]
 * Note: Passing src/target == NULL is perfectly valid, it skips SC_ checks.
 * @param src
 * @param target
 * @param damage
 * @param atk_elem
 * @param def_type
 * @param def_lv
 * @return damage
 */
int64 battle_attr_fix(struct block_list *src, struct block_list *target, int64 damage,int atk_elem,int def_type, int def_lv)
{
	struct status_change *sc = NULL, *tsc = NULL;
	int ratio;

	if (src) sc = status_get_sc(src);
	if (target) tsc = status_get_sc(target);

	if (!CHK_ELEMENT(atk_elem))
		atk_elem = rnd()%ELE_ALL;

	if (!CHK_ELEMENT(def_type) || !CHK_ELEMENT_LEVEL(def_lv)) {
		ShowError("battle_attr_fix: unknown attribute type: atk=%d def_type=%d def_lv=%d\n",atk_elem,def_type,def_lv);
		return damage;
	}

	ratio = attr_fix_table[def_lv-1][atk_elem][def_type];
	if (sc && sc->count) { //increase dmg by src status
		switch(atk_elem){
			case ELE_FIRE:
				if (sc->data[SC_VOLCANO])
#ifdef RENEWAL
					ratio += sc->data[SC_VOLCANO]->val3;
#else
					damage += (int64)((damage*sc->data[SC_VOLCANO]->val3) / 100);
#endif
				break;
			case ELE_WIND:
				if (sc->data[SC_VIOLENTGALE])
#ifdef RENEWAL
					ratio += sc->data[SC_VIOLENTGALE]->val3;
#else
					damage += (int64)((damage*sc->data[SC_VIOLENTGALE]->val3) / 100);
#endif
				break;
			case ELE_WATER:
				if (sc->data[SC_DELUGE])
#ifdef RENEWAL
					ratio += sc->data[SC_DELUGE]->val3;
#else
					damage += (int64)((damage*sc->data[SC_DELUGE]->val3) / 100);
#endif
				break;
			case ELE_GHOST:
				if (sc->data[SC_TELEKINESIS_INTENSE])
					ratio += sc->data[SC_TELEKINESIS_INTENSE]->val3;
				break;
		}
	}

	if( target && target->type == BL_SKILL ) {
		if( atk_elem == ELE_FIRE && battle_getcurrentskill(target) == GN_WALLOFTHORN ) {
			struct skill_unit *su = (struct skill_unit*)target;
			struct skill_unit_group *sg;
			struct block_list *src2;

			if( !su || !su->alive || (sg = su->group) == NULL || !sg || sg->val3 == -1 ||
			   (src2 = map_id2bl(sg->src_id)) == NULL || status_isdead(src2) )
				return 0;

			if( sg->unit_id != UNT_FIREWALL ) {
				int x,y;
				x = sg->val3 >> 16;
				y = sg->val3 & 0xffff;
				skill_unitsetting(src2,su->group->skill_id,su->group->skill_lv,x,y,1);
				sg->val3 = -1;
				sg->limit = DIFF_TICK(gettick(),sg->tick)+300;
			}
		}
	}

	if (tsc && tsc->count) { //increase dmg by target status
		switch(atk_elem) {
			case ELE_FIRE:
				if (tsc->data[SC_SPIDERWEB]) { //Double damage
#ifdef RENEWAL
					ratio += 100;
#else
					damage *= 2;
#endif
					//Remove a unit group or end whole status change
					status_change_end(target, SC_SPIDERWEB, INVALID_TIMER);
				}
				if (tsc->data[SC_THORNSTRAP] && battle_getcurrentskill(src) != GN_CARTCANNON)
					status_change_end(target, SC_THORNSTRAP, INVALID_TIMER);
				if (tsc->data[SC_CRYSTALIZE])
					status_change_end(target, SC_CRYSTALIZE, INVALID_TIMER);
				if (tsc->data[SC_EARTH_INSIGNIA])
#ifdef RENEWAL
					ratio += 50;
#else
					damage += (int64)(damage * 50 / 100);
#endif
				break;
			case ELE_HOLY:
				if (tsc->data[SC_ORATIO])
#ifdef RENEWAL
					ratio += tsc->data[SC_ORATIO]->val1 * 2;
#else
					damage += (int64)(damage * (tsc->data[SC_ORATIO]->val1 * 2) / 100);
#endif
				break;
			case ELE_POISON:
				if (tsc->data[SC_VENOMIMPRESS])
#ifdef RENEWAL
					ratio += tsc->data[SC_VENOMIMPRESS]->val2;
#else
					damage += (int64)(damage * tsc->data[SC_VENOMIMPRESS]->val2 / 100);
#endif
				break;
			case ELE_WIND:
				if (tsc->data[SC_WATER_INSIGNIA])
#ifdef RENEWAL
					ratio += 50;
#else
					damage += (int64)(damage * 50 / 100);
#endif
				if (tsc->data[SC_CRYSTALIZE]) {
					uint16 skill_id = battle_getcurrentskill(src);

					if (skill_get_type(skill_id)&BF_MAGIC)
#ifdef RENEWAL
						ratio += 50;
#else
						damage += (int64)(damage * 50 / 100);
#endif
				}
				break;
			case ELE_WATER:
				if (tsc->data[SC_FIRE_INSIGNIA])
#ifdef RENEWAL
					ratio += 50;
#else
					damage += (int64)(damage * 50 / 100);
#endif
				break;
			case ELE_EARTH:
				if (tsc->data[SC_WIND_INSIGNIA])
#ifdef RENEWAL
					ratio += 50;
#else
					damage += (int64)(damage * 50 / 100);
#endif
				status_change_end(target, SC_MAGNETICFIELD, INVALID_TIMER); //freed if received earth dmg
				break;
			case ELE_NEUTRAL:
				if (tsc->data[SC_ANTI_M_BLAST])
#ifdef RENEWAL
					ratio += tsc->data[SC_ANTI_M_BLAST]->val2;
#else
					damage += (int64)(damage * tsc->data[SC_ANTI_M_BLAST]->val2 / 100);
#endif
				break;
		}
	}

	if (battle_config.attr_recover == 0 && ratio < 0)
		ratio = 0;

#ifdef RENEWAL
	//In renewal, reductions are always rounded down so damage can never reach 0 unless ratio is 0
	damage = damage - (int64)((damage * (100 - ratio)) / 100);
#else
	damage = (int64)((damage*ratio)/100);
#endif

	//Damage can be negative, see battle_config.attr_recover
	return damage;
}

/**
 * Calculates card bonuses damage adjustments.
 * @param attack_type @see enum e_battle_flag
 * @param src Attacker
 * @param target Target
 * @param nk Skill's nk @see enum e_skill_nk [NK_NO_CARDFIX_ATK|NK_NO_ELEFIX|NK_NO_CARDFIX_DEF]
 * @param rh_ele Right-hand weapon element
 * @param lh_ele Left-hand weapon element (BF_MAGIC and BF_MISC ignore this value)
 * @param damage Original damage
 * @param left Left hand flag (BF_MISC and BF_MAGIC ignore flag value)
 *         3: Calculates attacker bonuses in both hands.
 *         2: Calculates attacker bonuses in right-hand only.
 *         0 or 1: Only calculates target bonuses.
 * @param flag Misc value of skill & damage flags
 * @return damage Damage diff between original damage and after calculation
 */
int battle_calc_cardfix(int attack_type, struct block_list *src, struct block_list *target, int nk, int rh_ele, int lh_ele, int64 damage, int left, int flag){
	struct map_session_data *sd, ///< Attacker session data if BL_PC
		*tsd; ///< Target session data if BL_PC
	short cardfix = 1000;
	int s_class, ///< Attacker class
		t_class; ///< Target class
	enum e_race2 s_race2, /// Attacker Race2
		t_race2; ///< Target Race2
	enum e_element s_defele; ///< Attacker Element (not a weapon or skill element!)
	struct status_data *sstatus, ///< Attacker status data
		*tstatus; ///< Target status data
	int64 original_damage;

	if( !damage )
		return 0;

	original_damage = damage;

	sd = BL_CAST(BL_PC, src);
	tsd = BL_CAST(BL_PC, target);
	t_class = status_get_class(target);
	s_class = status_get_class(src);
	sstatus = status_get_status_data(src);
	tstatus = status_get_status_data(target);
	s_race2 = status_get_race2(src);
	t_race2 = status_get_race2(target);
	s_defele = (tsd) ? (enum e_element)status_get_element(src) : ELE_NONE;

//Official servers apply the cardfix value on a base of 1000 and round down the reduction/increase
#define APPLY_CARDFIX(damage, fix) { (damage) = (damage) - (int64)(((damage) * (1000 - (fix))) / 1000); }

	switch( attack_type ) {
		case BF_MAGIC:
			// Affected by attacker ATK bonuses
			if( sd && !(nk&NK_NO_CARDFIX_ATK) ) {
				cardfix = cardfix * (100 + sd->magic_addrace[tstatus->race] + sd->magic_addrace[RC_ALL] + sd->magic_addrace2[t_race2]) / 100;
				if( !(nk&NK_NO_ELEFIX) ) { // Affected by Element modifier bonuses
					cardfix = cardfix * (100 + sd->magic_addele[tstatus->def_ele] + sd->magic_addele[ELE_ALL] + 
						sd->magic_addele_script[tstatus->def_ele] + sd->magic_addele_script[ELE_ALL]) / 100;
					cardfix = cardfix * (100 + sd->magic_atk_ele[rh_ele] + sd->magic_atk_ele[ELE_ALL]) / 100;
				}
				cardfix = cardfix * (100 + sd->magic_addsize[tstatus->size] + sd->magic_addsize[SZ_ALL]) / 100;
				cardfix = cardfix * (100 + sd->magic_addclass[tstatus->class_] + sd->magic_addclass[CLASS_ALL]) / 100;
				for (const auto &it : sd->add_mdmg) {
					if (it.id == t_class) {
						cardfix = cardfix * (100 + it.val) / 100;
						break;
					}
				}
				APPLY_CARDFIX(damage, cardfix);
			}

			// Affected by target DEF bonuses
			if( tsd && !(nk&NK_NO_CARDFIX_DEF) ) {
				cardfix = 1000; // reset var for target

				if( !(nk&NK_NO_ELEFIX) ) { // Affected by Element modifier bonuses
					int ele_fix = tsd->subele[rh_ele] + tsd->subele[ELE_ALL] + tsd->subele_script[rh_ele] + tsd->subele_script[ELE_ALL];

					for (const auto &it : tsd->subele2) {
						if (it.ele != rh_ele)
							continue;
						if (!(((it.flag)&flag)&BF_WEAPONMASK &&
							((it.flag)&flag)&BF_RANGEMASK &&
							((it.flag)&flag)&BF_SKILLMASK))
							continue;
						ele_fix += it.rate;
					}
					if (s_defele != ELE_NONE)
						ele_fix += tsd->subdefele[s_defele] + tsd->subdefele[ELE_ALL];
					cardfix = cardfix * (100 - ele_fix) / 100;
				}
				cardfix = cardfix * (100 - tsd->subsize[sstatus->size] - tsd->subsize[SZ_ALL]) / 100;
				cardfix = cardfix * (100 - tsd->subrace2[s_race2]) / 100;
				cardfix = cardfix * (100 - tsd->subrace[sstatus->race] - tsd->subrace[RC_ALL]) / 100;
				cardfix = cardfix * (100 - tsd->subclass[sstatus->class_] - tsd->subclass[CLASS_ALL]) / 100;

				for (const auto &it : tsd->add_mdef) {
					if (it.id == s_class) {
						cardfix = cardfix * (100 - it.val) / 100;
						break;
					}
				}
#ifndef RENEWAL
				//It was discovered that ranged defense also counts vs magic! [Skotlex]
				if( flag&BF_SHORT )
					cardfix = cardfix * (100 - tsd->bonus.near_attack_def_rate) / 100;
				else
					cardfix = cardfix * (100 - tsd->bonus.long_attack_def_rate) / 100;
#endif
				cardfix = cardfix * (100 - tsd->bonus.magic_def_rate) / 100;

				if( tsd->sc.data[SC_MDEF_RATE] )
					cardfix = cardfix * (100 - tsd->sc.data[SC_MDEF_RATE]->val1) / 100;
				APPLY_CARDFIX(damage, cardfix);
			}
			break;

		case BF_WEAPON:
			// Affected by attacker ATK bonuses
			if( sd && !(nk&NK_NO_CARDFIX_ATK) && (left&2) ) {
				short cardfix_ = 1000;

				if( sd->state.arrow_atk ) { // Ranged attack
					cardfix = cardfix * (100 + sd->right_weapon.addrace[tstatus->race] + sd->arrow_addrace[tstatus->race] +
						sd->right_weapon.addrace[RC_ALL] + sd->arrow_addrace[RC_ALL]) / 100;
					if( !(nk&NK_NO_ELEFIX) ) { // Affected by Element modifier bonuses
						int ele_fix = sd->right_weapon.addele[tstatus->def_ele] + sd->arrow_addele[tstatus->def_ele] +
							sd->right_weapon.addele[ELE_ALL] + sd->arrow_addele[ELE_ALL];

						for (const auto &it : sd->right_weapon.addele2) {
							if (it.ele != tstatus->def_ele)
								continue;
							if (!(((it.flag)&flag)&BF_WEAPONMASK &&
								((it.flag)&flag)&BF_RANGEMASK &&
								((it.flag)&flag)&BF_SKILLMASK))
								continue;
							ele_fix += it.rate;
						}
						cardfix = cardfix * (100 + ele_fix) / 100;
					}
					cardfix = cardfix * (100 + sd->right_weapon.addsize[tstatus->size] + sd->arrow_addsize[tstatus->size] +
						sd->right_weapon.addsize[SZ_ALL] + sd->arrow_addsize[SZ_ALL]) / 100;
					cardfix = cardfix * (100 + sd->right_weapon.addrace2[t_race2]) / 100;
					cardfix = cardfix * (100 + sd->right_weapon.addclass[tstatus->class_] + sd->arrow_addclass[tstatus->class_] +
						sd->right_weapon.addclass[CLASS_ALL] + sd->arrow_addclass[CLASS_ALL]) / 100;
				} else { // Melee attack
					int skill = 0;

					// Calculates each right & left hand weapon bonuses separatedly
					if( !battle_config.left_cardfix_to_right ) {
						// Right-handed weapon
						cardfix = cardfix * (100 + sd->right_weapon.addrace[tstatus->race] + sd->right_weapon.addrace[RC_ALL]) / 100;
						if( !(nk&NK_NO_ELEFIX) ) { // Affected by Element modifier bonuses
							int ele_fix = sd->right_weapon.addele[tstatus->def_ele] + sd->right_weapon.addele[ELE_ALL];

							for (const auto &it : sd->right_weapon.addele2) {
								if (it.ele != tstatus->def_ele)
									continue;
								if (!(((it.flag)&flag)&BF_WEAPONMASK &&
									((it.flag)&flag)&BF_RANGEMASK &&
									((it.flag)&flag)&BF_SKILLMASK))
									continue;
								ele_fix += it.rate;
							}
							cardfix = cardfix * (100 + ele_fix) / 100;
						}
						cardfix = cardfix * (100 + sd->right_weapon.addsize[tstatus->size] + sd->right_weapon.addsize[SZ_ALL]) / 100;
						cardfix = cardfix * (100 + sd->right_weapon.addrace2[t_race2]) / 100;
						cardfix = cardfix * (100 + sd->right_weapon.addclass[tstatus->class_] + sd->right_weapon.addclass[CLASS_ALL]) / 100;

						if( left&1 ) { // Left-handed weapon
							cardfix_ = cardfix_ * (100 + sd->left_weapon.addrace[tstatus->race] + sd->left_weapon.addrace[RC_ALL]) / 100;
							if( !(nk&NK_NO_ELEFIX) ) { // Affected by Element modifier bonuses
								int ele_fix_lh = sd->left_weapon.addele[tstatus->def_ele] + sd->left_weapon.addele[ELE_ALL];

								for (const auto &it : sd->left_weapon.addele2) {
									if (it.ele != tstatus->def_ele)
										continue;
									if (!(((it.flag)&flag)&BF_WEAPONMASK &&
										((it.flag)&flag)&BF_RANGEMASK &&
										((it.flag)&flag)&BF_SKILLMASK))
										continue;
									ele_fix_lh += it.rate;
								}
								cardfix_ = cardfix_ * (100 + ele_fix_lh) / 100;
							}
							cardfix_ = cardfix_ * (100 + sd->left_weapon.addsize[tstatus->size] + sd->left_weapon.addsize[SZ_ALL]) / 100;
							cardfix_ = cardfix_ * (100 + sd->left_weapon.addrace2[t_race2]) / 100;
							cardfix_ = cardfix_ * (100 + sd->left_weapon.addclass[tstatus->class_] + sd->left_weapon.addclass[CLASS_ALL]) / 100;
						}
					}
					// Calculates right & left hand weapon as unity
					else {
						//! CHECKME: If 'left_cardfix_to_right' is yes, doesn't need to check NK_NO_ELEFIX?
						//if( !(nk&NK_NO_ELEFIX) ) { // Affected by Element modifier bonuses
							int ele_fix = sd->right_weapon.addele[tstatus->def_ele] + sd->left_weapon.addele[tstatus->def_ele]
										+ sd->right_weapon.addele[ELE_ALL] + sd->left_weapon.addele[ELE_ALL];

							for (const auto &it : sd->right_weapon.addele2) {
								if (it.ele != tstatus->def_ele)
									continue;
								if (!(((it.flag)&flag)&BF_WEAPONMASK &&
									((it.flag)&flag)&BF_RANGEMASK &&
									((it.flag)&flag)&BF_SKILLMASK))
									continue;
								ele_fix += it.rate;
							}
							for (const auto &it : sd->left_weapon.addele2) {
								if (it.ele != tstatus->def_ele)
									continue;
								if (!(((it.flag)&flag)&BF_WEAPONMASK &&
									((it.flag)&flag)&BF_RANGEMASK &&
									((it.flag)&flag)&BF_SKILLMASK))
									continue;
								ele_fix += it.rate;
							}
							cardfix = cardfix * (100 + ele_fix) / 100;
						//}
						cardfix = cardfix * (100 + sd->right_weapon.addrace[tstatus->race] + sd->left_weapon.addrace[tstatus->race] +
							sd->right_weapon.addrace[RC_ALL] + sd->left_weapon.addrace[RC_ALL]) / 100;
						cardfix = cardfix * (100 + sd->right_weapon.addsize[tstatus->size] + sd->left_weapon.addsize[tstatus->size] +
							sd->right_weapon.addsize[SZ_ALL] + sd->left_weapon.addsize[SZ_ALL]) / 100;
						cardfix = cardfix * (100 + sd->right_weapon.addrace2[t_race2] + sd->left_weapon.addrace2[t_race2]) / 100;
						cardfix = cardfix * (100 + sd->right_weapon.addclass[tstatus->class_] + sd->left_weapon.addclass[tstatus->class_] +
							sd->right_weapon.addclass[CLASS_ALL] + sd->left_weapon.addclass[CLASS_ALL]) / 100;
					}
					if( sd->status.weapon == W_KATAR && (skill = pc_checkskill(sd,ASC_KATAR)) > 0 ) // Adv. Katar Mastery functions similar to a +%ATK card on official [helvetica]
						cardfix = cardfix * (100 + (10 + 2 * skill)) / 100;
				}

				//! CHECKME: These right & left hand weapon ignores 'left_cardfix_to_right'?
				for (const auto &it : sd->right_weapon.add_dmg) {
					if (it.id == t_class) {
						cardfix = cardfix * (100 + it.val) / 100;
						break;
					}
				}
				if( left&1 ) {
					for (const auto &it : sd->left_weapon.add_dmg) {
						if (it.id == t_class) {
							cardfix_ = cardfix_ * (100 + it.val) / 100;
							break;
						}
					}
				}
#ifndef RENEWAL
				if( flag&BF_LONG )
					cardfix = cardfix * (100 + sd->bonus.long_attack_atk_rate) / 100;
#endif
				if (left&1) {
					APPLY_CARDFIX(damage, cardfix_);
				} else {
					APPLY_CARDFIX(damage, cardfix);
				}
			}
			// Affected by target DEF bonuses
			else if( tsd && !(nk&NK_NO_CARDFIX_DEF) && !(left&2) ) {
				if( !(nk&NK_NO_ELEFIX) ) { // Affected by Element modifier bonuses
					int ele_fix = tsd->subele[rh_ele] + tsd->subele[ELE_ALL] + tsd->subele_script[rh_ele] + tsd->subele_script[ELE_ALL];

					for (const auto &it : tsd->subele2) {
						if (it.ele != rh_ele)
							continue;
						if (!(((it.flag)&flag)&BF_WEAPONMASK &&
							((it.flag)&flag)&BF_RANGEMASK &&
							((it.flag)&flag)&BF_SKILLMASK))
							continue;
						ele_fix += it.rate;
					}
					cardfix = cardfix * (100 - ele_fix) / 100;

					if( left&1 && lh_ele != rh_ele ) {
						int ele_fix_lh = tsd->subele[lh_ele] + tsd->subele[ELE_ALL] + tsd->subele_script[lh_ele] + tsd->subele_script[ELE_ALL];

						for (const auto &it : tsd->subele2) {
							if (it.ele != lh_ele)
								continue;
							if (!(((it.flag)&flag)&BF_WEAPONMASK &&
								((it.flag)&flag)&BF_RANGEMASK &&
								((it.flag)&flag)&BF_SKILLMASK))
								continue;
							ele_fix_lh += it.rate;
						}
						cardfix = cardfix * (100 - ele_fix_lh) / 100;
					}

					cardfix = cardfix * (100 - tsd->subdefele[s_defele] - tsd->subdefele[ELE_ALL]) / 100;
				}
				cardfix = cardfix * (100 - tsd->subsize[sstatus->size] - tsd->subsize[SZ_ALL]) / 100;
				cardfix = cardfix * (100 - tsd->subrace2[s_race2]) / 100;
				cardfix = cardfix * (100 - tsd->subrace[sstatus->race] - tsd->subrace[RC_ALL]) / 100;
				cardfix = cardfix * (100 - tsd->subclass[sstatus->class_] - tsd->subclass[CLASS_ALL]) / 100;
				for (const auto &it : tsd->add_def) {
					if (it.id == s_class) {
						cardfix = cardfix * (100 - it.val) / 100;
						break;
					}
				}
				if( flag&BF_SHORT )
					cardfix = cardfix * (100 - tsd->bonus.near_attack_def_rate) / 100;
				else	// BF_LONG (there's no other choice)
					cardfix = cardfix * (100 - tsd->bonus.long_attack_def_rate) / 100;
				if( tsd->sc.data[SC_DEF_RATE] )
					cardfix = cardfix * (100 - tsd->sc.data[SC_DEF_RATE]->val1) / 100;
				APPLY_CARDFIX(damage, cardfix);
			}
			break;

		case BF_MISC:
			// Affected by target DEF bonuses
			if( tsd && !(nk&NK_NO_CARDFIX_DEF) ) {
				if( !(nk&NK_NO_ELEFIX) ) { // Affected by Element modifier bonuses
					int ele_fix = tsd->subele[rh_ele] + tsd->subele[ELE_ALL] + tsd->subele_script[rh_ele] + tsd->subele_script[ELE_ALL];

					for (const auto &it : tsd->subele2) {
						if (it.ele != rh_ele)
							continue;
						if (!(((it.flag)&flag)&BF_WEAPONMASK &&
							((it.flag)&flag)&BF_RANGEMASK &&
							((it.flag)&flag)&BF_SKILLMASK))
							continue;
						ele_fix += it.rate;
					}
					if (s_defele != ELE_NONE)
						ele_fix += tsd->subdefele[s_defele] + tsd->subdefele[ELE_ALL];
					cardfix = cardfix * (100 - ele_fix) / 100;
				}
				cardfix = cardfix * (100 - tsd->subsize[sstatus->size] - tsd->subsize[SZ_ALL]) / 100;
				cardfix = cardfix * (100 - tsd->subrace2[s_race2]) / 100;
				cardfix = cardfix * (100 - tsd->subrace[sstatus->race] - tsd->subrace[RC_ALL]) / 100;
				cardfix = cardfix * (100 - tsd->subclass[sstatus->class_] - tsd->subclass[CLASS_ALL]) / 100;
				cardfix = cardfix * (100 - tsd->bonus.misc_def_rate) / 100;
				if( flag&BF_SHORT )
					cardfix = cardfix * (100 - tsd->bonus.near_attack_def_rate) / 100;
				else	// BF_LONG (there's no other choice)
					cardfix = cardfix * (100 - tsd->bonus.long_attack_def_rate) / 100;
				APPLY_CARDFIX(damage, cardfix);
			}
			break;
	}

#undef APPLY_CARDFIX

	return (int)cap_value(damage - original_damage, INT_MIN, INT_MAX);
}

/**
* Absorb damage based on criteria
* @param bl
* @param d Damage
**/
static void battle_absorb_damage(struct block_list *bl, struct Damage *d) {
	int64 dmg_ori = 0, dmg_new = 0;

	nullpo_retv(bl);
	nullpo_retv(d);

	if (!d->damage && !d->damage2)
		return;

	switch (bl->type) {
		case BL_PC:
			{
				struct map_session_data *sd = BL_CAST(BL_PC, bl);
				if (!sd)
					return;
				if (sd->bonus.absorb_dmg_maxhp) {
					int hp = sd->bonus.absorb_dmg_maxhp * status_get_max_hp(bl) / 100;
					dmg_ori = dmg_new = d->damage + d->damage2;
					if (dmg_ori > hp)
						dmg_new = dmg_ori - hp;
				}
			}
			break;
	}

	if (dmg_ori == dmg_new)
		return;

	if (!d->damage2)
		d->damage = dmg_new;
	else if (!d->damage)
		d->damage2 = dmg_new;
	else {
		d->damage = dmg_new;
		d->damage2 = dmg_new * d->damage2 / dmg_ori / 100;
		if (d->damage2 < 1)
			d->damage2 = 1;
		d->damage = d->damage - d->damage2;
	}
}

/**
 * Check Safety Wall and Pneuma effect.
 * Maybe expand this to move checks the target's SC from battle_calc_damage?
 * @param src Attacker
 * @param target Target of attack
 * @param sc STatus Change
 * @param d Damage data
 * @param damage Damage received
 * @param skill_id
 * @param skill_lv
 * @return True:Damage inflicted, False:Missed
 **/
bool battle_check_sc(struct block_list *src, struct block_list *target, struct status_change *sc, struct Damage *d, int64 damage, uint16 skill_id, uint16 skill_lv) {
	if (!sc)
		return true;

	if (sc->data[SC_SAFETYWALL] && (d->flag&(BF_SHORT|BF_MAGIC)) == BF_SHORT) {
		struct skill_unit_group* group = skill_id2group(sc->data[SC_SAFETYWALL]->val3);
		uint16 skill_id_val = sc->data[SC_SAFETYWALL]->val2;

		if (group) {
			if (skill_id_val == MH_STEINWAND) {
				if (--group->val2 <= 0)
					skill_delunitgroup(group);
				d->dmg_lv = ATK_BLOCK;
				if( (group->val3 - damage) > 0 )
					group->val3 -= (int)cap_value(damage, INT_MIN, INT_MAX);
				else
					skill_delunitgroup(group);
				return false;
			}
			//in RE, SW possesses a lifetime equal to group val2, (3x caster hp, or homon formula)
			d->dmg_lv = ATK_BLOCK;
#ifdef RENEWAL
			if ( ( group->val2 - damage) > 0 ) {
				group->val2 -= (int)cap_value(damage, INT_MIN, INT_MAX);
			} else
				skill_delunitgroup(group);
			return false;
#else
			if (--group->val2 <= 0)
				skill_delunitgroup(group);
			return false;
#endif
		}
		status_change_end(target, SC_SAFETYWALL, INVALID_TIMER);
	}

	if (sc->data[SC_NEUTRALBARRIER] && ((d->flag&(BF_LONG|BF_MAGIC)) == BF_LONG || skill_id == CR_ACIDDEMONSTRATION)) {
		d->dmg_lv = ATK_MISS;
		return false;
	}

	if( sc->data[SC_PNEUMA] && (d->flag&(BF_MAGIC|BF_LONG)) == BF_LONG ) {
		d->dmg_lv = ATK_BLOCK;
		return false;
	}
	return true;
}

/**
 * Check damage through status.
 * ATK may be MISS, BLOCKED FAIL, reduc, increase, end status.
 * After this we apply bg/gvg reduction
 * @param src
 * @param bl
 * @param d
 * @param damage
 * @param skill_id
 * @param skill_lv
 * @return damage
 */
int64 battle_calc_damage(struct block_list *src,struct block_list *bl,struct Damage *d,int64 damage,uint16 skill_id,uint16 skill_lv)
{
	struct map_session_data *sd = NULL;
	struct status_change *sc;
	struct status_change_entry *sce;
	int div_ = d->div_, flag = d->flag;

	nullpo_ret(bl);

	if( !damage )
		return 0;
	if( battle_config.ksprotection && mob_ksprotected(src, bl) )
		return 0;

	if( map_getcell(bl->m, bl->x, bl->y, CELL_CHKMAELSTROM) && skill_get_type(skill_id) != BF_MISC
		&& skill_get_casttype(skill_id) == CAST_GROUND )
		return 0;

	if (bl->type == BL_PC) {
		sd=(struct map_session_data *)bl;
		//Special no damage states
		if(flag&BF_WEAPON && sd->special_state.no_weapon_damage)
			damage -= damage * sd->special_state.no_weapon_damage / 100;

		if(flag&BF_MAGIC && sd->special_state.no_magic_damage)
			damage -= damage * sd->special_state.no_magic_damage / 100;

		if(flag&BF_MISC && sd->special_state.no_misc_damage)
			damage -= damage * sd->special_state.no_misc_damage / 100;

		if(!damage)
			return 0;
	}

	sc = status_get_sc(bl); //check target status

	if( sc && sc->data[SC_INVINCIBLE] && !sc->data[SC_INVINCIBLEOFF] )
		return 1;

	if (sc && sc->data[SC_MAXPAIN])
		return 0;

	if (skill_id == PA_PRESSURE || skill_id == HW_GRAVITATION)
		return damage; //These skills bypass everything else.

	if( sc && sc->count ) { // SC_* that reduce damage to 0.
		if( sc->data[SC_BASILICA] && !status_bl_has_mode(src,MD_STATUS_IMMUNE) ) {
			d->dmg_lv = ATK_BLOCK;
			return 0;
		}
		if( sc->data[SC_WHITEIMPRISON] ) { // Gravitation and Pressure do damage without removing the effect
			if( skill_id == MG_NAPALMBEAT ||
				skill_id == MG_SOULSTRIKE ||
				skill_id == WL_SOULEXPANSION ||
				(skill_id && skill_get_ele(skill_id, skill_lv) == ELE_GHOST) ||
				(!skill_id && (status_get_status_data(src))->rhw.ele == ELE_GHOST) )
			{
				if( skill_id == WL_SOULEXPANSION )
					damage <<= 1; // If used against a player in White Imprison, the skill deals double damage.
				status_change_end(bl,SC_WHITEIMPRISON,INVALID_TIMER); // Those skills do damage and removes effect
			} else {
				d->dmg_lv = ATK_BLOCK;
				return 0;
			}
		}

		if( sc->data[SC_ZEPHYR] && !(flag&BF_MAGIC && skill_id) && !(skill_get_inf(skill_id)&(INF_GROUND_SKILL|INF_SELF_SKILL)) ) {
			d->dmg_lv = ATK_BLOCK;
			return 0;
		}

		if (!battle_check_sc(src, bl, sc, d, damage, skill_id, skill_lv))
			return 0;

		if (sc->data[SC__MANHOLE] || (src->type == BL_PC && sc->data[SC_KINGS_GRACE])) {
			d->dmg_lv = ATK_BLOCK;
			return 0;
		}

		if( sc->data[SC_WEAPONBLOCKING] && flag&(BF_SHORT|BF_WEAPON) && rnd()%100 < sc->data[SC_WEAPONBLOCKING]->val2 ) {
			clif_skill_nodamage(bl,src,GC_WEAPONBLOCKING,sc->data[SC_WEAPONBLOCKING]->val1,1);
			sc_start2(src,bl,SC_COMBO,100,GC_WEAPONBLOCKING,src->id,skill_get_time2(GC_WEAPONBLOCKING,sc->data[SC_WEAPONBLOCKING]->val1));
			d->dmg_lv = ATK_BLOCK;
			return 0;
		}

		if( (sce = sc->data[SC_AUTOGUARD]) && flag&BF_WEAPON && !(skill_get_inf3(skill_id)&INF3_NO_EFF_AUTOGUARD) && rnd()%100 < sce->val2) {
			int delay;
			struct status_change_entry *sce_d = sc->data[SC_DEVOTION];
			struct block_list *d_bl = NULL;

			// different delay depending on skill level [celest]
			if (sce->val1 <= 5)
				delay = 300;
			else if (sce->val1 > 5 && sce->val1 <= 9)
				delay = 200;
			else
				delay = 100;
			if (sd && pc_issit(sd))
				pc_setstand(sd, true);
			if( sce_d && (d_bl = map_id2bl(sce_d->val1)) &&
				((d_bl->type == BL_MER && ((TBL_MER*)d_bl)->master && ((TBL_MER*)d_bl)->master->bl.id == bl->id) ||
				(d_bl->type == BL_PC && ((TBL_PC*)d_bl)->devotion[sce_d->val2] == bl->id)) &&
				check_distance_bl(bl,d_bl,sce_d->val3) )
			{ //If player is target of devotion, show guard effect on the devotion caster rather than the target
				clif_skill_nodamage(d_bl,d_bl,CR_AUTOGUARD,sce->val1,1);
				unit_set_walkdelay(d_bl,gettick(),delay,1);
				d->dmg_lv = ATK_MISS;
				return 0;
			} else {
				clif_skill_nodamage(bl,bl,CR_AUTOGUARD,sce->val1,1);
				unit_set_walkdelay(bl,gettick(),delay,1);
				if( sc->data[SC_SHRINK] && rnd()%100 < 5 * sce->val1 )
					skill_blown(bl,src,skill_get_blewcount(CR_SHRINK,1),-1,BLOWN_NONE);
				d->dmg_lv = ATK_MISS;
				return 0;
			}
		}

		if( (sce = sc->data[SC_MILLENNIUMSHIELD]) && sce->val2 > 0 && damage > 0 ) {
			sce->val3 -= (int)cap_value(damage,INT_MIN,INT_MAX); // absorb damage
			d->dmg_lv = ATK_BLOCK;
			if( sce->val3 <= 0 ) { // Shield Down
				sce->val2--;
				if( sce->val2 >= 0 ) {
					clif_millenniumshield(bl,sce->val2);
					if( !sce->val2 )
						status_change_end(bl,SC_MILLENNIUMSHIELD,INVALID_TIMER); // All shields down
					else
						sce->val3 = 1000; // Next shield
				}
				status_change_start(src,bl,SC_STUN,10000,0,0,0,0,1000,SCSTART_NOTICKDEF);
			}
			return 0;
		}

		// attack blocked by Parrying
		if( (sce = sc->data[SC_PARRYING]) && flag&BF_WEAPON && skill_id != WS_CARTTERMINATION && rnd()%100 < sce->val2 ) {
			clif_skill_nodamage(bl, bl, LK_PARRYING, sce->val1,1);
			return 0;
		}

		if (sc->data[SC_DODGE] && (flag&BF_LONG || sc->data[SC_SPURT]) && rnd() % 100 < 20) {
			if (sd && pc_issit(sd))
				pc_setstand(sd, true); //Stand it to dodge.
			clif_skill_nodamage(bl, bl, TK_DODGE, 1, 1);
			sc_start4(src, bl, SC_COMBO, 100, TK_JUMPKICK, src->id, 1, 0, 2000);
			return 0;
		}

		if(sc->data[SC_HERMODE] && flag&BF_MAGIC)
			return 0;

		if(sc->data[SC_TATAMIGAESHI] && (flag&(BF_MAGIC|BF_LONG)) == BF_LONG)
			return 0;

		//Kaupe blocks damage (skill or otherwise) from players, mobs, homuns, mercenaries.
		if ((sce = sc->data[SC_KAUPE]) && rnd()%100 < sce->val2) {
			clif_specialeffect(bl, EF_STORMKICK4, AREA);
			//Shouldn't end until Breaker's non-weapon part connects.
#ifndef RENEWAL
			if (skill_id != ASC_BREAKER || !(flag&BF_WEAPON))
#endif
				if (--(sce->val3) <= 0) //We make it work like Safety Wall, even though it only blocks 1 time.
					status_change_end(bl, SC_KAUPE, INVALID_TIMER);
			return 0;
		}

#ifdef RENEWAL // Flat +400% damage from melee
		if (sc->data[SC_KAITE] && (flag&(BF_SHORT|BF_MAGIC)) == BF_SHORT)
			damage <<= 2;
#endif

		if( flag&BF_MAGIC && (sce=sc->data[SC_PRESTIGE]) && rnd()%100 < sce->val2) {
			clif_specialeffect(bl, EF_STORMKICK4, AREA); // Still need confirm it.
			return 0;
		}

		if (((sce = sc->data[SC_UTSUSEMI]) || sc->data[SC_BUNSINJYUTSU]) && flag&BF_WEAPON && !(skill_get_inf3(skill_id)&INF3_NO_EFF_CICADA)) {
			skill_additional_effect (src, bl, skill_id, skill_lv, flag, ATK_BLOCK, gettick() );
			if (!status_isdead(src))
				skill_counter_additional_effect( src, bl, skill_id, skill_lv, flag, gettick() );
			if (sce) {
				clif_specialeffect(bl, EF_STORMKICK4, AREA);
				skill_blown(src,bl,sce->val3,-1,BLOWN_NONE);
			}
			//Both need to be consumed if they are active.
			if (sce && --(sce->val2) <= 0)
				status_change_end(bl, SC_UTSUSEMI, INVALID_TIMER);
			if ((sce = sc->data[SC_BUNSINJYUTSU]) && --(sce->val2) <= 0)
				status_change_end(bl, SC_BUNSINJYUTSU, INVALID_TIMER);

			return 0;
		}

		//Now damage increasing effects
		if (sc->data[SC_AETERNA] && skill_id != PF_SOULBURN) {
			if (src->type != BL_MER || !skill_id)
				damage <<= 1; // Lex Aeterna only doubles damage of regular attacks from mercenaries

#ifndef RENEWAL
			if( skill_id != ASC_BREAKER || !(flag&BF_WEAPON) )
#endif
				status_change_end(bl, SC_AETERNA, INVALID_TIMER); //Shouldn't end until Breaker's non-weapon part connects.
		}

#ifdef RENEWAL
		if( sc->data[SC_RAID] ) {
			if (status_get_class_(bl) == CLASS_BOSS)
				damage += damage * 10 / 100;
			else
				damage += damage * 20 / 100;

			if (--sc->data[SC_RAID]->val1 == 0)
				status_change_end(bl, SC_RAID, INVALID_TIMER);
		}
#endif

		if( damage ) {
			struct map_session_data *tsd = BL_CAST(BL_PC, src);
			if( sc->data[SC_DEEPSLEEP] ) {
				damage += damage / 2; // 1.5 times more damage while in Deep Sleep.
				status_change_end(bl,SC_DEEPSLEEP,INVALID_TIMER);
			}
			if( tsd && sd && sc->data[SC_CRYSTALIZE] && flag&BF_WEAPON ) {
				switch(tsd->status.weapon) {
					case W_MACE:
					case W_2HMACE:
					case W_1HAXE:
					case W_2HAXE:
						damage += damage / 2;
						break;
					case W_MUSICAL:
					case W_WHIP:
						if(!tsd->state.arrow_atk)
							break;
					case W_BOW:
					case W_REVOLVER:
					case W_RIFLE:
					case W_GATLING:
					case W_SHOTGUN:
					case W_GRENADE:
					case W_DAGGER:
					case W_1HSWORD:
					case W_2HSWORD:
						damage -= damage / 2;
						break;
				}
			}
			if( sc->data[SC_VOICEOFSIREN] )
				status_change_end(bl,SC_VOICEOFSIREN,INVALID_TIMER);
		}

		if( sc->data[SC_DEVOTION] ) {
			struct status_change_entry *sce_d = sc->data[SC_DEVOTION];
			struct block_list *d_bl = map_id2bl(sce_d->val1);

			if( d_bl &&
				((d_bl->type == BL_MER && ((TBL_MER*)d_bl)->master && ((TBL_MER*)d_bl)->master->bl.id == bl->id) ||
				(d_bl->type == BL_PC && ((TBL_PC*)d_bl)->devotion[sce_d->val2] == bl->id)) &&
				check_distance_bl(bl,d_bl,sce_d->val3) )
			{
				struct status_change *d_sc = status_get_sc(d_bl);

				if( d_sc && d_sc->data[SC_DEFENDER] && (flag&(BF_LONG|BF_MAGIC)) == BF_LONG && skill_id != ASC_BREAKER && skill_id != CR_ACIDDEMONSTRATION && skill_id != NJ_ZENYNAGE && skill_id != GN_FIRE_EXPANSION_ACID && skill_id != KO_MUCHANAGE )
					damage -= damage * d_sc->data[SC_DEFENDER]->val2 / 100;
			}
		}

		// Damage reductions
		// Assumptio doubles the def & mdef on RE mode, otherwise gives a reduction on the final damage. [Igniz]
#ifndef RENEWAL
		if( sc->data[SC_ASSUMPTIO] ) {
			if( map_flag_vs(bl->m) )
				damage = (int64)damage*2/3; //Receive 66% damage
			else
				damage >>= 1; //Receive 50% damage
		}
#endif

		if (sc->data[SC_DEFENDER] &&
			skill_id != NJ_ZENYNAGE && skill_id != KO_MUCHANAGE &&
#ifdef RENEWAL
			((flag&(BF_LONG|BF_WEAPON)) == (BF_LONG|BF_WEAPON) || skill_id == CR_ACIDDEMONSTRATION || skill_id == GN_FIRE_EXPANSION_ACID))
#else
			(flag&(BF_LONG|BF_WEAPON)) == (BF_LONG|BF_WEAPON))
#endif
			damage -= damage * sc->data[SC_DEFENDER]->val2 / 100;

		if(sc->data[SC_ADJUSTMENT] && (flag&(BF_LONG|BF_WEAPON)) == (BF_LONG|BF_WEAPON))
			damage -= damage * 20 / 100;

		if(sc->data[SC_FOGWALL] && skill_id != RK_DRAGONBREATH && skill_id != RK_DRAGONBREATH_WATER) {
			if(flag&BF_SKILL) //25% reduction
				damage -= damage * 25 / 100;
			else if ((flag&(BF_LONG|BF_WEAPON)) == (BF_LONG|BF_WEAPON))
				damage >>= 2; //75% reduction
		}

		if(sc->data[SC_ARMORCHANGE]) {
			//On official servers, SC_ARMORCHANGE does not change DEF/MDEF but rather increases/decreases the damage
			if(flag&BF_WEAPON)
				damage -= damage * sc->data[SC_ARMORCHANGE]->val2 / 100;
			else if(flag&BF_MAGIC)
				damage -= damage * sc->data[SC_ARMORCHANGE]->val3 / 100;
		}

		if(sc->data[SC_SMOKEPOWDER]) {
			if( (flag&(BF_SHORT|BF_WEAPON)) == (BF_SHORT|BF_WEAPON) )
				damage -= damage * 15 / 100; // 15% reduction to physical melee attacks
			else if( (flag&(BF_LONG|BF_WEAPON)) == (BF_LONG|BF_WEAPON) )
				damage -= damage * 50 / 100; // 50% reduction to physical ranged attacks
		}

		if (sc->data[SC_WATER_BARRIER])
			damage = damage * 80 / 100; // 20% reduction to all type attacks

		if (sc->data[SC_SU_STOOP])
			damage -= damage * 90 / 100;

		// Compressed code, fixed by map.hpp [Epoque]
		if (src->type == BL_MOB) {
			enum e_race2 race2 = status_get_race2(src);
			if (race2 == RC2_MANUK && (sce = sc->data[SC_MANU_DEF]))
				damage -= damage * sce->val1 / 100;
			if (race2 == RC2_SPLENDIDE && (sce = sc->data[SC_SPL_DEF]))
				damage -= damage * sce->val1 / 100;
			if (race2 == RC2_OGH_ATK_DEF && sc->data[SC_GLASTHEIM_DEF])
				return 0;
			if (race2 == RC2_OGH_HIDDEN && (sce = sc->data[SC_GLASTHEIM_HIDDEN]))
				damage -= damage * sce->val1 / 100;
			if (race2 == RC2_BIO5_ACOLYTE_MERCHANT && (sce = sc->data[SC_LHZ_DUN_N1]))
				damage -= damage * sce->val2 / 100;
			if (race2 == RC2_BIO5_MAGE_ARCHER && (sce = sc->data[SC_LHZ_DUN_N2]))
				damage -= damage * sce->val2 / 100;
			if (race2 == RC2_BIO5_SWORDMAN_THIEF && (sce = sc->data[SC_LHZ_DUN_N3]))
				damage -= damage * sce->val2 / 100;
			if (race2 == RC2_BIO5_MVP && (sce = sc->data[SC_LHZ_DUN_N4]))
				damage -= damage * sce->val2 / 100;
		}

		if((sce=sc->data[SC_ARMOR]) && //NPC_DEFENDER
			sce->val3&flag && sce->val4&flag)
			damage -= damage * sc->data[SC_ARMOR]->val2 / 100;

		if( sc->data[SC_ENERGYCOAT] && (skill_id == GN_HELLS_PLANT_ATK ||
#ifdef RENEWAL
			((flag&BF_WEAPON || flag&BF_MAGIC) && skill_id != WS_CARTTERMINATION)
#else
			(flag&BF_WEAPON && skill_id != WS_CARTTERMINATION)
#endif
			) )
		{
			struct status_data *status = status_get_status_data(bl);
			int per = 100*status->sp / status->max_sp -1; //100% should be counted as the 80~99% interval
			per /=20; //Uses 20% SP intervals.
			//SP Cost: 1% + 0.5% per every 20% SP
			if (!status_charge(bl, 0, (10+5*per)*status->max_sp/1000))
				status_change_end(bl, SC_ENERGYCOAT, INVALID_TIMER);
			damage -= damage * 6 * (1 + per) / 100; //Reduction: 6% + 6% every 20%
		}

		if(sc->data[SC_GRANITIC_ARMOR])
			damage -= damage * sc->data[SC_GRANITIC_ARMOR]->val2 / 100;

		if(sc->data[SC_PAIN_KILLER]) {
			damage -= sc->data[SC_PAIN_KILLER]->val3;
			damage = i64max(damage, 1);
		}

		if( sc->data[SC_DARKCROW] && (flag&(BF_SHORT|BF_MAGIC)) == BF_SHORT )
			damage += damage * sc->data[SC_DARKCROW]->val2 / 100;

		if( (sce=sc->data[SC_MAGMA_FLOW]) && (rnd()%100 <= sce->val2) )
			skill_castend_damage_id(bl,src,MH_MAGMA_FLOW,sce->val1,gettick(),0);

		if( damage > 0 && (sce = sc->data[SC_STONEHARDSKIN]) ) {
			if( src->type == BL_MOB ) //using explicit call instead break_equip for duration
				sc_start(src,src, SC_STRIPWEAPON, 30, 0, skill_get_time2(RK_STONEHARDSKIN, sce->val1));
			else if (flag&(BF_WEAPON|BF_SHORT))
				skill_break_equip(src,src, EQP_WEAPON, 3000, BCT_SELF);
		}

		if (src->type == BL_PC && sc->data[SC_GVG_GOLEM]) {
			if (flag&BF_WEAPON)
				damage -= damage * sc->data[SC_GVG_GOLEM]->val3 / 100;
			if (flag&BF_MAGIC)
				damage -= damage * sc->data[SC_GVG_GOLEM]->val4 / 100;
		}

#ifdef RENEWAL
		// Renewal: steel body reduces all incoming damage to 1/10 [helvetica]
		if( sc->data[SC_STEELBODY] )
			damage = damage > 10 ? damage / 10 : 1;
#endif

		//Finally added to remove the status of immobile when Aimed Bolt is used. [Jobbie]
		if( skill_id == RA_AIMEDBOLT && (sc->data[SC_BITE] || sc->data[SC_ANKLE] || sc->data[SC_ELECTRICSHOCKER]) ) {
			status_change_end(bl, SC_BITE, INVALID_TIMER);
			status_change_end(bl, SC_ANKLE, INVALID_TIMER);
			status_change_end(bl, SC_ELECTRICSHOCKER, INVALID_TIMER);
		}

		//Finally Kyrie because it may, or not, reduce damage to 0.
		if((sce = sc->data[SC_KYRIE]) && damage > 0){
			sce->val2 -= (int)cap_value(damage,INT_MIN,INT_MAX);
			if(flag&BF_WEAPON || skill_id == TF_THROWSTONE){
				if(sce->val2>=0)
					damage=0;
				else
				  	damage=-sce->val2;
			}
			if((--sce->val3)<=0 || (sce->val2<=0) || skill_id == AL_HOLYLIGHT)
				status_change_end(bl, SC_KYRIE, INVALID_TIMER);
		}

		if ((sce = sc->data[SC_P_ALTER]) && damage > 0) {
			clif_specialeffect(bl, EF_GUARD, AREA);
			sce->val3 -= (int)cap_value(damage, INT_MIN, INT_MAX);
			if (sce->val3 >= 0)
				damage = 0;
			else
				damage = -sce->val3;
			if (sce->val3 <= 0)
				status_change_end(bl, SC_P_ALTER, INVALID_TIMER);
		}

		if ((sce = sc->data[SC_TUNAPARTY]) && damage > 0) {
			sce->val2 -= (int)cap_value(damage, INT_MIN, INT_MAX);
			if (sce->val2 >= 0)
				damage = 0;
			else
			  	damage = -sce->val2;
			if (sce->val2 <= 0)
				status_change_end(bl, SC_TUNAPARTY, INVALID_TIMER);
		}

		if( sc->data[SC_MEIKYOUSISUI] && rnd()%100 < 40 ) // custom value
			damage = 0;

		if (!damage)
			return 0;

		if( (sce = sc->data[SC_LIGHTNINGWALK]) && flag&BF_LONG && rnd()%100 < sce->val1 ) {
			int dx[8] = { 0,-1,-1,-1,0,1,1,1 };
			int dy[8] = { 1,1,0,-1,-1,-1,0,1 };
			uint8 dir = map_calc_dir(bl, src->x, src->y);

			if( unit_movepos(bl, src->x-dx[dir], src->y-dy[dir], 1, 1) ) {
				clif_blown(bl);
				unit_setdir(bl, dir);
			}
			d->dmg_lv = ATK_DEF;
			status_change_end(bl, SC_LIGHTNINGWALK, INVALID_TIMER);
			return 0;
		}

		if( sd && (sce = sc->data[SC_FORCEOFVANGUARD]) && flag&BF_WEAPON && rnd()%100 < sce->val2 )
			pc_addspiritball(sd,skill_get_time(LG_FORCEOFVANGUARD,sce->val1),sce->val3);

		if( sd && (sce = sc->data[SC_GT_ENERGYGAIN]) && flag&BF_WEAPON && rnd()%100 < sce->val2 ) {
			int spheres = 5;

			if( sc->data[SC_RAISINGDRAGON] )
				spheres += sc->data[SC_RAISINGDRAGON]->val1;

			pc_addspiritball(sd, skill_get_time2(SR_GENTLETOUCH_ENERGYGAIN, sce->val1), spheres);
		}

		if (sc->data[SC_STYLE_CHANGE] && sc->data[SC_STYLE_CHANGE]->val1 == MH_MD_GRAPPLING) {
			TBL_HOM *hd = BL_CAST(BL_HOM,bl); // We add a sphere for when the Homunculus is being hit

			if (hd && (rnd()%100<50) ) // According to WarpPortal, this is a flat 50% chance
				hom_addspiritball(hd, 10);
		}

		if( sc->data[SC__DEADLYINFECT] && (flag&(BF_SHORT|BF_MAGIC)) == BF_SHORT && damage > 0 && rnd()%100 < 30 + 10 * sc->data[SC__DEADLYINFECT]->val1 )
			status_change_spread(bl, src, 1); // Deadly infect attacked side

	} //End of target SC_ check

	//SC effects from caster side.
	sc = status_get_sc(src);

	if (sc && sc->count) {
		if( sc->data[SC_INVINCIBLE] && !sc->data[SC_INVINCIBLEOFF] )
			damage += damage * 75 / 100;

		if ((sce = sc->data[SC_BLOODLUST]) && flag&BF_WEAPON && damage > 0 && rnd()%100 < sce->val3)
			status_heal(src, damage * sce->val4 / 100, 0, 3);

		if (flag&BF_MAGIC && bl->type == BL_PC && sc->data[SC_GVG_GIANT] && sc->data[SC_GVG_GIANT]->val4)
			damage += damage * sc->data[SC_GVG_GIANT]->val4 / 100;

		// [Epoque]
		if (bl->type == BL_MOB) {
			if ((flag&BF_WEAPON) || (flag&BF_MAGIC)) {
				enum e_race2 race2 = status_get_race2(bl);
				if (race2 == RC2_MANUK && (sce = sc->data[SC_MANU_ATK]))
					damage += damage * sce->val1 / 100;
				if (race2 == RC2_SPLENDIDE && (sce = sc->data[SC_SPL_ATK]))
					damage += damage * sce->val1 / 100;
				if (race2 == RC2_OGH_ATK_DEF && sc->data[SC_GLASTHEIM_ATK])
					damage <<= 1;
				if (race2 == RC2_BIO5_SWORDMAN_THIEF && (sce = sc->data[SC_LHZ_DUN_N1]))
					damage += damage * sce->val1 / 100;
				if (race2 == RC2_BIO5_ACOLYTE_MERCHANT && (sce = sc->data[SC_LHZ_DUN_N2]))
					damage += damage * sce->val1 / 100;
				if (race2 == RC2_BIO5_MAGE_ARCHER && (sce = sc->data[SC_LHZ_DUN_N3]))
					damage += damage * sce->val1 / 100;
				if (race2 == RC2_BIO5_MVP && (sce = sc->data[SC_LHZ_DUN_N4]))
					damage += damage * sce->val1 / 100;
			}
		}
		/* Self Buff that destroys the armor of any target hit with melee or ranged physical attacks */
		if( sc->data[SC_SHIELDSPELL_REF] && sc->data[SC_SHIELDSPELL_REF]->val1 == 1 && flag&BF_WEAPON ) {
			skill_break_equip(src,bl, EQP_ARMOR, 10000, BCT_ENEMY); // 100% chance (http://irowiki.org/wiki/Shield_Spell#Level_3_spells_.28refine_based.29)
			status_change_end(src,SC_SHIELDSPELL_REF,INVALID_TIMER);
		}

		if( sc->data[SC_POISONINGWEAPON]
			&& ((flag&BF_WEAPON) && (!skill_id || skill_id == GC_VENOMPRESSURE)) //check skill type poison_smoke is a unit
			&& (damage > 0 && rnd()%100 < sc->data[SC_POISONINGWEAPON]->val3 )) //did some damage and chance ok (why no additional effect ??)
			sc_start2(src,bl,(enum sc_type)sc->data[SC_POISONINGWEAPON]->val2,100,sc->data[SC_POISONINGWEAPON]->val1,sc->data[SC_POISONINGWEAPON]->val4,skill_get_time2(GC_POISONINGWEAPON, 1));

		if( sc->data[SC__DEADLYINFECT] && (flag&(BF_SHORT|BF_MAGIC)) == BF_SHORT && damage > 0 && rnd()%100 < 30 + 10 * sc->data[SC__DEADLYINFECT]->val1 )
			status_change_spread(src, bl, 0);

		if (sc->data[SC_STYLE_CHANGE] && sc->data[SC_STYLE_CHANGE]->val1 == MH_MD_FIGHTING) {
			TBL_HOM *hd = BL_CAST(BL_HOM,src); //when attacking

			if (hd && (rnd()%100<50) ) hom_addspiritball(hd, 10); // According to WarpPortal, this is a flat 50% chance
		}
	} //End of caster SC_ check

	//PK damage rates
	if (battle_config.pk_mode && sd && bl->type == BL_PC && damage && map_getmapflag(bl->m, MF_PVP)) {
		if (flag & BF_SKILL) { //Skills get a different reduction than non-skills. [Skotlex]
			if (flag&BF_WEAPON)
				damage = damage * battle_config.pk_weapon_damage_rate / 100;
			if (flag&BF_MAGIC)
				damage = damage * battle_config.pk_magic_damage_rate / 100;
			if (flag&BF_MISC)
				damage = damage * battle_config.pk_misc_damage_rate / 100;
		} else { //Normal attacks get reductions based on range.
			if (flag & BF_SHORT)
				damage = damage * battle_config.pk_short_damage_rate / 100;
			if (flag & BF_LONG)
				damage = damage * battle_config.pk_long_damage_rate / 100;
		}
		damage = i64max(damage,1);
	}

	if(battle_config.skill_min_damage && damage > 0 && damage < div_) {
		if ((flag&BF_WEAPON && battle_config.skill_min_damage&1)
			|| (flag&BF_MAGIC && battle_config.skill_min_damage&2)
			|| (flag&BF_MISC && battle_config.skill_min_damage&4)
		)
			damage = div_;
	}

	if( bl->type == BL_MOB && !status_isdead(bl) && src != bl) {
		if (damage > 0 )
			mobskill_event((TBL_MOB*)bl,src,gettick(),flag);
		if (skill_id)
			mobskill_event((TBL_MOB*)bl,src,gettick(),MSC_SKILLUSED|(skill_id<<16));
	}
	if (sd && pc_ismadogear(sd)) {
		short element = skill_get_ele(skill_id, skill_lv);

		if( !skill_id || element == -1 ) { //Take weapon's element
			struct status_data *sstatus = NULL;
			if( src->type == BL_PC && ((TBL_PC*)src)->bonus.arrow_ele )
				element = ((TBL_PC*)src)->bonus.arrow_ele;
			else if( (sstatus = status_get_status_data(src)) ) {
				element = sstatus->rhw.ele;
			}
		} else if( element == -2 ) //Use enchantment's element
			element = status_get_attack_sc_element(src,status_get_sc(src));
		else if( element == -3 ) //Use random element
			element = rnd()%ELE_ALL;
		pc_overheat(sd, (element == ELE_FIRE ? 3 : 1));
	}

	return damage;
}

/**
 * Calculates BG related damage adjustments.
 * @param src
 * @param bl
 * @param damage
 * @param skill_id
 * @param flag
 * @return damage
 * Credits:
 *	Original coder Skotlex
 *	Initial refactoring by Baalberith
 *	Refined and optimized by helvetica
 */
int64 battle_calc_bg_damage(struct block_list *src, struct block_list *bl, int64 damage, uint16 skill_id, int flag)
{
	if( !damage )
		return 0;

	if(skill_get_inf2(skill_id)&INF2_NO_BG_DMG)
		return damage; //skill that ignore bg map reduction

	if( flag&BF_SKILL ) { //Skills get a different reduction than non-skills. [Skotlex]
		if( flag&BF_WEAPON )
			damage = damage * battle_config.bg_weapon_damage_rate / 100;
		if( flag&BF_MAGIC )
			damage = damage * battle_config.bg_magic_damage_rate / 100;
		if(	flag&BF_MISC )
			damage = damage * battle_config.bg_misc_damage_rate / 100;
	} else { //Normal attacks get reductions based on range.
		if( flag&BF_SHORT )
			damage = damage * battle_config.bg_short_damage_rate / 100;
		if( flag&BF_LONG )
			damage = damage * battle_config.bg_long_damage_rate / 100;
	}

	damage = i64max(damage,1); //min 1 damage
	return damage;
}

/**
 * Determines whether target can be hit
 * @param src
 * @param bl
 * @param skill_id
 * @param flag
 * @return Can be hit (true) or can't be hit (false)
 */
bool battle_can_hit_gvg_target(struct block_list *src,struct block_list *bl,uint16 skill_id,int flag)
{
	struct mob_data* md = BL_CAST(BL_MOB, bl);
	struct unit_data *ud = unit_bl2ud(bl);
	int class_ = status_get_class(bl);

	if (ud && ud->immune_attack)
		return false;
	if(md && md->guardian_data) {
		if ((status_bl_has_mode(bl,MD_SKILL_IMMUNE) || (class_ == MOBID_EMPERIUM && !(skill_get_inf3(skill_id)&INF3_HIT_EMP))) && flag&BF_SKILL) //Skill immunity.
			return false;
		if( src->type != BL_MOB || mob_is_clone( ((struct mob_data*)src)->mob_id ) ){
			struct guild *g = src->type == BL_PC ? ((TBL_PC *)src)->guild : guild_search(status_get_guild_id(src));

			if (class_ == MOBID_EMPERIUM && (!g || guild_checkskill(g,GD_APPROVAL) <= 0 ))
				return false;

			if (g && battle_config.guild_max_castles && guild_checkcastles(g)>=battle_config.guild_max_castles)
				return false; // [MouseJstr]
		}
	}
	return true;
}

/**
 * Calculates GVG related damage adjustments.
 * @param src
 * @param bl
 * @param damage
 * @param skill_id
 * @param flag
 * @return damage
 */
int64 battle_calc_gvg_damage(struct block_list *src,struct block_list *bl,int64 damage,uint16 skill_id,int flag)
{
	if (!damage) //No reductions to make.
		return 0;

	if (!battle_can_hit_gvg_target(src,bl,skill_id,flag))
		return 0;

	if (skill_get_inf2(skill_id)&INF2_NO_GVG_DMG) //Skills with no gvg damage reduction.
		return damage;
	/* Uncomment if you want god-mode Emperiums at 100 defense. [Kisuka]
	if (md && md->guardian_data)
		damage -= damage * (md->guardian_data->castle->defense/100) * battle_config.castle_defense_rate/100;
	*/
	if (flag & BF_SKILL) { //Skills get a different reduction than non-skills. [Skotlex]
		if (flag&BF_WEAPON)
			damage = damage * battle_config.gvg_weapon_damage_rate / 100;
		if (flag&BF_MAGIC)
			damage = damage * battle_config.gvg_magic_damage_rate / 100;
		if (flag&BF_MISC)
			damage = damage * battle_config.gvg_misc_damage_rate / 100;
	} else { //Normal attacks get reductions based on range.
		if (flag & BF_SHORT)
			damage = damage * battle_config.gvg_short_damage_rate / 100;
		if (flag & BF_LONG)
			damage = damage * battle_config.gvg_long_damage_rate / 100;
	}
	damage = i64max(damage,1);
	return damage;
}

/**
 * HP/SP drain calculation
 * @param damage Damage inflicted to the enemy
 * @param rate Success chance 1000 = 100%
 * @param per HP/SP drained
 * @return diff
 */
static int battle_calc_drain(int64 damage, int rate, int per)
{
	int64 diff = 0;

	if (per && (rate > 1000 || rnd()%1000 < rate)) {
		diff = (damage * per) / 100;
		if (diff == 0) {
			if (per > 0)
				diff = 1;
			else
				diff = -1;
		}
	}
	return (int)cap_value(diff, INT_MIN, INT_MAX);
}

/**
 * Passive skill damage increases
 * @param sd
 * @param target
 * @param dmg
 * @param type
 * @return damage
 */
int64 battle_addmastery(struct map_session_data *sd,struct block_list *target,int64 dmg,int type)
{
	int64 damage;
	struct status_data *status = status_get_status_data(target);
	int weapon, skill;

#ifdef RENEWAL
	damage = 0;
#else
	damage = dmg;
#endif

	nullpo_ret(sd);

	if((skill = pc_checkskill(sd,AL_DEMONBANE)) > 0 &&
		target->type == BL_MOB && //This bonus doesn't work against players.
		(battle_check_undead(status->race,status->def_ele) || status->race == RC_DEMON) )
		damage += (skill*(int)(3+(sd->status.base_level+1)*0.05));	// submitted by orn
	if( (skill = pc_checkskill(sd, RA_RANGERMAIN)) > 0 && (status->race == RC_BRUTE || status->race == RC_PLANT || status->race == RC_FISH) )
		damage += (skill * 5);
	if( (skill = pc_checkskill(sd,NC_RESEARCHFE)) > 0 && (status->def_ele == ELE_FIRE || status->def_ele == ELE_EARTH) )
		damage += (skill * 10);

	damage += (15 * pc_checkskill(sd, NC_MADOLICENCE)); // Attack bonus is granted even without the Madogear

	if((skill = pc_checkskill(sd,HT_BEASTBANE)) > 0 && (status->race == RC_BRUTE || status->race == RC_INSECT) ) {
		damage += (skill * 4);
		if (sd->sc.data[SC_SPIRIT] && sd->sc.data[SC_SPIRIT]->val2 == SL_HUNTER)
			damage += sd->status.str;
	}

#ifdef RENEWAL
	//Weapon Research bonus applies to all weapons
	if((skill = pc_checkskill(sd,BS_WEAPONRESEARCH)) > 0)
		damage += (skill * 2);
#endif

	if(type == 0)
		weapon = sd->weapontype1;
	else
		weapon = sd->weapontype2;

	switch(weapon) {
		case W_1HSWORD:
#ifdef RENEWAL
			if((skill = pc_checkskill(sd,AM_AXEMASTERY)) > 0)
				damage += (skill * 3);
#endif
		case W_DAGGER:
			if((skill = pc_checkskill(sd,SM_SWORD)) > 0)
				damage += (skill * 4);
			if((skill = pc_checkskill(sd,GN_TRAINING_SWORD)) > 0)
				damage += skill * 10;
			break;
		case W_2HSWORD:
			if((skill = pc_checkskill(sd,SM_TWOHAND)) > 0)
				damage += (skill * 4);
			break;
		case W_1HSPEAR:
		case W_2HSPEAR:
			if((skill = pc_checkskill(sd,KN_SPEARMASTERY)) > 0) {
				if(!pc_isriding(sd) && !pc_isridingdragon(sd))
					damage += (skill * 4);
				else
					damage += (skill * 5);
				// Increase damage by level of KN_SPEARMASTERY * 10
				if(pc_checkskill(sd,RK_DRAGONTRAINING) > 0)
					damage += (skill * 10);
			}
			break;
		case W_1HAXE:
		case W_2HAXE:
			if((skill = pc_checkskill(sd,AM_AXEMASTERY)) > 0)
				damage += (skill * 3);
			if((skill = pc_checkskill(sd,NC_TRAININGAXE)) > 0)
				damage += (skill * 5);
			break;
		case W_MACE:
		case W_2HMACE:
			if((skill = pc_checkskill(sd,PR_MACEMASTERY)) > 0)
				damage += (skill * 3);
			if((skill = pc_checkskill(sd,NC_TRAININGAXE)) > 0)
				damage += (skill * 4);
			break;
		case W_FIST:
			if((skill = pc_checkskill(sd,TK_RUN)) > 0)
				damage += (skill * 10);
			// No break, fallthrough to Knuckles
		case W_KNUCKLE:
			if((skill = pc_checkskill(sd,MO_IRONHAND)) > 0)
				damage += (skill * 3);
			break;
		case W_MUSICAL:
			if((skill = pc_checkskill(sd,BA_MUSICALLESSON)) > 0)
				damage += (skill * 3);
			break;
		case W_WHIP:
			if((skill = pc_checkskill(sd,DC_DANCINGLESSON)) > 0)
				damage += (skill * 3);
			break;
		case W_BOOK:
			if((skill = pc_checkskill(sd,SA_ADVANCEDBOOK)) > 0)
				damage += (skill * 3);
			break;
		case W_KATAR:
			if((skill = pc_checkskill(sd,AS_KATAR)) > 0)
				damage += (skill * 3);
			break;
	}

	return damage;
}

/** Calculates overrefine damage bonus and weapon related bonuses (unofficial)
* @param sd Player
* @param damage Current damage
* @param lr_type EQI_HAND_L:left-hand weapon, EQI_HAND_R:right-hand weapon
*/
static void battle_add_weapon_damage(struct map_session_data *sd, int64 *damage, int lr_type) {
	if (!sd)
		return;
	//rodatazone says that Overrefine bonuses are part of baseatk
	//Here we also apply the weapon_damage_rate bonus so it is correctly applied on left/right hands.
	if (lr_type == EQI_HAND_L) {
		if (sd->left_weapon.overrefine)
			(*damage) = (*damage) + rnd() % sd->left_weapon.overrefine + 1;
		if (sd->weapon_damage_rate[sd->weapontype2])
			(*damage) += (*damage) * sd->weapon_damage_rate[sd->weapontype2] / 100;
	}
	else if (lr_type == EQI_HAND_R) {
		if (sd->right_weapon.overrefine)
			(*damage) = (*damage) + rnd() % sd->right_weapon.overrefine + 1;
		if (sd->weapon_damage_rate[sd->weapontype1])
			(*damage) += (*damage) * sd->weapon_damage_rate[sd->weapontype1] / 100;
	}
}

#ifdef RENEWAL
static int battle_calc_sizefix(int64 damage, struct map_session_data *sd, unsigned char t_size, unsigned char weapon_type, short flag)
{
	if (sd && !sd->special_state.no_sizefix && !flag) // Size fix only for players
		damage = damage * (weapon_type == EQI_HAND_L ? sd->left_weapon.atkmods[t_size] : sd->right_weapon.atkmods[t_size]) / 100;

	return (int)cap_value(damage, INT_MIN, INT_MAX);
}

static int battle_calc_status_attack(struct status_data *status, short hand)
{
	//left-hand penalty on sATK is always 50% [Baalberith]
	if (hand == EQI_HAND_L)
		return status->batk;
	else
		return 2 * status->batk;
}

/**
 * Calculates renewal Variance, OverUpgradeBonus, and SizePenaltyMultiplier of weapon damage parts for player
 * @param src Block list of attacker
 * @param tstatus Target's status data
 * @param wa Weapon attack data
 * @param sd Player
 * @return Base weapon damage
 */
static int battle_calc_base_weapon_attack(struct block_list *src, struct status_data *tstatus, struct weapon_atk *wa, struct map_session_data *sd)
{
	struct status_data *status = status_get_status_data(src);
	uint8 type = (wa == &status->lhw)?EQI_HAND_L:EQI_HAND_R;
	uint16 atkmin = (type == EQI_HAND_L)?status->watk2:status->watk;
	uint16 atkmax = atkmin;
	int64 damage = atkmin;
	uint16 weapon_perfection = 0;
	struct status_change *sc = status_get_sc(src);

	if (sd->equip_index[type] >= 0 && sd->inventory_data[sd->equip_index[type]]) {
		int variance =   wa->atk * (sd->inventory_data[sd->equip_index[type]]->wlv*5)/100;

		atkmin = max(0, (int)(atkmin - variance));
		atkmax = min(UINT16_MAX, (int)(atkmax + variance));

		if (sc && sc->data[SC_MAXIMIZEPOWER])
			damage = atkmax;
		else
			damage = rnd_value(atkmin, atkmax);
	}

	if (sc && sc->data[SC_WEAPONPERFECTION])
		weapon_perfection = 1;

	battle_add_weapon_damage(sd, &damage, type);

	damage = battle_calc_sizefix(damage, sd, tstatus->size, type, weapon_perfection);

	return (int)cap_value(damage, INT_MIN, INT_MAX);
}
#endif

/*==========================================
 * Calculates the standard damage of a normal attack assuming it hits,
 * it calculates nothing extra fancy, is needed for magnum break's WATK_ELEMENT bonus. [Skotlex]
 * This applies to pre-renewal and non-sd in renewal
 *------------------------------------------
 * Pass damage2 as NULL to not calc it.
 * Flag values:
 * &1 : Critical hit
 * &2 : Arrow attack
 * &4 : Skill is Magic Crasher
 * &8 : Skip target size adjustment (Extremity Fist?)
 * &16: Arrow attack but BOW, REVOLVER, RIFLE, SHOTGUN, GATLING or GRENADE type weapon not equipped (i.e. shuriken, kunai and venom knives not affected by DEX)
 *
 * Credits:
 *	Original coder Skotlex
 *	Initial refactoring by Baalberith
 *	Refined and optimized by helvetica
 */
static int64 battle_calc_base_damage(struct block_list *src, struct status_data *status, struct weapon_atk *wa, struct status_change *sc, unsigned short t_size, int flag)
{
	unsigned int atkmin = 0, atkmax = 0;
	short type = 0;
	int64 damage = 0;
	struct map_session_data *sd = NULL;

	nullpo_retr(damage, src);

	sd = BL_CAST(BL_PC, src);

	if (!sd) { //Mobs/Pets
		if(flag&4) {
			atkmin = status->matk_min;
			atkmax = status->matk_max;
		} else {
			atkmin = wa->atk;
			atkmax = wa->atk2;
		}
		if (atkmin > atkmax)
			atkmin = atkmax;
	} else { //PCs
		atkmax = wa->atk;
		type = (wa == &status->lhw)?EQI_HAND_L:EQI_HAND_R;

		if (!(flag&1) || (flag&2)) { //Normal attacks
			atkmin = status->dex;

			if (sd->equip_index[type] >= 0 && sd->inventory_data[sd->equip_index[type]])
				atkmin = atkmin*(80 + sd->inventory_data[sd->equip_index[type]]->wlv*20)/100;

			if (atkmin > atkmax)
				atkmin = atkmax;

			if(flag&2 && !(flag&16)) { //Bows
				atkmin = atkmin*atkmax/100;
				if (atkmin > atkmax)
					atkmax = atkmin;
			}
		}
	}

	if (sc && sc->data[SC_MAXIMIZEPOWER])
		atkmin = atkmax;

	//Weapon Damage calculation
	if (!(flag&1))
		damage = (atkmax>atkmin? rnd()%(atkmax-atkmin):0)+atkmin;
	else
		damage = atkmax;

	if (sd) {
		//rodatazone says the range is 0~arrow_atk-1 for non crit
		if (flag&2 && sd->bonus.arrow_atk)
			damage += ( (flag&1) ? sd->bonus.arrow_atk : rnd()%sd->bonus.arrow_atk );

		// Size fix only for players
		if (!(sd->special_state.no_sizefix || (flag&8)))
			damage = damage * (type == EQI_HAND_L ? sd->left_weapon.atkmods[t_size] : sd->right_weapon.atkmods[t_size]) / 100;
	} else if (src->type == BL_ELEM) {
		struct status_change *ele_sc = status_get_sc(src);
		int ele_class = status_get_class(src);

		if (ele_sc) {
			switch (ele_class) {
			case ELEMENTALID_AGNI_S:
			case ELEMENTALID_AGNI_M:
			case ELEMENTALID_AGNI_L:
				if (ele_sc->data[SC_FIRE_INSIGNIA] && ele_sc->data[SC_FIRE_INSIGNIA]->val1 == 1)
					damage += damage * 20 / 100;
				break;
			case ELEMENTALID_AQUA_S:
			case ELEMENTALID_AQUA_M:
			case ELEMENTALID_AQUA_L:
				if (ele_sc->data[SC_WATER_INSIGNIA] && ele_sc->data[SC_WATER_INSIGNIA]->val1 == 1)
					damage += damage * 20 / 100;
				break;
			case ELEMENTALID_VENTUS_S:
			case ELEMENTALID_VENTUS_M:
			case ELEMENTALID_VENTUS_L:
				if (ele_sc->data[SC_WIND_INSIGNIA] && ele_sc->data[SC_WIND_INSIGNIA]->val1 == 1)
					damage += damage * 20 / 100;
				break;
			case ELEMENTALID_TERA_S:
			case ELEMENTALID_TERA_M:
			case ELEMENTALID_TERA_L:
				if (ele_sc->data[SC_EARTH_INSIGNIA] && ele_sc->data[SC_EARTH_INSIGNIA]->val1 == 1)
					damage += damage * 20 / 100;
				break;
			}
		}
	}

	//Finally, add baseatk
	if(flag&4)
		damage += status->matk_min;
	else
		damage += status->batk;

	if (sd)
		battle_add_weapon_damage(sd, &damage, type);

#ifdef RENEWAL
	if (flag&1)
		damage = (damage * 14) / 10;
#endif

	return damage;
}

/*==========================================
 * Consumes ammo for the given skill.
 *------------------------------------------
 * Credits:
 *	Original coder Skotlex
 *	Initial refactoring by Baalberith
 *	Refined and optimized by helvetica
 */
void battle_consume_ammo(struct map_session_data*sd, int skill, int lv)
{
	int qty = 1;

	if (!battle_config.arrow_decrement)
		return;

	if (skill) {
		qty = skill_get_ammo_qty(skill, lv);
		if (!qty) qty = 1;
	}

	if (sd->equip_index[EQI_AMMO] >= 0) //Qty check should have been done in skill_check_condition
		pc_delitem(sd,sd->equip_index[EQI_AMMO],qty,0,1,LOG_TYPE_CONSUME);

	sd->state.arrow_atk = 0;
}

static int battle_range_type(struct block_list *src, struct block_list *target, uint16 skill_id, uint16 skill_lv)
{
	// [Akinari] , [Xynvaroth]: Traps are always short range.
	if( skill_get_inf2( skill_id ) & INF2_TRAP )
		return BF_SHORT;

	// When monsters use Arrow Shower or Bomb, it is always short range
	if (src->type == BL_MOB && (skill_id == AC_SHOWER || skill_id == AM_DEMONSTRATION))
		return BF_SHORT;

	//Skill Range Criteria
	if (battle_config.skillrange_by_distance &&
		(src->type&battle_config.skillrange_by_distance)
	) { //based on distance between src/target [Skotlex]
		if (check_distance_bl(src, target, 3))
			return BF_SHORT;
		return BF_LONG;
	}

	//based on used skill's range
	if (skill_get_range2(src, skill_id, skill_lv, true) < 4)
		return BF_SHORT;
	return BF_LONG;
}

static int battle_blewcount_bonus(struct map_session_data *sd, uint16 skill_id)
{
	if (sd->skillblown.empty())
		return 0;
	//Apply the bonus blewcount. [Skotlex]
	for (const auto &it : sd->skillblown) {
		if (it.id == skill_id)
			return it.val;
	}
	return 0;
}

static enum e_skill_damage_type battle_skill_damage_type( struct block_list* bl ){
	switch( bl->type ){
		case BL_PC:
			return SKILLDMG_PC;
		case BL_MOB:
			if( status_get_class_(bl) == CLASS_BOSS ){
				return SKILLDMG_BOSS;
			}else{
				return SKILLDMG_MOB;
			}
		default:
			return SKILLDMG_OTHER;
	}
}

/**
 * Gets skill damage rate from a skill (based on skill_damage_db.txt)
 * @param src
 * @param target
 * @param skill_id
 * @return Skill damage rate
 */
static int battle_skill_damage_skill(struct block_list *src, struct block_list *target, uint16 skill_id) {
	uint16 idx = skill_get_index(skill_id), m = src->m;
	struct s_skill_damage *damage = NULL;

	if (!idx || !skill_db[idx]->damage.map)
		return 0;

	damage = &skill_db[idx]->damage;

	//check the adjustment works for specified type
	if (!(damage->caster&src->type))
		return 0;

	struct map_data *mapdata = map_getmapdata(m);

	if ((damage->map&1 && (!mapdata->flag[MF_PVP] && !mapdata_flag_gvg2(mapdata) && !mapdata->flag[MF_BATTLEGROUND] && !mapdata->flag[MF_SKILL_DAMAGE] && !mapdata->flag[MF_RESTRICTED])) ||
		(damage->map&2 && mapdata->flag[MF_PVP]) ||
		(damage->map&4 && mapdata_flag_gvg2(mapdata)) ||
		(damage->map&8 && mapdata->flag[MF_BATTLEGROUND]) ||
		(damage->map&16 && mapdata->flag[MF_SKILL_DAMAGE]) ||
		(damage->map&(8*mapdata->zone) && mapdata->flag[MF_RESTRICTED]))
	{
		return damage->rate[battle_skill_damage_type(target)];
	}

	return 0;
}

/**
 * Gets skill damage rate from a skill (based on 'skill_damage' mapflag)
 * @param src
 * @param target
 * @param skill_id
 * @return Skill damage rate
 */
static int battle_skill_damage_map(struct block_list *src, struct block_list *target, uint16 skill_id) {
	int rate = 0;
	struct map_data *mapdata = map_getmapdata(src->m);

	if (!mapdata || !mapdata->flag[MF_SKILL_DAMAGE])
		return 0;

	// Damage rate for all skills at this map
	if (mapdata->damage_adjust.caster&src->type)
		rate = mapdata->damage_adjust.rate[battle_skill_damage_type(target)];

	if (mapdata->skill_damage.empty())
		return rate;

	// Damage rate for specified skill at this map
	if (mapdata->skill_damage.find(skill_id) != mapdata->skill_damage.end() && mapdata->skill_damage[skill_id].caster&src->type) {
		rate += mapdata->skill_damage[skill_id].rate[battle_skill_damage_type(target)];
	}
	return rate;
}

/**
 * Check skill damage adjustment based on mapflags and skill_damage_db.txt for specified skill
 * @param src
 * @param target
 * @param skill_id
 * @return Total damage rate
 */
static int battle_skill_damage(struct block_list *src, struct block_list *target, uint16 skill_id) {
	nullpo_ret(src);
	if (!target || !skill_id)
		return 0;
	skill_id = skill_dummy2skill_id(skill_id);
	return battle_skill_damage_skill(src, target, skill_id) + battle_skill_damage_map(src, target, skill_id);
}

/**
 * Calculates Minstrel/Wanderer bonus for Chorus skills.
 * @param sd: Player who has Chorus skill active
 * @return Bonus value based on party count
 */
int battle_calc_chorusbonus(struct map_session_data *sd) {
	int members = 0;

	if (!sd || !sd->status.party_id)
		return 0;

	members = party_foreachsamemap(party_sub_count_class, sd, 0, MAPID_THIRDMASK, MAPID_MINSTRELWANDERER);

	if (members < 3)
		return 0; // Bonus remains 0 unless 3 or more Minstrels/Wanderers are in the party.
	if (members > 7)
		return 5; // Maximum effect possible from 7 or more Minstrels/Wanderers.
	return members - 2; // Effect bonus from additional Minstrels/Wanderers if not above the max possible.
}

struct Damage battle_calc_magic_attack(struct block_list *src,struct block_list *target,uint16 skill_id,uint16 skill_lv,int mflag);
struct Damage battle_calc_misc_attack(struct block_list *src,struct block_list *target,uint16 skill_id,uint16 skill_lv,int mflag);

/*=======================================================
 * Should infinite defense be applied on target? (plant)
 *-------------------------------------------------------
 * Credits:
 *	Original coder Skotlex
 *	Initial refactoring by Baalberith
 *	Refined and optimized by helvetica
  *	flag - see e_battle_flag
 */
bool is_infinite_defense(struct block_list *target, int flag)
{
	struct status_data *tstatus = status_get_status_data(target);

	if(target->type == BL_SKILL) {
		TBL_SKILL *su = ((TBL_SKILL*)target);

		if (su && su->group && (su->group->skill_id == WM_REVERBERATION || su->group->skill_id == WM_POEMOFNETHERWORLD))
			return true;
	}

	if(status_has_mode(tstatus,MD_IGNOREMELEE) && (flag&(BF_WEAPON|BF_SHORT)) == (BF_WEAPON|BF_SHORT) )
		return true;
	if(status_has_mode(tstatus,MD_IGNOREMAGIC) && flag&(BF_MAGIC) )
		return true;
	if(status_has_mode(tstatus,MD_IGNORERANGED) && (flag&(BF_WEAPON|BF_LONG)) == (BF_WEAPON|BF_LONG) )
		return true;
	if(status_has_mode(tstatus,MD_IGNOREMISC) && flag&(BF_MISC) )
		return true;

	return false;
}

/*========================
 * Is attack arrow based?
 *------------------------
 * Credits:
 *	Original coder Skotlex
 *	Initial refactoring by Baalberith
 *	Refined and optimized by helvetica
 */
static bool is_skill_using_arrow(struct block_list *src, int skill_id)
{
	if(src != NULL) {
		struct status_data *sstatus = status_get_status_data(src);
		struct map_session_data *sd = BL_CAST(BL_PC, src);

		return ((sd && sd->state.arrow_atk) || (!sd && ((skill_id && skill_get_ammotype(skill_id)) || sstatus->rhw.range>3)) || (skill_id == HT_PHANTASMIC) || (skill_id == GS_GROUNDDRIFT));
	} else
		return false;
}

/*=========================================
 * Is attack right handed? By default yes.
 *-----------------------------------------
 * Credits:
 *	Original coder Skotlex
 *	Initial refactoring by Baalberith
 *	Refined and optimized by helvetica
 */
static bool is_attack_right_handed(struct block_list *src, int skill_id)
{
	if(src != NULL) {
		struct map_session_data *sd = BL_CAST(BL_PC, src);

		//Skills ALWAYS use ONLY your right-hand weapon (tested on Aegis 10.2)
		if(!skill_id && sd && sd->weapontype1 == 0 && sd->weapontype2 > 0)
			return false;
	}
	return true;
}

/*=======================================
 * Is attack left handed? By default no.
 *---------------------------------------
 * Credits:
 *	Original coder Skotlex
 *	Initial refactoring by Baalberith
 *	Refined and optimized by helvetica
 */
static bool is_attack_left_handed(struct block_list *src, int skill_id)
{
	if(src != NULL) {
		struct status_data *sstatus = status_get_status_data(src);
		struct map_session_data *sd = BL_CAST(BL_PC, src);

		//Skills ALWAYS use ONLY your right-hand weapon (tested on Aegis 10.2)
		if(!skill_id) {
			if (sd && sd->weapontype1 == 0 && sd->weapontype2 > 0)
				return true;

			if (sstatus->lhw.atk)
				return true;

			if (sd && sd->status.weapon == W_KATAR)
				return true;
		}
	}
	return false;
}

/*=============================
 * Do we score a critical hit?
 *-----------------------------
 * Credits:
 *	Original coder Skotlex
 *	Initial refactoring by Baalberith
 *	Refined and optimized by helvetica
 */
static bool is_attack_critical(struct Damage* wd, struct block_list *src, struct block_list *target, int skill_id, int skill_lv, bool first_call)
{
	struct status_data *sstatus = status_get_status_data(src);
	struct status_data *tstatus = status_get_status_data(target);
	struct status_change *sc = status_get_sc(src);
	struct status_change *tsc = status_get_sc(target);
	struct map_session_data *sd = BL_CAST(BL_PC, src);
	struct map_session_data *tsd = BL_CAST(BL_PC, target);

	if (!first_call)
		return (wd->type == DMG_CRITICAL);

	if (skill_id == NPC_CRITICALSLASH || skill_id == LG_PINPOINTATTACK) //Always critical skills
		return true;

	if( !(wd->type&DMG_MULTI_HIT) && sstatus->cri && (!skill_id ||
		skill_id == KN_AUTOCOUNTER || skill_id == SN_SHARPSHOOTING ||
		skill_id == MA_SHARPSHOOTING || skill_id == NJ_KIRIKAGE))
	{
		short cri = sstatus->cri;

		if (sd) {
			cri += sd->critaddrace[tstatus->race] + sd->critaddrace[RC_ALL];
			if(!skill_id && is_skill_using_arrow(src, skill_id)) {
				cri += sd->bonus.arrow_cri;
				cri += sd->bonus.critical_rangeatk;
			}
		}

		if(sc && sc->data[SC_CAMOUFLAGE])
			cri += 100 * min(10,sc->data[SC_CAMOUFLAGE]->val3); //max 100% (1K)

		//The official equation is *2, but that only applies when sd's do critical.
		//Therefore, we use the old value 3 on cases when an sd gets attacked by a mob
		cri -= tstatus->luk * ((!sd && tsd) ? 3 : 2);

		if( tsc && tsc->data[SC_SLEEP] )
			cri <<= 1;

		switch(skill_id) {
			case 0:
				if(sc && !sc->data[SC_AUTOCOUNTER])
					break;
				clif_specialeffect(src, EF_AUTOCOUNTER, AREA);
				status_change_end(src, SC_AUTOCOUNTER, INVALID_TIMER);
			case KN_AUTOCOUNTER:
				if(battle_config.auto_counter_type &&
					(battle_config.auto_counter_type&src->type))
					return true;
				else
					cri <<= 1;
				break;
			case SN_SHARPSHOOTING:
			case MA_SHARPSHOOTING:
				cri += 200;
				break;
			case NJ_KIRIKAGE:
				cri += 250 + 50*skill_lv;
				break;
		}
		if(tsd && tsd->bonus.critical_def)
			cri = cri * ( 100 - tsd->bonus.critical_def ) / 100;
		return (rnd()%1000 < cri);
	}
	return 0;
}

/*==========================================================
 * Is the attack piercing? (Investigate/Ice Pick in pre-re)
 *----------------------------------------------------------
 * Credits:
 *	Original coder Skotlex
 *	Initial refactoring by Baalberith
 *	Refined and optimized by helvetica
 */
static int is_attack_piercing(struct Damage* wd, struct block_list *src, struct block_list *target, int skill_id, int skill_lv, short weapon_position)
{
	if (skill_id == MO_INVESTIGATE || skill_id == RL_MASS_SPIRAL)
		return 2;

	if(src != NULL) {
		struct map_session_data *sd = BL_CAST(BL_PC, src);
		struct status_data *tstatus = status_get_status_data(target);
#ifdef RENEWAL
		if( skill_id != PA_SACRIFICE && skill_id != CR_GRANDCROSS && skill_id != NPC_GRANDDARKNESS
			&& skill_id != PA_SHIELDCHAIN && skill_id != KO_HAPPOKUNAI && skill_id != ASC_BREAKER ) // Renewal: Soul Breaker no longer gains ice pick effect and ice pick effect gets crit benefit [helvetica]
#else
		if( skill_id != PA_SACRIFICE && skill_id != CR_GRANDCROSS && skill_id != NPC_GRANDDARKNESS
			&& skill_id != PA_SHIELDCHAIN && skill_id != KO_HAPPOKUNAI && !is_attack_critical(wd, src, target, skill_id, skill_lv, false) )
#endif
		{ //Elemental/Racial adjustments
			if( sd && (sd->right_weapon.def_ratio_atk_ele & (1<<tstatus->def_ele) || sd->right_weapon.def_ratio_atk_ele & (1<<ELE_ALL) ||
				sd->right_weapon.def_ratio_atk_race & (1<<tstatus->race) || sd->right_weapon.def_ratio_atk_race & (1<<RC_ALL) ||
				sd->right_weapon.def_ratio_atk_class & (1<<tstatus->class_) || sd->right_weapon.def_ratio_atk_class & (1<<CLASS_ALL))
			)
				if (weapon_position == EQI_HAND_R)
					return 1;

			if(sd && (sd->left_weapon.def_ratio_atk_ele & (1<<tstatus->def_ele) || sd->left_weapon.def_ratio_atk_ele & (1<<ELE_ALL) ||
				sd->left_weapon.def_ratio_atk_race & (1<<tstatus->race) || sd->left_weapon.def_ratio_atk_race & (1<<RC_ALL) ||
				sd->left_weapon.def_ratio_atk_class & (1<<tstatus->class_) || sd->left_weapon.def_ratio_atk_class & (1<<CLASS_ALL))
			)
			{ //Pass effect onto right hand if configured so. [Skotlex]
				if (battle_config.left_cardfix_to_right && is_attack_right_handed(src, skill_id)){
					if (weapon_position == EQI_HAND_R)
						return 1;
				}
				else if (weapon_position == EQI_HAND_L)
					return 1;
			}
		}
	}
	return 0;
}

static int battle_skill_get_damage_properties(uint16 skill_id, int is_splash)
{
	int nk = skill_get_nk(skill_id);
	if( !skill_id && is_splash ) //If flag, this is splash damage from Baphomet Card and it always hits.
		nk |= NK_NO_CARDFIX_ATK|NK_IGNORE_FLEE;
	return nk;
}

/*=============================
 * Checks if attack is hitting
 *-----------------------------
 * Credits:
 *	Original coder Skotlex
 *	Initial refactoring by Baalberith
 *	Refined and optimized by helvetica
 */
static bool is_attack_hitting(struct Damage* wd, struct block_list *src, struct block_list *target, int skill_id, int skill_lv, bool first_call)
{
	struct status_data *sstatus = status_get_status_data(src);
	struct status_data *tstatus = status_get_status_data(target);
	struct status_change *sc = status_get_sc(src);
	struct status_change *tsc = status_get_sc(target);
	struct map_session_data *sd = BL_CAST(BL_PC, src);
	int nk = battle_skill_get_damage_properties(skill_id, wd->miscflag);
	short flee, hitrate;

	if (!first_call)
		return (wd->dmg_lv != ATK_FLEE);
	if (is_attack_critical(wd, src, target, skill_id, skill_lv, false))
		return true;
	else if(sd && sd->bonus.perfect_hit > 0 && rnd()%100 < sd->bonus.perfect_hit)
		return true;
	else if (sc && sc->data[SC_FUSION])
		return true;
	else if (skill_id == AS_SPLASHER && !wd->miscflag)
		return true;
	else if (skill_id == CR_SHIELDBOOMERANG && sc && sc->data[SC_SPIRIT] && sc->data[SC_SPIRIT]->val2 == SL_CRUSADER )
		return true;
	else if (tsc && tsc->opt1 && tsc->opt1 != OPT1_STONEWAIT && tsc->opt1 != OPT1_BURNING)
		return true;
	else if (nk&NK_IGNORE_FLEE)
		return true;

	if( tsc && tsc->data[SC_NEUTRALBARRIER] && (wd->flag&(BF_LONG|BF_MAGIC)) == BF_LONG )
		return false;

	flee = tstatus->flee;
#ifdef RENEWAL
	hitrate = 0; //Default hitrate
#else
	hitrate = 80; //Default hitrate
#endif

	if(battle_config.agi_penalty_type && battle_config.agi_penalty_target&target->type) {
		unsigned char attacker_count = unit_counttargeted(target); //256 max targets should be a sane max

		if(attacker_count >= battle_config.agi_penalty_count) {
			if (battle_config.agi_penalty_type == 1)
				flee = (flee * (100 - (attacker_count - (battle_config.agi_penalty_count - 1)) * battle_config.agi_penalty_num)) / 100;
			else //assume type 2: absolute reduction
				flee -= (attacker_count - (battle_config.agi_penalty_count - 1)) * battle_config.agi_penalty_num;
			if(flee < 1)
				flee = 1;
		}
	}

	hitrate += sstatus->hit - flee;

	//Fogwall's hit penalty is only for normal ranged attacks.
	if ((wd->flag&(BF_LONG|BF_MAGIC)) == BF_LONG && !skill_id && tsc && tsc->data[SC_FOGWALL])
		hitrate -= 50;

	if(sd && is_skill_using_arrow(src, skill_id))
		hitrate += sd->bonus.arrow_hit;

#ifdef RENEWAL
	if (sd) //in Renewal hit bonus from Vultures Eye is not anymore shown in status window
		hitrate += pc_checkskill(sd,AC_VULTURE);
#endif

	if(skill_id) {
		switch(skill_id) { //Hit skill modifiers
			//It is proven that bonus is applied on final hitrate, not hit.
			case SM_BASH:
			case MS_BASH:
				hitrate += hitrate * 5 * skill_lv / 100;
				break;
			case MS_MAGNUM:
			case SM_MAGNUM:
				hitrate += hitrate * 10 * skill_lv / 100;
				break;
			case KN_AUTOCOUNTER:
			case PA_SHIELDCHAIN:
			case NPC_WATERATTACK:
			case NPC_GROUNDATTACK:
			case NPC_FIREATTACK:
			case NPC_WINDATTACK:
			case NPC_POISONATTACK:
			case NPC_HOLYATTACK:
			case NPC_DARKNESSATTACK:
			case NPC_UNDEADATTACK:
			case NPC_TELEKINESISATTACK:
			case NPC_BLEEDING:
				hitrate += hitrate * 20 / 100;
				break;
			case NPC_FIREBREATH:
			case NPC_ICEBREATH:
			case NPC_THUNDERBREATH:
			case NPC_ACIDBREATH:
			case NPC_DARKNESSBREATH:
				hitrate *= 2;
				break;
			case KN_PIERCE:
			case ML_PIERCE:
				hitrate += hitrate * 5 * skill_lv / 100;
				break;
			case AS_SONICBLOW:
				if(sd && pc_checkskill(sd,AS_SONICACCEL) > 0)
					hitrate += hitrate * 50 / 100;
				break;
			case MC_CARTREVOLUTION:
			case GN_CART_TORNADO:
			case GN_CARTCANNON:
				if (sd && pc_checkskill(sd, GN_REMODELING_CART))
					hitrate += pc_checkskill(sd, GN_REMODELING_CART) * 4;
				break;
			case LG_BANISHINGPOINT:
				hitrate += 3 * skill_lv;
				break;
			case GC_VENOMPRESSURE:
				hitrate += 10 + 4 * skill_lv;
				break;
			case SC_FATALMENACE:
				hitrate -= 35 - 5 * skill_lv;
				break;
			case RL_SLUGSHOT:
				{
					int8 dist = distance_bl(src, target);
					if (dist > 3) {
						// Reduce n hitrate for each cell after initial 3 cells. Different each level
						// -10:-9:-8:-7:-6
						dist -= 3;
						hitrate -= ((11 - skill_lv) * dist);
					}
				}
				break;
		}
	} else if (sd && wd->type&DMG_MULTI_HIT && wd->div_ == 2) // +1 hit per level of Double Attack on a successful double attack (making sure other multi attack skills do not trigger this) [helvetica]
		hitrate += pc_checkskill(sd,TF_DOUBLE);

	if (sd) {
		int skill = 0;

		// Weaponry Research hidden bonus
		if ((skill = pc_checkskill(sd,BS_WEAPONRESEARCH)) > 0)
			hitrate += hitrate * ( 2 * skill ) / 100;

		if( (sd->status.weapon == W_1HSWORD || sd->status.weapon == W_DAGGER) &&
			(skill = pc_checkskill(sd, GN_TRAINING_SWORD))>0 )
			hitrate += 3 * skill;
	}

	if (sc) {
		if (sc->data[SC_MTF_ASPD])
			hitrate += sc->data[SC_MTF_ASPD]->val2;
		if (sc->data[SC_MTF_ASPD2])
			hitrate += sc->data[SC_MTF_ASPD2]->val2;
	}

	hitrate = cap_value(hitrate, battle_config.min_hitrate, battle_config.max_hitrate);
	return (rnd()%100 < hitrate);
}

/*==========================================
 * If attack ignores def.
 *------------------------------------------
 * Credits:
 *	Original coder Skotlex
 *	Initial refactoring by Baalberith
 *	Refined and optimized by helvetica
 */
static bool attack_ignores_def(struct Damage* wd, struct block_list *src, struct block_list *target, uint16 skill_id, uint16 skill_lv, short weapon_position)
{
	struct status_data *tstatus = status_get_status_data(target);
	struct status_change *sc = status_get_sc(src);
	struct map_session_data *sd = BL_CAST(BL_PC, src);
	int nk = battle_skill_get_damage_properties(skill_id, wd->miscflag);

#ifndef RENEWAL
	if (is_attack_critical(wd, src, target, skill_id, skill_lv, false))
		return true;
	else
#endif
	if (sc && sc->data[SC_FUSION])
		return true;
#ifdef RENEWAL
	else if (skill_id != CR_GRANDCROSS && skill_id != NPC_GRANDDARKNESS && skill_id != ASC_BREAKER) // Renewal: Soul Breaker no longer gains ignore DEF from weapon [helvetica]
#else
	else if (skill_id != CR_GRANDCROSS && skill_id != NPC_GRANDDARKNESS)
#endif
	{	//Ignore Defense?
		if (sd && (sd->right_weapon.ignore_def_ele & (1<<tstatus->def_ele) || sd->right_weapon.ignore_def_ele & (1<<ELE_ALL) ||
			sd->right_weapon.ignore_def_race & (1<<tstatus->race) || sd->right_weapon.ignore_def_race & (1<<RC_ALL) ||
			sd->right_weapon.ignore_def_class & (1<<tstatus->class_) || sd->right_weapon.ignore_def_class & (1<<CLASS_ALL)))
			if (weapon_position == EQI_HAND_R)
				return true;

		if (sd && (sd->left_weapon.ignore_def_ele & (1<<tstatus->def_ele) || sd->left_weapon.ignore_def_ele & (1<<ELE_ALL) ||
			sd->left_weapon.ignore_def_race & (1<<tstatus->race) || sd->left_weapon.ignore_def_race & (1<<RC_ALL) ||
			sd->left_weapon.ignore_def_class & (1<<tstatus->class_) || sd->left_weapon.ignore_def_class & (1<<CLASS_ALL)))
		{
			if(battle_config.left_cardfix_to_right && is_attack_right_handed(src, skill_id)) {//Move effect to right hand. [Skotlex]
				if (weapon_position == EQI_HAND_R)
					return true;
			} else if (weapon_position == EQI_HAND_L)
				return true;
		}
	}

	return (nk&NK_IGNORE_DEF) != 0;
}

/*================================================
 * Should skill attack consider VVS and masteries?
 *------------------------------------------------
 * Credits:
 *	Original coder Skotlex
 *	Initial refactoring by Baalberith
 *	Refined and optimized by helvetica
 */
static bool battle_skill_stacks_masteries_vvs(uint16 skill_id)
{
	if (
#ifndef RENEWAL
		skill_id == PA_SHIELDCHAIN || skill_id == CR_SHIELDBOOMERANG ||
#endif
		skill_id == RK_DRAGONBREATH || skill_id == RK_DRAGONBREATH_WATER || skill_id == NC_SELFDESTRUCTION ||
		skill_id == LG_SHIELDPRESS || skill_id == LG_EARTHDRIVE)
			return false;

	return true;
}

#ifdef RENEWAL
/*========================================
 * Calculate equipment ATK for renewal ATK
 *----------------------------------------
 * Credits:
 *	Original coder Skotlex
 *	Initial refactoring by Baalberith
 *	Refined and optimized by helvetica
 */
static int battle_calc_equip_attack(struct block_list *src, int skill_id)
{
	if(src != NULL) {
		int eatk = 0;
		struct status_data *status = status_get_status_data(src);
		struct map_session_data *sd = BL_CAST(BL_PC, src);

		if (sd) // add arrow atk if using an applicable skill
			eatk += (is_skill_using_arrow(src, skill_id) ? sd->bonus.arrow_atk : 0);

		return eatk + status->eatk;
	}
	return 0; // shouldn't happen but just in case
}
#endif

/*========================================
 * Returns the element type of attack
 *----------------------------------------
 * Credits:
 *	Original coder Skotlex
 *	Initial refactoring by Baalberith
 *	Refined and optimized by helvetica
 */
static int battle_get_weapon_element(struct Damage* wd, struct block_list *src, struct block_list *target, uint16 skill_id, uint16 skill_lv, short weapon_position, bool calc_for_damage_only)
{
	struct map_session_data *sd = BL_CAST(BL_PC, src);
	struct status_change *sc = status_get_sc(src);
	struct status_data *sstatus = status_get_status_data(src);
	int element = skill_get_ele(skill_id, skill_lv);

	//Take weapon's element
	if( !skill_id || element == -1 ) {
		if (weapon_position == EQI_HAND_R)
			element = sstatus->rhw.ele;
		else
			element = sstatus->lhw.ele;
		if(is_skill_using_arrow(src, skill_id) && sd && sd->bonus.arrow_ele && weapon_position == EQI_HAND_R)
			element = sd->bonus.arrow_ele;
		if(sd && sd->spiritcharm_type != CHARM_TYPE_NONE && sd->spiritcharm >= MAX_SPIRITCHARM)
			element = sd->spiritcharm_type; // Summoning 10 spiritcharm will endow your weapon
		// on official endows override all other elements [helvetica]
		if(sc && sc->data[SC_ENCHANTARMS]) // Check for endows
			element = sc->data[SC_ENCHANTARMS]->val2;
	} else if( element == -2 ) //Use enchantment's element
		element = status_get_attack_sc_element(src,sc);
	else if( element == -3 ) //Use random element
		element = rnd()%ELE_ALL;

	switch( skill_id ) {
		case GS_GROUNDDRIFT:
			element = wd->miscflag; //element comes in flag.
			break;
		case LK_SPIRALPIERCE:
			if (!sd)
				element = ELE_NEUTRAL; //forced neutral for monsters
			break;
		case LG_HESPERUSLIT:
			if (sc && sc->data[SC_BANDING] && sc->data[SC_BANDING]->val2 > 4)
				element = ELE_HOLY;
			break;
		case RL_H_MINE:
			if (sd && sd->flicker) //Force RL_H_MINE deals fire damage if activated by RL_FLICKER
				element = ELE_FIRE;
			break;
	}

	if (sc && sc->data[SC_GOLDENE_FERSE] && ((!skill_id && (rnd() % 100 < sc->data[SC_GOLDENE_FERSE]->val4)) || skill_id == MH_STAHL_HORN))
		element = ELE_HOLY;

// calc_flag means the element should be calculated for damage only
	if (calc_for_damage_only)
		return element;

#ifdef RENEWAL
	if (skill_id == CR_SHIELDBOOMERANG)
		element = ELE_NEUTRAL;
#endif

	return element;
}

/*========================================
 * Do element damage modifier calculation
 *----------------------------------------
 * Credits:
 *	Original coder Skotlex
 *	Initial refactoring by Baalberith
 *	Refined and optimized by helvetica
 */
static void battle_calc_element_damage(struct Damage* wd, struct block_list *src, struct block_list *target, uint16 skill_id, uint16 skill_lv)
{
	struct map_session_data *sd = BL_CAST(BL_PC, src);
	struct status_change *sc = status_get_sc(src);
	struct status_data *sstatus = status_get_status_data(src);
	struct status_data *tstatus = status_get_status_data(target);
	int element = skill_get_ele(skill_id, skill_lv);
	int left_element = battle_get_weapon_element(wd, src, target, skill_id, skill_lv, EQI_HAND_L, true);
	int right_element = battle_get_weapon_element(wd, src, target, skill_id, skill_lv, EQI_HAND_R, true);
	int nk = battle_skill_get_damage_properties(skill_id, wd->miscflag);

	//Elemental attribute fix
	if(!(nk&NK_NO_ELEFIX)) {
		//Non-pc physical melee attacks (mob, pet, homun) are "non elemental", they deal 100% to all target elements
		//However the "non elemental" attacks still get reduced by "Neutral resistance"
		//Also non-pc units have only a defending element, but can inflict elemental attacks using skills [exneval]
		if(battle_config.attack_attr_none&src->type)
			if(((!skill_id && !right_element) || (skill_id && (element == -1 || !right_element))) &&
				(wd->flag&(BF_SHORT|BF_WEAPON)) == (BF_SHORT|BF_WEAPON))
				return;
		if(wd->damage > 0) {
			//Forced to its element
			wd->damage = battle_attr_fix(src, target, wd->damage, right_element, tstatus->def_ele, tstatus->ele_lv);

			switch( skill_id ) {
				case MC_CARTREVOLUTION:
				case SR_GATEOFHELL:
				case SR_TIGERCANNON:
				case KO_BAKURETSU:
					//Forced to neutral element
					wd->damage = battle_attr_fix(src, target, wd->damage, ELE_NEUTRAL, tstatus->def_ele, tstatus->ele_lv);
					break;
				case GN_CARTCANNON:
				case KO_HAPPOKUNAI:
					//Forced to ammo's element
					wd->damage = battle_attr_fix(src, target, wd->damage, (sd && sd->bonus.arrow_ele) ? sd->bonus.arrow_ele : ELE_NEUTRAL, tstatus->def_ele, tstatus->ele_lv);
					break;
			}
		}
		if (is_attack_left_handed(src, skill_id) && wd->damage2 > 0)
			wd->damage2 = battle_attr_fix(src, target, wd->damage2, left_element ,tstatus->def_ele, tstatus->ele_lv);
		if (sc && sc->data[SC_WATK_ELEMENT] && (wd->damage || wd->damage2)) {
			// Descriptions indicate this means adding a percent of a normal attack in another element. [Skotlex]
			int64 damage = battle_calc_base_damage(src, sstatus, &sstatus->rhw, sc, tstatus->size, (is_skill_using_arrow(src, skill_id)?2:0)) * sc->data[SC_WATK_ELEMENT]->val2 / 100;

			wd->damage += battle_attr_fix(src, target, damage, sc->data[SC_WATK_ELEMENT]->val1, tstatus->def_ele, tstatus->ele_lv);
			if (is_attack_left_handed(src, skill_id)) {
				damage = battle_calc_base_damage(src, sstatus, &sstatus->lhw, sc, tstatus->size, (is_skill_using_arrow(src, skill_id)?2:0)) * sc->data[SC_WATK_ELEMENT]->val2 / 100;
				wd->damage2 += battle_attr_fix(src, target, damage, sc->data[SC_WATK_ELEMENT]->val1, tstatus->def_ele, tstatus->ele_lv);
			}
		}
	}
}

#define ATK_RATE(damage, damage2, a) do { int64 rate_ = (a); (damage) = (damage) * rate_ / 100; if(is_attack_left_handed(src, skill_id)) (damage2) = (damage2) * rate_ / 100; } while(0);
#define ATK_RATE2(damage, damage2, a , b) do { int64 rate_ = (a), rate2_ = (b); (damage) = (damage) *rate_ / 100; if(is_attack_left_handed(src, skill_id)) (damage2) = (damage2) * rate2_ / 100; } while(0);
#define ATK_RATER(damage, a) { (damage) = (damage) * (a) / 100; }
#define ATK_RATEL(damage2, a) { (damage2) = (damage2) * (a) / 100; }
//Adds dmg%. 100 = +100% (double) damage. 10 = +10% damage
#define ATK_ADDRATE(damage, damage2, a) do { int64 rate_ = (a); (damage) += (damage) * rate_ / 100; if(is_attack_left_handed(src, skill_id)) (damage2) += (damage2) *rate_ / 100; } while(0);
#define ATK_ADDRATE2(damage, damage2, a , b) do { int64 rate_ = (a), rate2_ = (b); (damage) += (damage) * rate_ / 100; if(is_attack_left_handed(src, skill_id)) (damage2) += (damage2) * rate2_ / 100; } while(0);
//Adds an absolute value to damage. 100 = +100 damage
#define ATK_ADD(damage, damage2, a) do { int64 rate_ = (a); (damage) += rate_; if(is_attack_left_handed(src, skill_id)) (damage2) += rate_; } while(0);
#define ATK_ADD2(damage, damage2, a , b) do { int64 rate_ = (a), rate2_ = (b); (damage) += rate_; if(is_attack_left_handed(src, skill_id)) (damage2) += rate2_; } while(0);

#ifdef RENEWAL
	#define RE_ALLATK_ADD(wd, a) do { int64 a_ = (a); ATK_ADD((wd)->statusAtk, (wd)->statusAtk2, a_); ATK_ADD((wd)->weaponAtk, (wd)->weaponAtk2, a_); ATK_ADD((wd)->equipAtk, (wd)->equipAtk2, a_); ATK_ADD((wd)->masteryAtk, (wd)->masteryAtk2, a_); } while(0);
	#define RE_ALLATK_RATE(wd, a) do { int64 a_ = (a); ATK_RATE((wd)->statusAtk, (wd)->statusAtk2, a_); ATK_RATE((wd)->weaponAtk, (wd)->weaponAtk2, a_); ATK_RATE((wd)->equipAtk, (wd)->equipAtk2, a_); ATK_RATE((wd)->masteryAtk, (wd)->masteryAtk2, a_); } while(0);
	#define RE_ALLATK_ADDRATE(wd, a) do { int64 a_ = (a); ATK_ADDRATE((wd)->statusAtk, (wd)->statusAtk2, a_); ATK_ADDRATE((wd)->weaponAtk, (wd)->weaponAtk2, a_); ATK_ADDRATE((wd)->equipAtk, (wd)->equipAtk2, a_); ATK_ADDRATE((wd)->masteryAtk, (wd)->masteryAtk2, a_); } while(0);
#else
	#define RE_ALLATK_ADD(wd, a) {;}
	#define RE_ALLATK_RATE(wd, a) {;}
	#define RE_ALLATK_ADDRATE(wd, a) {;}
#endif

/*==================================
 * Calculate weapon mastery damages
 *----------------------------------
 * Credits:
 *	Original coder Skotlex
 *	Initial refactoring by Baalberith
 *	Refined and optimized by helvetica
 */
static void battle_calc_attack_masteries(struct Damage* wd, struct block_list *src,struct block_list *target,uint16 skill_id,uint16 skill_lv)
{
	struct map_session_data *sd = BL_CAST(BL_PC, src);
	struct status_change *sc = status_get_sc(src);
	struct status_data *sstatus = status_get_status_data(src);
	int t_class = status_get_class(target);

	if (sd && battle_skill_stacks_masteries_vvs(skill_id) &&
		skill_id != MO_INVESTIGATE &&
		skill_id != MO_EXTREMITYFIST &&
		skill_id != CR_GRANDCROSS)
	{	//Add mastery damage
		uint16 skill;

		wd->damage = battle_addmastery(sd,target,wd->damage,0);
#ifdef RENEWAL
		wd->masteryAtk = battle_addmastery(sd,target,wd->weaponAtk,0);
#endif
		if (is_attack_left_handed(src, skill_id)) {
			wd->damage2 = battle_addmastery(sd,target,wd->damage2,1);
#ifdef RENEWAL
			wd->masteryAtk2 = battle_addmastery(sd,target,wd->weaponAtk2,1);
#endif
		}

#ifdef RENEWAL
		//General skill masteries
		if(skill_id == TF_POISON) //Additional ATK from Envenom is treated as mastery type damage [helvetica]
			ATK_ADD(wd->masteryAtk, wd->masteryAtk2, 15 * skill_lv);
		if (skill_id != MC_CARTREVOLUTION && pc_checkskill(sd, BS_HILTBINDING) > 0)
			ATK_ADD(wd->masteryAtk, wd->masteryAtk2, 4);
		if (skill_id != CR_SHIELDBOOMERANG)
			ATK_ADD2(wd->masteryAtk, wd->masteryAtk2, ((wd->div_ < 1) ? 1 : wd->div_) * sd->right_weapon.star, ((wd->div_ < 1) ? 1 : wd->div_) * sd->left_weapon.star);
		if (skill_id == MO_FINGEROFFENSIVE) {
			ATK_ADD(wd->masteryAtk, wd->masteryAtk2, ((wd->div_ < 1) ? 1 : wd->div_) * sd->spiritball_old * 3);
		} else
			ATK_ADD(wd->masteryAtk, wd->masteryAtk2, ((wd->div_ < 1) ? 1 : wd->div_) * sd->spiritball * 3);
#endif

		if (skill_id == NJ_SYURIKEN && (skill = pc_checkskill(sd,NJ_TOBIDOUGU)) > 0) {
			ATK_ADD(wd->damage, wd->damage2, 3 * skill);
#ifdef RENEWAL
			ATK_ADD(wd->masteryAtk, wd->masteryAtk2, 3 * skill);
#endif
		}

		switch(skill_id) {
			case RA_WUGDASH:
			case RA_WUGSTRIKE:
			case RA_WUGBITE:
				if (sd) {
					skill = pc_checkskill(sd, RA_TOOTHOFWUG);

					ATK_ADD(wd->damage, wd->damage2, 30 * skill);
#ifdef RENEWAL
					ATK_ADD(wd->masteryAtk, wd->masteryAtk2, 30 * skill);
#endif
				}
				break;
		}

		if (sc) { // Status change considered as masteries
#ifdef RENEWAL
			if (sc->data[SC_NIBELUNGEN]) // With renewal, the level 4 weapon limitation has been removed
				ATK_ADD(wd->masteryAtk, wd->masteryAtk2, sc->data[SC_NIBELUNGEN]->val2);
#endif

			if(sc->data[SC_CAMOUFLAGE]) {
				ATK_ADD(wd->damage, wd->damage2, 30 * min(10, sc->data[SC_CAMOUFLAGE]->val3));
#ifdef RENEWAL
				ATK_ADD(wd->masteryAtk, wd->masteryAtk2, 30 * min(10, sc->data[SC_CAMOUFLAGE]->val3));
#endif
			}
			if(sc->data[SC_GN_CARTBOOST]) {
				ATK_ADD(wd->damage, wd->damage2, 10 * sc->data[SC_GN_CARTBOOST]->val1);
#ifdef RENEWAL
				ATK_ADD(wd->masteryAtk, wd->masteryAtk2, 10 * sc->data[SC_GN_CARTBOOST]->val1);
#endif
			}
			if (sc->data[SC_P_ALTER]) {
				ATK_ADD(wd->damage, wd->damage2, sc->data[SC_P_ALTER]->val2);
#ifdef RENEWAL
				ATK_ADD(wd->masteryAtk, wd->masteryAtk2, sc->data[SC_P_ALTER]->val2);
#endif
			}
		}
	}
}

#ifdef RENEWAL
/*=========================================
 * Calculate the various Renewal ATK parts
 *-----------------------------------------
 * Credits:
 *	Original coder Skotlex
 *	Initial refactoring by Baalberith
 *	Refined and optimized by helvetica
 */
static void battle_calc_damage_parts(struct Damage* wd, struct block_list *src,struct block_list *target,uint16 skill_id,uint16 skill_lv)
{
	struct status_data *sstatus = status_get_status_data(src);
	struct status_data *tstatus = status_get_status_data(target);
	struct map_session_data *sd = BL_CAST(BL_PC, src);

	int right_element = battle_get_weapon_element(wd, src, target, skill_id, skill_lv, EQI_HAND_R, false);
	int left_element = battle_get_weapon_element(wd, src, target, skill_id, skill_lv, EQI_HAND_L, false);

	wd->statusAtk += battle_calc_status_attack(sstatus, EQI_HAND_R);
	wd->statusAtk2 += battle_calc_status_attack(sstatus, EQI_HAND_L);

	if (sd && sd->sc.data[SC_SEVENWIND]) { // Mild Wind applies element to status ATK as well as weapon ATK [helvetica]
		wd->statusAtk = battle_attr_fix(src, target, wd->statusAtk, right_element, tstatus->def_ele, tstatus->ele_lv);
		wd->statusAtk2 = battle_attr_fix(src, target, wd->statusAtk, left_element, tstatus->def_ele, tstatus->ele_lv);
	} else { // status atk is considered neutral on normal attacks [helvetica]
		wd->statusAtk = battle_attr_fix(src, target, wd->statusAtk, ELE_NEUTRAL, tstatus->def_ele, tstatus->ele_lv);
		wd->statusAtk2 = battle_attr_fix(src, target, wd->statusAtk, ELE_NEUTRAL, tstatus->def_ele, tstatus->ele_lv);
	}

	wd->weaponAtk += battle_calc_base_weapon_attack(src, tstatus, &sstatus->rhw, sd);
	wd->weaponAtk = battle_attr_fix(src, target, wd->weaponAtk, right_element, tstatus->def_ele, tstatus->ele_lv);

	wd->weaponAtk2 += battle_calc_base_weapon_attack(src, tstatus, &sstatus->lhw, sd);
	wd->weaponAtk2 = battle_attr_fix(src, target, wd->weaponAtk2, left_element, tstatus->def_ele, tstatus->ele_lv);

	wd->equipAtk += battle_calc_equip_attack(src, skill_id);
	wd->equipAtk = battle_attr_fix(src, target, wd->equipAtk, right_element, tstatus->def_ele, tstatus->ele_lv);

	wd->equipAtk2 += battle_calc_equip_attack(src, skill_id);
	wd->equipAtk2 = battle_attr_fix(src, target, wd->equipAtk2, left_element, tstatus->def_ele, tstatus->ele_lv);

	//Mastery ATK is a special kind of ATK that has no elemental properties
	//Because masteries are not elemental, they are unaffected by Ghost armors or Raydric Card
	battle_calc_attack_masteries(wd, src, target, skill_id, skill_lv);

	wd->damage = 0;
	wd->damage2 = 0;
}
#endif

/*==========================================================
 * Calculate basic ATK that goes into the skill ATK formula
 *----------------------------------------------------------
 * Credits:
 *	Original coder Skotlex
 *	Initial refactoring by Baalberith
 *	Refined and optimized by helvetica
 */
static void battle_calc_skill_base_damage(struct Damage* wd, struct block_list *src,struct block_list *target,uint16 skill_id,uint16 skill_lv)
{
	struct status_change *sc = status_get_sc(src);
	struct status_data *sstatus = status_get_status_data(src);
	struct status_data *tstatus = status_get_status_data(target);
	struct map_session_data *sd = BL_CAST(BL_PC, src);
	uint16 i;
	int nk = battle_skill_get_damage_properties(skill_id, wd->miscflag);

	switch (skill_id) {	//Calc base damage according to skill
		case PA_SACRIFICE:
			wd->damage = sstatus->max_hp* 9/100;
			wd->damage2 = 0;
#ifdef RENEWAL
			wd->weaponAtk = wd->damage;
			wd->weaponAtk2 = wd->damage2;
#endif
			break;
#ifdef RENEWAL
		case LK_SPIRALPIERCE:
		case ML_SPIRALPIERCE:
			if (sd) {
				short index = sd->equip_index[EQI_HAND_R];

				if (index >= 0 &&
					sd->inventory_data[index] &&
					sd->inventory_data[index]->type == IT_WEAPON)
					wd->equipAtk += sd->inventory_data[index]->weight/20; // weight from spear is treated as equipment ATK on official [helvetica]

				battle_calc_damage_parts(wd, src, target, skill_id, skill_lv);
				wd->masteryAtk = 0; // weapon mastery is ignored for spiral
			} else {
				wd->damage = battle_calc_base_damage(src, sstatus, &sstatus->rhw, sc, tstatus->size, 0); //Monsters have no weight and use ATK instead
			}

			switch (tstatus->size) { //Size-fix. Is this modified by weapon perfection?
				case SZ_SMALL: //Small: 125%
					ATK_RATE(wd->damage, wd->damage2, 125);
					RE_ALLATK_RATE(wd, 125);
					break;
				//case SZ_MEDIUM: //Medium: 100%
				case SZ_BIG: //Large: 75%
					ATK_RATE(wd->damage, wd->damage2, 75);
					RE_ALLATK_RATE(wd, 75);
					break;
			}
#else
		case NJ_ISSEN:
			wd->damage = 40 * sstatus->str + sstatus->hp * 8 * skill_lv / 100;
			wd->damage2 = 0;
			break;
		case LK_SPIRALPIERCE:
		case ML_SPIRALPIERCE:
			if (sd) {
				short index = sd->equip_index[EQI_HAND_R];

				if (index >= 0 &&
					sd->inventory_data[index] &&
					sd->inventory_data[index]->type == IT_WEAPON)
					wd->damage = sd->inventory_data[index]->weight*8/100; //80% of weight

				ATK_ADDRATE(wd->damage, wd->damage2, 50*skill_lv); //Skill modifier applies to weight only.
			} else {
				wd->damage = battle_calc_base_damage(src, sstatus, &sstatus->rhw, sc, tstatus->size, 0); //Monsters have no weight and use ATK instead
			}

			i = sstatus->str/10;
			i*=i;
			ATK_ADD(wd->damage, wd->damage2, i); //Add str bonus.
			switch (tstatus->size) { //Size-fix. Is this modified by weapon perfection?
				case SZ_SMALL: //Small: 125%
					ATK_RATE(wd->damage, wd->damage2, 125);
					break;
				//case SZ_MEDIUM: //Medium: 100%
				case SZ_BIG: //Large: 75%
					ATK_RATE(wd->damage, wd->damage2, 75);
					break;
			}
#endif
			break;
		case CR_SHIELDBOOMERANG:
		case PA_SHIELDCHAIN:
			wd->damage = sstatus->batk;
			if (sd) {
				short index = sd->equip_index[EQI_HAND_L];

				if (index >= 0 && sd->inventory_data[index] && sd->inventory_data[index]->type == IT_ARMOR) {
					ATK_ADD(wd->damage, wd->damage2, sd->inventory_data[index]->weight / 10);
#ifdef RENEWAL
					ATK_ADD(wd->weaponAtk, wd->weaponAtk2, sd->inventory_data[index]->weight / 10);
#endif
				}
			} else
				ATK_ADD(wd->damage, wd->damage2, sstatus->rhw.atk2); //Else use Atk2
			break;
		case RK_DRAGONBREATH:
		case RK_DRAGONBREATH_WATER:
			{
				int damagevalue = (sstatus->hp / 50 + status_get_max_sp(src) / 4) * skill_lv;

				if(status_get_lv(src) > 100)
					damagevalue = damagevalue * status_get_lv(src) / 150;
				if(sd)
					damagevalue = damagevalue * (100 + 5 * (pc_checkskill(sd,RK_DRAGONTRAINING) - 1)) / 100;
				ATK_ADD(wd->damage, wd->damage2, damagevalue);
#ifdef RENEWAL
				ATK_ADD(wd->weaponAtk, wd->weaponAtk2, damagevalue);
#endif
				wd->flag |= BF_LONG;
			}
			break;
		case NC_SELFDESTRUCTION: {
				int damagevalue = (skill_lv + 1) * ((sd ? pc_checkskill(sd,NC_MAINFRAME) : 0) + 8) * (status_get_sp(src) + sstatus->vit);

				if(status_get_lv(src) > 100)
					damagevalue = damagevalue * status_get_lv(src) / 100;
				damagevalue = damagevalue + sstatus->hp;
				ATK_ADD(wd->damage, wd->damage2, damagevalue);
#ifdef RENEWAL
				ATK_ADD(wd->weaponAtk, wd->weaponAtk2, damagevalue);
#endif
			}
			break;
		case KO_HAPPOKUNAI:
			if(sd) {
				short index = sd->equip_index[EQI_AMMO];
				int damagevalue = 3 * (
#ifdef RENEWAL
					2 *
#endif
					sstatus->batk + sstatus->rhw.atk + (index >= 0 && sd->inventory_data[index] ?
						sd->inventory_data[index]->atk : 0)) * (skill_lv + 5) / 5;
				ATK_ADD(wd->damage, wd->damage2, damagevalue);
#ifdef RENEWAL
				ATK_ADD(wd->weaponAtk, wd->weaponAtk2, damagevalue);
#endif
			} else
				ATK_ADD(wd->damage, wd->damage2, 5000);
			break;
		case HFLI_SBR44:	//[orn]
			if(src->type == BL_HOM)
				wd->damage = ((TBL_HOM*)src)->homunculus.intimacy ;
			break;

		default:
#ifdef RENEWAL
			if (sd)
				battle_calc_damage_parts(wd, src, target, skill_id, skill_lv);
			else {
				i = (is_attack_critical(wd, src, target, skill_id, skill_lv, false)?1:0)|
					(!skill_id && sc && sc->data[SC_CHANGE]?4:0);

				wd->damage = battle_calc_base_damage(src, sstatus, &sstatus->rhw, sc, tstatus->size, i);
				if (is_attack_left_handed(src, skill_id))
					wd->damage2 = battle_calc_base_damage(src, sstatus, &sstatus->lhw, sc, tstatus->size, i);
			}
#else
			i = (is_attack_critical(wd, src, target, skill_id, skill_lv, false)?1:0)|
				(is_skill_using_arrow(src, skill_id)?2:0)|
				(skill_id == HW_MAGICCRASHER?4:0)|
				(!skill_id && sc && sc->data[SC_CHANGE]?4:0)|
				(skill_id == MO_EXTREMITYFIST?8:0)|
				(sc && sc->data[SC_WEAPONPERFECTION]?8:0);
			if (is_skill_using_arrow(src, skill_id) && sd) {
				switch(sd->status.weapon) {
					case W_BOW:
					case W_REVOLVER:
					case W_GATLING:
					case W_SHOTGUN:
					case W_GRENADE:
						break;
					default:
						i |= 16; // for ex. shuriken must not be influenced by DEX
						break;
				}
			}
			wd->damage = battle_calc_base_damage(src, sstatus, &sstatus->rhw, sc, tstatus->size, i);
			if (is_attack_left_handed(src, skill_id))
				wd->damage2 = battle_calc_base_damage(src, sstatus, &sstatus->lhw, sc, tstatus->size, i);
#endif
			if (nk&NK_SPLASHSPLIT){ // Divide ATK among targets
				if(wd->miscflag > 0) {
					wd->damage /= wd->miscflag;
#ifdef RENEWAL
					wd->statusAtk /= wd->miscflag;
					wd->weaponAtk /= wd->miscflag;
					wd->equipAtk /= wd->miscflag;
					wd->masteryAtk /= wd->miscflag;
#endif
				} else
					ShowError("0 enemies targeted by %d:%s, divide per 0 avoided!\n", skill_id, skill_get_name(skill_id));
			}

			//Add any bonuses that modify the base atk (pre-skills)
			if(sd) {
				int skill;

				if (sd->bonus.atk_rate) {
					ATK_ADDRATE(wd->damage, wd->damage2, sd->bonus.atk_rate);
					RE_ALLATK_ADDRATE(wd, sd->bonus.atk_rate);
				}
#ifndef RENEWAL
				if(sd->bonus.crit_atk_rate && !skill_id && is_attack_critical(wd, src, target, skill_id, skill_lv, false)) { // add +crit damage bonuses here in pre-renewal mode [helvetica]
					ATK_ADDRATE(wd->damage, wd->damage2, sd->bonus.crit_atk_rate);
				}
#endif
				if(sd->status.party_id && (skill=pc_checkskill(sd,TK_POWER)) > 0) {
					if( (i = party_foreachsamemap(party_sub_count, sd, 0)) > 1 ) { // exclude the player himself [Inkfish]
						ATK_ADDRATE(wd->damage, wd->damage2, 2*skill*i);
						RE_ALLATK_ADDRATE(wd, 2*skill*i);
					}
				}
			}
			break;
	} //End switch(skill_id)
}

//For quick div adjustment.
#define DAMAGE_DIV_FIX(dmg, div) { if ((div) < 0) { (div) *= -1; (dmg) /= (div); } (dmg) *= (div); }
#define DAMAGE_DIV_FIX2(dmg, div) { if ((div) > 1) (dmg) *= div; }
#define DAMAGE_DIV_FIX_RENEWAL(wd, div) do { int div_ = (div); DAMAGE_DIV_FIX2((wd).statusAtk, div_); DAMAGE_DIV_FIX2((wd).weaponAtk, div_); DAMAGE_DIV_FIX2((wd).equipAtk, div_); DAMAGE_DIV_FIX2((wd).masteryAtk, div_); } while(0);
/*================================================= [Playtester]
 * Applies DAMAGE_DIV_FIX and checks for min damage
 * @param d: Damage struct to apply DAMAGE_DIV_FIX to
 * @param skill_id: ID of the skill that deals damage
 * @return Modified damage struct
 *------------------------------------------------*/
static void battle_apply_div_fix(struct Damage* d, uint16 skill_id)
{
	if(d->damage) {
		DAMAGE_DIV_FIX(d->damage, d->div_);
		//Min damage
		if(d->damage < d->div_ && (skill_id == SU_LUNATICCARROTBEAT || skill_id == SU_LUNATICCARROTBEAT2 || skill_id == SU_CN_METEOR || skill_id == SU_CN_METEOR2 || (battle_config.skill_min_damage&d->flag)))
			d->damage = d->div_;
	} else if (d->div_ < 0) {
		d->div_ *= -1;
	}
}

/*=======================================
 * Check for and calculate multi attacks
 *---------------------------------------
 * Credits:
 *	Original coder Skotlex
 *	Initial refactoring by Baalberith
 *	Refined and optimized by helvetica
 */
static void battle_calc_multi_attack(struct Damage* wd, struct block_list *src,struct block_list *target, uint16 skill_id, uint16 skill_lv)
{
	struct map_session_data *sd = BL_CAST(BL_PC, src);
	struct status_change *sc = status_get_sc(src);
	struct status_change *tsc = status_get_sc(target);
	struct status_data *tstatus = status_get_status_data(target);

	if( sd && !skill_id ) {	// if no skill_id passed, check for double attack [helvetica]
		short i;
		if( ( ( skill_lv = pc_checkskill(sd,TF_DOUBLE) ) > 0 && sd->weapontype1 == W_DAGGER )
			|| ( sd->bonus.double_rate > 0 && sd->weapontype1 != W_FIST ) // Will fail bare-handed
			|| ( sc && sc->data[SC_KAGEMUSYA] && sd->weapontype1 != W_FIST )) // Will fail bare-handed
		{	//Success chance is not added, the higher one is used [Skotlex]
			int max_rate = 0;

			if (sc && sc->data[SC_KAGEMUSYA])
				max_rate = sc->data[SC_KAGEMUSYA]->val1 * 10; // Same rate as even levels of TF_DOUBLE
			else
				max_rate = max(5 * skill_lv, sd->bonus.double_rate);

			if( rnd()%100 < max_rate ) {
				wd->div_ = skill_get_num(TF_DOUBLE,skill_lv?skill_lv:1);
				wd->type = DMG_MULTI_HIT;
			}
		}
		else if( ((sd->weapontype1 == W_REVOLVER && (skill_lv = pc_checkskill(sd,GS_CHAINACTION)) > 0) //Normal Chain Action effect
			|| (sc && sc->count && sc->data[SC_E_CHAIN] && (skill_lv = sc->data[SC_E_CHAIN]->val1) > 0)) //Chain Action of ETERNAL_CHAIN
			&& rnd()%100 < 5*skill_lv ) //Success rate
		{
			wd->div_ = skill_get_num(GS_CHAINACTION,skill_lv);
			wd->type = DMG_MULTI_HIT;
			sc_start(src,src,SC_QD_SHOT_READY,100,target->id,skill_get_time(RL_QD_SHOT,1));
		}
		else if(sc && sc->data[SC_FEARBREEZE] && sd->weapontype1==W_BOW
			&& (i = sd->equip_index[EQI_AMMO]) >= 0 && sd->inventory_data[i] && sd->inventory.u.items_inventory[i].amount > 1)
		{
			int chance = rnd()%100;
			switch(sc->data[SC_FEARBREEZE]->val1) {
				case 5: if( chance < 4) { wd->div_ = 5; break; } // 3 % chance to attack 5 times.
				case 4: if( chance < 7) { wd->div_ = 4; break; } // 6 % chance to attack 4 times.
				case 3: if( chance < 10) { wd->div_ = 3; break; } // 9 % chance to attack 3 times.
				case 2:
				case 1: if( chance < 13) { wd->div_ = 2; break; } // 12 % chance to attack 2 times.
			}
			wd->div_ = min(wd->div_,sd->inventory.u.items_inventory[i].amount);
			sc->data[SC_FEARBREEZE]->val4 = wd->div_-1;
			if (wd->div_ > 1)
				wd->type = DMG_MULTI_HIT;
		}
	}

	switch (skill_id) {
		case RA_AIMEDBOLT:
			if( tsc && (tsc->data[SC_BITE] || tsc->data[SC_ANKLE] || tsc->data[SC_ELECTRICSHOCKER]) )
				wd->div_ = tstatus->size + 2 + ( (rnd()%100 < 50-tstatus->size*10) ? 1 : 0 );
			break;
		case RL_QD_SHOT:
			wd->div_ = 1 + (sd ? sd->status.job_level : 1) / 20 + (tsc && tsc->data[SC_C_MARKER] ? 2 : 0);
			break;
		case SC_JYUMONJIKIRI:
			if( tsc && tsc->data[SC_JYUMONJIKIRI] )
				wd->div_ = wd->div_ * -1;// needs more info
			break;
	}
}

/*======================================================
 * Calculate skill level ratios for weapon-based skills
 *------------------------------------------------------
 * Credits:
 *	Original coder Skotlex
 *	Initial refactoring by Baalberith
 *	Refined and optimized by helvetica
 */
static int battle_calc_attack_skill_ratio(struct Damage* wd, struct block_list *src,struct block_list *target,uint16 skill_id,uint16 skill_lv)
{
	struct map_session_data *sd = BL_CAST(BL_PC, src);
	struct map_session_data *tsd = BL_CAST(BL_PC, target);
	struct status_change *sc = status_get_sc(src);
	struct status_change *tsc = status_get_sc(target);
	struct status_data *sstatus = status_get_status_data(src);
	struct status_data *tstatus = status_get_status_data(target);
	int skillratio = 100;
	int i;

	//Skill damage modifiers that stack linearly
	if(sc && skill_id != PA_SACRIFICE) {
		if(sc->data[SC_OVERTHRUST])
			skillratio += sc->data[SC_OVERTHRUST]->val3;
		if(sc->data[SC_MAXOVERTHRUST])
			skillratio += sc->data[SC_MAXOVERTHRUST]->val2;
		if(sc->data[SC_BERSERK])
#ifndef RENEWAL
			skillratio += 100;
#else
			skillratio += 200;
		if (sc && sc->data[SC_TRUESIGHT])
			skillratio += 2 * sc->data[SC_TRUESIGHT]->val1;
		if (sc->data[SC_CONCENTRATION] && (skill_id != RK_DRAGONBREATH && skill_id != RK_DRAGONBREATH_WATER))
			skillratio += sc->data[SC_CONCENTRATION]->val2;
#endif
		if (!skill_id || skill_id == KN_AUTOCOUNTER) {
			if (sc->data[SC_CRUSHSTRIKE]) {
				if (sd) { //ATK [{Weapon Level * (Weapon Upgrade Level + 6) * 100} + (Weapon ATK) + (Weapon Weight)]%
					short index = sd->equip_index[EQI_HAND_R];

					if (index >= 0 && sd->inventory_data[index] && sd->inventory_data[index]->type == IT_WEAPON)
						skillratio += -100 + sd->inventory_data[index]->weight / 10 + sd->inventory_data[index]->atk +
							100 * sd->inventory_data[index]->wlv * (sd->inventory.u.items_inventory[index].refine + 6);
				}
				status_change_end(src,SC_CRUSHSTRIKE,INVALID_TIMER);
				skill_break_equip(src,src,EQP_WEAPON,2000,BCT_SELF);
			} else {
				if (sc->data[SC_GIANTGROWTH] && (sd->class_&MAPID_THIRDMASK) == MAPID_RUNE_KNIGHT) { // Increase damage again if Crush Strike is not active
					if (map_flag_vs(src->m)) // Only half of the 2.5x increase on versus-type maps
						skillratio += 125;
					else
						skillratio += 250;
				}
			}
		}
	}

	switch(skill_id) {
		case SM_BASH:
		case MS_BASH:
			skillratio += 30 * skill_lv;
			break;
		case SM_MAGNUM:
		case MS_MAGNUM:
			if(wd->miscflag == 1)
				skillratio += 20 * skill_lv; //Inner 3x3 circle takes 100%+20%*level damage [Playtester]
			else
				skillratio += 10 * skill_lv; //Outer 5x5 circle takes 100%+10%*level damage [Playtester]
			break;
		case MC_MAMMONITE:
			skillratio += 50 * skill_lv;
			break;
		case HT_POWER:
			skillratio += -50 + 8 * sstatus->str;
			break;
		case AC_DOUBLE:
		case MA_DOUBLE:
			skillratio += 10 * (skill_lv - 1);
			break;
		case AC_SHOWER:
		case MA_SHOWER:
#ifdef RENEWAL
			skillratio += 50 + 10 * skill_lv;
#else
			skillratio += -25 + 5 * skill_lv;
#endif
			break;
		case AC_CHARGEARROW:
		case MA_CHARGEARROW:
			skillratio += 50;
			break;
#ifndef RENEWAL
		case HT_FREEZINGTRAP:
		case MA_FREEZINGTRAP:
			skillratio += -50 + 10 * skill_lv;
			break;
#endif
		case KN_PIERCE:
		case ML_PIERCE:
			skillratio += 10 * skill_lv;
			break;
		case MER_CRASH:
			skillratio += 10 * skill_lv;
			break;
		case KN_SPEARSTAB:
			skillratio += 20 * skill_lv;
			break;
		case KN_SPEARBOOMERANG:
			skillratio += 50 * skill_lv;
			break;
		case KN_BRANDISHSPEAR:
		case ML_BRANDISH: {
				int ratio = 100 + 20 * skill_lv;

				skillratio += -100 + ratio;
				if(skill_lv > 3 && wd->miscflag == 0)
					skillratio += ratio / 2;
				if(skill_lv > 6 && wd->miscflag == 0)
					skillratio += ratio / 4;
				if(skill_lv > 9 && wd->miscflag == 0)
					skillratio += ratio / 8;
				if(skill_lv > 6 && wd->miscflag == 1)
					skillratio += ratio / 2;
				if(skill_lv > 9 && wd->miscflag == 1)
					skillratio += ratio / 4;
				if(skill_lv > 9 && wd->miscflag == 2)
					skillratio += ratio / 2;
				break;
			}
		case KN_BOWLINGBASH:
		case MS_BOWLINGBASH:
			skillratio += 40 * skill_lv;
			break;
		case AS_GRIMTOOTH:
			skillratio += 20 * skill_lv;
			break;
		case AS_POISONREACT:
			skillratio += 30 * skill_lv;
			break;
		case AS_SONICBLOW:
			skillratio += 300 + 40 * skill_lv;
			break;
		case TF_SPRINKLESAND:
			skillratio += 30;
			break;
		case MC_CARTREVOLUTION:
			skillratio += 50;
			if(sd && sd->cart_weight)
				skillratio += 100 * sd->cart_weight / sd->cart_weight_max; // +1% every 1% weight
			else if (!sd)
				skillratio += 100; //Max damage for non players.
			break;
		case NPC_PIERCINGATT:
			skillratio += -25; //75% base damage
			break;
		case NPC_COMBOATTACK:
			skillratio += 25 * skill_lv;
			break;
		case NPC_RANDOMATTACK:
		case NPC_WATERATTACK:
		case NPC_GROUNDATTACK:
		case NPC_FIREATTACK:
		case NPC_WINDATTACK:
		case NPC_POISONATTACK:
		case NPC_HOLYATTACK:
		case NPC_DARKNESSATTACK:
		case NPC_UNDEADATTACK:
		case NPC_TELEKINESISATTACK:
		case NPC_BLOODDRAIN:
		case NPC_ACIDBREATH:
		case NPC_DARKNESSBREATH:
		case NPC_FIREBREATH:
		case NPC_ICEBREATH:
		case NPC_THUNDERBREATH:
		case NPC_HELLJUDGEMENT:
		case NPC_PULSESTRIKE:
			skillratio += 100 * (skill_lv - 1);
			break;
		case RG_BACKSTAP:
			if(sd && sd->status.weapon == W_BOW && battle_config.backstab_bow_penalty)
				skillratio += (200 + 40 * skill_lv) / 2;
			else
				skillratio += 200 + 40 * skill_lv;
			break;
		case RG_RAID:
#ifdef RENEWAL
			if (status_get_class_(target) == CLASS_BOSS)
				skillratio += 10 * skill_lv;
			else
				skillratio += 20 * skill_lv;
#else
			skillratio += 40 * skill_lv;
#endif
			break;
		case RG_INTIMIDATE:
			skillratio += 30 * skill_lv;
			break;
		case CR_SHIELDCHARGE:
			skillratio += 20 * skill_lv;
			break;
		case CR_SHIELDBOOMERANG:
			skillratio += 30 * skill_lv;
			break;
		case NPC_DARKCROSS:
		case CR_HOLYCROSS:
#ifdef RENEWAL
			if(sd && sd->status.weapon == W_2HSPEAR)
				skillratio += 70 * skill_lv;
			else
#endif
				skillratio += 35 * skill_lv;
			break;
		case AM_DEMONSTRATION:
			skillratio += 20 * skill_lv;
			break;
		case AM_ACIDTERROR:
#ifdef RENEWAL
			skillratio += 200 + 80 * skill_lv;
#else
			skillratio += 40 * skill_lv;
#endif
			break;
		case MO_FINGEROFFENSIVE:
			skillratio += 50 * skill_lv;
			break;
		case MO_INVESTIGATE:
			skillratio += 75 * skill_lv;
			break;
		case MO_EXTREMITYFIST:
			skillratio += 100 * (7 + sstatus->sp / 10);
			skillratio = min(500000,skillratio); //We stop at roughly 50k SP for overflow protection
			break;
		case MO_TRIPLEATTACK:
			skillratio += 20 * skill_lv;
			break;
		case MO_CHAINCOMBO:
			skillratio += 50 + 50 * skill_lv;
			break;
		case MO_COMBOFINISH:
			skillratio += 140 + 60 * skill_lv;
			break;
		case BA_MUSICALSTRIKE:
		case DC_THROWARROW:
			skillratio += 25 + 25 * skill_lv;
			break;
		case CH_TIGERFIST:
			skillratio += -60 + 100 * skill_lv;
			break;
		case CH_CHAINCRUSH:
			skillratio += 300 + 100 * skill_lv;
			break;
		case CH_PALMSTRIKE:
			skillratio += 100 + 100 * skill_lv;
			break;
		case LK_HEADCRUSH:
			skillratio += 40 * skill_lv;
			break;
		case LK_JOINTBEAT:
			i = 10 * skill_lv - 50;
			// Although not clear, it's being assumed that the 2x damage is only for the break neck ailment.
			if (wd->miscflag&BREAK_NECK)
				i *= 2;
			skillratio += i;
			break;
#ifdef RENEWAL
		// Renewal: skill ratio applies to entire damage [helvetica]
		case LK_SPIRALPIERCE:
		case ML_SPIRALPIERCE:
			skillratio += 50 * skill_lv;
		break;
#endif
		case ASC_METEORASSAULT:
			skillratio += -60 + 40 * skill_lv;
			break;
		case SN_SHARPSHOOTING:
		case MA_SHARPSHOOTING:
			skillratio += 100 + 50 * skill_lv;
			break;
		case CG_ARROWVULCAN:
			skillratio += 100 + 100 * skill_lv;
			break;
		case AS_SPLASHER:
			skillratio += 400 + 50 * skill_lv;
			if(sd)
				skillratio += 20 * pc_checkskill(sd,AS_POISONREACT);
			break;
#ifndef RENEWAL
		// Pre-Renewal: skill ratio for weapon part of damage [helvetica]
		case ASC_BREAKER:
			skillratio += -100 + 100 * skill_lv;
			break;
#endif
		case PA_SACRIFICE:
			skillratio += -10 + 10 * skill_lv;
			break;
		case PA_SHIELDCHAIN:
			skillratio += 30 * skill_lv;
			break;
		case WS_CARTTERMINATION:
			i = 10 * (16 - skill_lv);
			if (i < 1) i = 1;
			//Preserve damage ratio when max cart weight is changed.
			if (sd && sd->cart_weight)
				skillratio += sd->cart_weight / i * 80000 / battle_config.max_cart_weight - 100;
			else if (!sd)
				skillratio += 80000 / i - 100;
			break;
		case TK_DOWNKICK:
		case TK_STORMKICK:
			skillratio += 60 + 20 * skill_lv;
			break;
		case TK_TURNKICK:
		case TK_COUNTER:
			skillratio += 90 + 30 * skill_lv;
			break;
		case TK_JUMPKICK:
			//Different damage formulas depending on damage trigger
			if (sc && sc->data[SC_COMBO] && sc->data[SC_COMBO]->val1 == skill_id)
				skillratio += -100 + 4 * status_get_lv(src); //Tumble formula [4%*baselevel]
			else if (wd->miscflag) {
				skillratio += -100 + 4 * status_get_lv(src); //Running formula [4%*baselevel]
				if (sc && sc->data[SC_SPURT]) //Spurt formula [8%*baselevel]
					skillratio *= 2;
			}
			else
				skillratio += -70 + 10 * skill_lv;
			break;
		case GS_TRIPLEACTION:
			skillratio += 50 * skill_lv;
			break;
		case GS_BULLSEYE:
			//Only works well against brute/demihumans non bosses.
			if((tstatus->race == RC_BRUTE || tstatus->race == RC_DEMIHUMAN || tstatus->race == RC_PLAYER) && !status_has_mode(tstatus,MD_STATUS_IMMUNE))
				skillratio += 400;
			break;
		case GS_TRACKING:
			skillratio += 100 * (skill_lv + 1);
			break;
		case GS_PIERCINGSHOT:
#ifdef RENEWAL
			if (sd && sd->weapontype1 == W_RIFLE)
				skillratio += 150 + 30 * skill_lv;
			else
				skillratio += 100 + 20 * skill_lv;
#else
			skillratio += 20 * skill_lv;
#endif
			break;
		case GS_RAPIDSHOWER:
			skillratio += 400 + 50 * skill_lv;
			break;
		case GS_DESPERADO:
			skillratio += 50 * (skill_lv - 1);
			if (sc && sc->data[SC_FALLEN_ANGEL])
				skillratio *= 2;
			break;
		case GS_DUST:
			skillratio += 50 * skill_lv;
			break;
		case GS_FULLBUSTER:
			skillratio += 100 * (skill_lv + 2);
			break;
		case GS_SPREADATTACK:
#ifdef RENEWAL
			skillratio += 30 * skill_lv;
#else
			skillratio += 20 * (skill_lv - 1);
#endif
			break;
#ifdef RENEWAL
		case GS_GROUNDDRIFT:
			skillratio += 100 + 20 * skill_lv;
			break;
#endif
		case NJ_HUUMA:
			skillratio += 50 + 150 * skill_lv;
			break;
		case NJ_TATAMIGAESHI:
			skillratio += 10 * skill_lv;
#ifdef RENEWAL
			skillratio *= 2;
#endif
			break;
		case NJ_KASUMIKIRI:
			skillratio += 10 * skill_lv;
			break;
		case NJ_KIRIKAGE:
			skillratio += 100 * (skill_lv - 1);
			break;
#ifdef RENEWAL
		case NJ_KUNAI:
			skillratio += 200;
			break;
#endif
		case KN_CHARGEATK: { // +100% every 3 cells of distance but hard-limited to 500%
				int k = (wd->miscflag-1)/3;
				if (k < 0)
					k = 0;
				else if (k > 4)
					k = 4;
				skillratio += 100 * k;
			}
			break;
		case HT_PHANTASMIC:
			skillratio += 50;
			break;
		case MO_BALKYOUNG:
			skillratio += 200;
			break;
		case HFLI_MOON: //[orn]
			skillratio += 10 + 110 * skill_lv;
			break;
		case HFLI_SBR44: //[orn]
			skillratio += 100 * (skill_lv - 1);
			break;
		case NPC_VAMPIRE_GIFT:
			skillratio += ((skill_lv - 1) % 5 + 1) * 100;
			break;
		case RK_SONICWAVE:
			skillratio += -100 + (skill_lv + 5) * 100; // ATK = {((Skill Level + 5) x 100) x (1 + [(Caster's Base Level - 100) / 200])} %
			skillratio = skillratio * (100 + (status_get_lv(src) - 100) / 2) / 100;
			break;
		case RK_HUNDREDSPEAR:
			skillratio += 500 + (80 * skill_lv);
			if (sd) {
				short index = sd->equip_index[EQI_HAND_R];

				if (index >= 0 && sd->inventory_data[index] && sd->inventory_data[index]->type == IT_WEAPON)
					skillratio += max(10000 - sd->inventory_data[index]->weight, 0) / 10;
				skillratio += 50 * pc_checkskill(sd,LK_SPIRALPIERCE);
			} // (1 + [(Casters Base Level - 100) / 200])
			skillratio = skillratio * (100 + (status_get_lv(src) - 100) / 2) / 100;
			break;
		case RK_WINDCUTTER:
			skillratio += -100 + (skill_lv + 2) * 50;
			RE_LVL_DMOD(100);
			break;
		case RK_IGNITIONBREAK:
			// 3x3 cell Damage = ATK [{(Skill Level x 300) x (1 + [(Caster's Base Level - 100) / 100])}] %
			// 7x7 cell Damage = ATK [{(Skill Level x 250) x (1 + [(Caster's Base Level - 100) / 100])}] %
			// 11x11 cell Damage = ATK [{(Skill Level x 200) x (1 + [(Caster's Base Level - 100) / 100])}] %
			i = distance_bl(src,target);
			if (i < 2)
				skillratio += -100 + 300 * skill_lv;
			else if (i < 4)
				skillratio += -100 + 250 * skill_lv;
			else
				skillratio += -100 + 200 * skill_lv;
			skillratio = skillratio * status_get_lv(src) / 100;
			// Elemental check, 1.5x damage if your weapon element is fire.
			if (sstatus->rhw.ele == ELE_FIRE)
				skillratio += 100 * skill_lv;
			break;
		case RK_STORMBLAST:
			skillratio += -100 + (((sd) ? pc_checkskill(sd,RK_RUNEMASTERY) : 0) + status_get_str(src) / 8) * 100; // ATK = [{Rune Mastery Skill Level + (Caster's STR / 8)} x 100] %
			break;
		case RK_PHANTOMTHRUST: // ATK = [{(Skill Level x 50) + (Spear Master Level x 10)} x Caster's Base Level / 150] %
			skillratio += -100 + 50 * skill_lv + 10 * (sd ? pc_checkskill(sd,KN_SPEARMASTERY) : 5);
			RE_LVL_DMOD(150); // Base level bonus.
			break;
		case GC_CROSSIMPACT:
			skillratio += 900 + 100 * skill_lv;
			RE_LVL_DMOD(120);
			break;
		case GC_COUNTERSLASH:
			//ATK [{(Skill Level x 100) + 300} x Caster's Base Level / 120]% + ATK [(AGI x 2) + (Caster's Job Level x 4)]%
			skillratio += 200 + (100 * skill_lv);
			RE_LVL_DMOD(120);
			break;
		case GC_VENOMPRESSURE:
			skillratio += 900;
			break;
		case GC_PHANTOMMENACE:
			skillratio += 200;
			break;
		case GC_ROLLINGCUTTER:
			skillratio += -50 + 50 * skill_lv;
			RE_LVL_DMOD(100);
			break;
		case GC_CROSSRIPPERSLASHER:
			skillratio += 300 + 80 * skill_lv;
			RE_LVL_DMOD(100);
			if (sc && sc->data[SC_ROLLINGCUTTER])
				skillratio += sc->data[SC_ROLLINGCUTTER]->val1 * status_get_agi(src);
			break;
		case GC_DARKCROW:
			skillratio += 100 * (skill_lv - 1);
			break;
		case AB_DUPLELIGHT_MELEE:
			skillratio += 50 + 15 * skill_lv;
			break;
		case RA_ARROWSTORM:
		case NPC_ARROWSTORM:
			skillratio += 900 + 80 * skill_lv;
			RE_LVL_DMOD(100);
			break;
		case RA_AIMEDBOLT:
			skillratio += 400 + 50 * skill_lv;
			RE_LVL_DMOD(100);
			break;
		case RA_CLUSTERBOMB:
			skillratio += 100 + 100 * skill_lv;
			break;
		case RA_WUGDASH:// ATK 300%
			skillratio += 200;
			break;
		case RA_WUGSTRIKE:
			skillratio += -100 + 200 * skill_lv;
			break;
		case RA_WUGBITE:
			skillratio += 300 + 200 * skill_lv;
			if (skill_lv == 5)
				skillratio += 100;
			break;
		case RA_SENSITIVEKEEN:
			skillratio += 50 * skill_lv;
			break;
		case NC_BOOSTKNUCKLE:
			skillratio += 100 + 100 * skill_lv + status_get_dex(src);
			RE_LVL_DMOD(120);
			break;
		case NC_PILEBUNKER:
			skillratio += 200 + 100 * skill_lv + status_get_str(src);
			RE_LVL_DMOD(100);
			break;
		case NC_VULCANARM:
			skillratio += -100 + 70 * skill_lv + status_get_dex(src);
			RE_LVL_DMOD(120);
			break;
		case NC_FLAMELAUNCHER:
		case NC_COLDSLOWER:
			skillratio += 200 + 300 * skill_lv;
			RE_LVL_DMOD(150);
			break;
		case NC_ARMSCANNON:
			switch( tstatus->size ) {
				case SZ_SMALL: skillratio += 200 + 400 * skill_lv; break;// Small
				case SZ_MEDIUM: skillratio += 200 + 350 * skill_lv; break;// Medium
				case SZ_BIG: skillratio += 200 + 300 * skill_lv; break;// Large
			}
			RE_LVL_DMOD(120);
			break;
		case NC_AXEBOOMERANG:
			skillratio += 150 + 50 * skill_lv;
			if (sd) {
				short index = sd->equip_index[EQI_HAND_R];

				if (index >= 0 && sd->inventory_data[index] && sd->inventory_data[index]->type == IT_WEAPON)
					skillratio += sd->inventory_data[index]->weight / 10;// Weight is divided by 10 since 10 weight in coding make 1 whole actual weight. [Rytech]
			}
			RE_LVL_DMOD(100);
			break;
		case NC_POWERSWING: // According to current sources, only the str + dex gets modified by level [Akinari]
			skillratio += -100 + status_get_str(src) + status_get_dex(src);
			RE_LVL_DMOD(100);
			skillratio += 300 + 100 * skill_lv;
			break;
		case NC_MAGMA_ERUPTION: // 'Slam' damage
			skillratio += 450 + 50 * skill_lv;
			RE_LVL_DMOD(100);
			break;
		case NC_AXETORNADO:
			skillratio += 100 + 100 * skill_lv + status_get_vit(src);
			RE_LVL_DMOD(100);
			if (distance_bl(src, target) > 2) // Will deal 75% damage outside of 5x5 area.
				skillratio = skillratio * 75 / 100;
			break;
		case SC_FATALMENACE:
			skillratio += 100 * skill_lv;
			RE_LVL_DMOD(100);
			break;
		case SC_TRIANGLESHOT:
			skillratio += 200 + (skill_lv - 1) * status_get_agi(src) / 2;
			RE_LVL_DMOD(120);
			break;
		case SC_FEINTBOMB:
			skillratio += -100 + (skill_lv + 1) * status_get_dex(src) / 2 * ((sd) ? sd->status.job_level / 10 : 1);
			RE_LVL_DMOD(120);
			break;
		case LG_CANNONSPEAR:
			skillratio += -100 + skill_lv * (50 + status_get_str(src));
			RE_LVL_DMOD(100);
			break;
		case LG_BANISHINGPOINT:
			skillratio += -100 + (50 * skill_lv) + ((sd) ? pc_checkskill(sd,SM_BASH) * 30 : 0);
			RE_LVL_DMOD(100);
			break;
		case LG_SHIELDPRESS:
			skillratio += -100 + 150 * skill_lv + status_get_str(src);
			if (sd) {
				short index = sd->equip_index[EQI_HAND_L];

				if (index >= 0 && sd->inventory_data[index] && sd->inventory_data[index]->type == IT_ARMOR)
					skillratio += sd->inventory_data[index]->weight / 10;
			}
			RE_LVL_DMOD(100);
			break;
		case LG_PINPOINTATTACK:
			skillratio += -100 + 100 * skill_lv + 5 * status_get_agi(src);
			RE_LVL_DMOD(120);
			break;
		case LG_RAGEBURST:
			if (sd && sd->spiritball_old)
				skillratio += -100 + 200 * sd->spiritball_old + (status_get_max_hp(src) - status_get_hp(src)) / 100;
			else
				skillratio += 2900 + (status_get_max_hp(src) - status_get_hp(src));
			RE_LVL_DMOD(100);
			break;
		case LG_SHIELDSPELL:
			if (sd && skill_lv == 1) { // [(Casters Base Level x 4) + (Shield DEF x 10) + (Casters VIT x 2)] %
				short index = sd->equip_index[EQI_HAND_L];

				skillratio += -100 + status_get_lv(src) * 4 + status_get_vit(src) * 2;
				if (index >= 0 && sd->inventory_data[index] && sd->inventory_data[index]->type == IT_ARMOR)
					skillratio += sd->inventory_data[index]->def * 10;
			} else
				skillratio = 0; // Prevent damage since level 2 is MATK. [Aleos]
			break;
		case LG_MOONSLASHER:
			skillratio += -100 + 120 * skill_lv + ((sd) ? pc_checkskill(sd,LG_OVERBRAND) * 80 : 0);
			RE_LVL_DMOD(100);
			break;
		case LG_OVERBRAND:
			skillratio += -100 + 400 * skill_lv + ((sd) ? pc_checkskill(sd,CR_SPEARQUICKEN) * 50 : 0);
			RE_LVL_DMOD(100);
			break;
		case LG_OVERBRAND_BRANDISH:
			skillratio += -100 + 300 * skill_lv + status_get_str(src) + status_get_dex(src);
			RE_LVL_DMOD(100);
			break;
		case LG_OVERBRAND_PLUSATK: // Only Piercing and Swing damage get RE_LVL_DMOD bonus damage
			skillratio += -100 + 200 * skill_lv + rnd()%90 + 10;
			break;
		case LG_RAYOFGENESIS:
			skillratio += 200 + 300 * skill_lv;
			RE_LVL_DMOD(100);
			break;
		case LG_EARTHDRIVE:
			if (sd) {
				short index = sd->equip_index[EQI_HAND_L];

				if (index >= 0 && sd->inventory_data[index] && sd->inventory_data[index]->type == IT_ARMOR)
					skillratio += -100 + (skill_lv + 1) * sd->inventory_data[index]->weight / 10;
			}
			RE_LVL_DMOD(100);
			break;
		case LG_HESPERUSLIT:
			if (sc) {
				if (sc->data[SC_INSPIRATION])
					skillratio += 1100;
				if (sc->data[SC_BANDING]) {
					skillratio += -100 + 120 * skill_lv + 200 * sc->data[SC_BANDING]->val2;
					if (sc->data[SC_BANDING]->val2 > 5)
						skillratio = skillratio * 150 / 100;
				}
				RE_LVL_DMOD(100);
			}
			break;
		case SR_EARTHSHAKER:
			if (tsc && ((tsc->option&(OPTION_HIDE|OPTION_CLOAK|OPTION_CHASEWALK)) || tsc->data[SC_CAMOUFLAGE] || tsc->data[SC_STEALTHFIELD] || tsc->data[SC__SHADOWFORM])) {
				//[(Skill Level x 150) x (Caster Base Level / 100) + (Caster INT x 3)] %
				skillratio += -100 + 150 * skill_lv;
				RE_LVL_DMOD(100);
				skillratio += status_get_int(src) * 3;
			} else { //[(Skill Level x 50) x (Caster Base Level / 100) + (Caster INT x 2)] %
				skillratio += -100 + 50 * skill_lv;
				RE_LVL_DMOD(100);
				skillratio += status_get_int(src) * 2;
			}
			break;

		case SR_DRAGONCOMBO:
			skillratio += 40 * skill_lv;
			RE_LVL_DMOD(100);
			break;
		case SR_FALLENEMPIRE:
			// ATK [(Skill Level x 150 + 100) x Caster Base Level / 150] %
			skillratio += 150 * skill_lv;
			RE_LVL_DMOD(150);
 			break;
		case SR_TIGERCANNON:
			{
				unsigned int hp = sstatus->max_hp * abs(skill_get_hp_rate(skill_id, skill_lv)) / 100,
							 sp = sstatus->max_sp * abs(skill_get_sp_rate(skill_id, skill_lv)) / 100;

				if (wd->miscflag&8)
					// Base_Damage = [((Caster consumed HP + SP) / 2) x Caster Base Level / 100] %
					skillratio += -100 + (hp + sp) / 2;
				else
					// Base_Damage = [((Caster consumed HP + SP) / 4) x Caster Base Level / 100] %
					skillratio += -100 + (hp + sp) / 4;
				RE_LVL_DMOD(100);
			}
			break;
		case SR_SKYNETBLOW:
			if (wd->miscflag&8)
				//ATK [{(Skill Level x 100) + (Caster AGI) + 150} x Caster Base Level / 100] %
				skillratio += -100 + 100 * skill_lv + sstatus->agi + 150;
			else
				//ATK [{(Skill Level x 80) + (Caster AGI)} x Caster Base Level / 100] %
				skillratio += -100 + 80 * skill_lv + sstatus->agi;
			RE_LVL_DMOD(100);
			break;

		case SR_RAMPAGEBLASTER:
			if (sc && sc->data[SC_EXPLOSIONSPIRITS]) {
				skillratio += -100 + (20 * sc->data[SC_EXPLOSIONSPIRITS]->val1 + 20 * skill_lv) * ((sd) ? sd->spiritball_old : 1);
				RE_LVL_DMOD(120);
			} else {
				skillratio += -100 + (20 * skill_lv) * ((sd) ? sd->spiritball_old : 1);
				RE_LVL_DMOD(150);
			}
			break;
		case SR_KNUCKLEARROW:
			if (wd->miscflag&4) { // ATK [(Skill Level x 150) + (1000 x Target current weight / Maximum weight) + (Target Base Level x 5) x (Caster Base Level / 150)] %
				skillratio += -100 + 150 * skill_lv + status_get_lv(target) * 5;
				if (tsd && tsd->weight)
					skillratio += 100 * tsd->weight / tsd->max_weight;
				RE_LVL_DMOD(150);
			} else { // ATK [(Skill Level x 100 + 500) x Caster Base Level / 100] %
				skillratio += 400 + 100 * skill_lv;
				RE_LVL_DMOD(100);
			}
			break;
		case SR_WINDMILL: // ATK [(Caster Base Level + Caster DEX) x Caster Base Level / 100] %
			skillratio += -100 + status_get_lv(src) + status_get_dex(src);
			RE_LVL_DMOD(100);
			break;
		case SR_GATEOFHELL:
			if (sc && sc->data[SC_COMBO] && sc->data[SC_COMBO]->val1 == SR_FALLENEMPIRE)
				skillratio += -100 + 800 * skill_lv;
			else
				skillratio += -100 + 500 * skill_lv;
			RE_LVL_DMOD(100);
			break;
		case SR_GENTLETOUCH_QUIET:
			skillratio += -100 + 100 * skill_lv + status_get_dex(src);
			RE_LVL_DMOD(100);
			break;
		case SR_HOWLINGOFLION:
			skillratio += -100 + 300 * skill_lv;
			RE_LVL_DMOD(150);
			break;
		case SR_RIDEINLIGHTNING: // ATK [{(Skill Level x 200) + Additional Damage} x Caster Base Level / 100] %
			skillratio += -100 + 200 * skill_lv;
			if ((sstatus->rhw.ele) == ELE_WIND || (sstatus->lhw.ele) == ELE_WIND)
				skillratio += skill_lv * 50;
			RE_LVL_DMOD(100);
			break;
		case WM_REVERBERATION_MELEE:
			// ATK [{(Skill Level x 100) + 300} x Caster Base Level / 100]
			skillratio += 200 + 100 * ((sd) ? pc_checkskill(sd, WM_REVERBERATION) : 1);
			RE_LVL_DMOD(100);
			break;
		case WM_SEVERE_RAINSTORM_MELEE:
			//ATK [{(Caster DEX + AGI) x (Skill Level / 5)} x Caster Base Level / 100] %
			skillratio = (status_get_dex(src) + status_get_agi(src)) * skill_lv / 5;
			RE_LVL_DMOD(100);
			break;
		case WM_GREAT_ECHO:
			skillratio += 300 + 200 * skill_lv;
			if (sd) {
				int chorusbonus = battle_calc_chorusbonus(sd);

				// Chorus bonus don't count the first 2 Minstrels/Wanderers and only increases when their are 3 or more. [Rytech]
				if (chorusbonus >= 1 && chorusbonus <= 5)
					skillratio += 100<<(chorusbonus-1); // 1->100; 2->200; 3->400; 4->800; 5->1600
			}
			RE_LVL_DMOD(100);
			break;
		case GN_CART_TORNADO: { // ATK [( Skill Level x 50 ) + ( Cart Weight / ( 150 - Caster Base STR ))] + ( Cart Remodeling Skill Level x 50 )] %
				skillratio += -100 + 50 * skill_lv;
				if(sd && sd->cart_weight)
					skillratio += sd->cart_weight / 10 / (150 - min(sd->status.str,120)) + pc_checkskill(sd,GN_REMODELING_CART) * 50;
			}
			break;
		case GN_CARTCANNON:
			// ATK [{( Cart Remodeling Skill Level x 50 ) x ( INT / 40 )} + ( Cart Cannon Skill Level x 60 )] %
			skillratio += -100 + 60 * skill_lv + ((sd) ? pc_checkskill(sd, GN_REMODELING_CART) : 1) * 50 * status_get_int(src) / 40;
			break;
		case GN_SPORE_EXPLOSION:
			skillratio += 100 + status_get_int(src) + 100 * skill_lv;
			RE_LVL_DMOD(100);
			break;
		case GN_WALLOFTHORN:
			skillratio += 10 * skill_lv;
			break;
		case GN_CRAZYWEED_ATK:
			skillratio += 400 + 100 * skill_lv;
			break;
		case GN_SLINGITEM_RANGEMELEEATK:
			if( sd ) {
				switch( sd->itemid ) {
					case ITEMID_APPLE_BOMB:
						skillratio += 200 + status_get_str(src) + status_get_dex(src);
						break;
					case ITEMID_COCONUT_BOMB:
					case ITEMID_PINEAPPLE_BOMB:
						skillratio += 700 + status_get_str(src) + status_get_dex(src);
						break;
					case ITEMID_MELON_BOMB:
						skillratio += 400 + status_get_str(src) + status_get_dex(src);
						break;
					case ITEMID_BANANA_BOMB:
						skillratio += 777 + status_get_str(src) + status_get_dex(src);
						break;
					case ITEMID_BLACK_LUMP:
						skillratio += -100 + (status_get_str(src) + status_get_agi(src) + status_get_dex(src)) / 3;
						break;
					case ITEMID_BLACK_HARD_LUMP:
						skillratio += -100 + (status_get_str(src) + status_get_agi(src) + status_get_dex(src)) / 2;
						break;
					case ITEMID_VERY_HARD_LUMP:
						skillratio += -100 + status_get_str(src) + status_get_agi(src) + status_get_dex(src);
						break;
				}
				RE_LVL_DMOD(100);
			}
			break;
		case SO_VARETYR_SPEAR://ATK [{( Striking Level x 50 ) + ( Varetyr Spear Skill Level x 50 )} x Caster Base Level / 100 ] %
			skillratio += -100 + 50 * skill_lv + ((sd) ? pc_checkskill(sd, SO_STRIKING) * 50 : 0);
			RE_LVL_DMOD(100);
			if (sc && sc->data[SC_BLAST_OPTION])
				skillratio += (sd ? sd->status.job_level * 5 : 0);
			break;
		// Physical Elemantal Spirits Attack Skills
		case EL_CIRCLE_OF_FIRE:
		case EL_FIRE_BOMB_ATK:
		case EL_STONE_RAIN:
			skillratio += 200;
			break;
		case EL_FIRE_WAVE_ATK:
			skillratio += 500;
			break;
		case EL_TIDAL_WEAPON:
			skillratio += 1400;
			break;
		case EL_WIND_SLASH:
			skillratio += 100;
			break;
		case EL_HURRICANE:
			skillratio += 600;
			break;
		case EL_TYPOON_MIS:
		case EL_WATER_SCREW_ATK:
			skillratio += 900;
			break;
		case EL_STONE_HAMMER:
			skillratio += 400;
			break;
		case EL_ROCK_CRUSHER:
			skillratio += 700;
			break;
		case KO_JYUMONJIKIRI:
			skillratio += -100 + 150 * skill_lv;
			RE_LVL_DMOD(120);
			if(tsc && tsc->data[SC_JYUMONJIKIRI])
				skillratio += skill_lv * status_get_lv(src);
			break;
		case KO_HUUMARANKA:
			skillratio += -100 + 150 * skill_lv + sstatus->agi + sstatus->dex + (sd ? pc_checkskill(sd,NJ_HUUMA) * 100 : 0);
			break;
		case KO_SETSUDAN:
			skillratio += 100 * (skill_lv - 1);
			RE_LVL_DMOD(100);
			if(tsc && tsc->data[SC_SPIRIT])
				skillratio += 200 * tsc->data[SC_SPIRIT]->val1;
			break;
		case KO_BAKURETSU:
			skillratio += -100 + (sd ? pc_checkskill(sd,NJ_TOBIDOUGU) : 1) * (50 + sstatus->dex / 4) * skill_lv * 4 / 10;
			RE_LVL_DMOD(120);
			skillratio += 10 * (sd ? sd->status.job_level : 1);
			break;
		case KO_MAKIBISHI:
			skillratio += -100 + 20 * skill_lv;
			break;
		case MH_NEEDLE_OF_PARALYZE:
			skillratio += 600 + 100 * skill_lv;
			break;
		case MH_STAHL_HORN:
			skillratio += 400 + 100 * skill_lv * status_get_lv(src) / 150;
			break;
		case MH_LAVA_SLIDE:
			skillratio += -100 + 70 * skill_lv;
			break;
		case MH_SONIC_CRAW:
			skillratio += -100 + 40 * skill_lv * status_get_lv(src) / 150;
			break;
		case MH_SILVERVEIN_RUSH:
			skillratio += -100 + 150 * skill_lv * status_get_lv(src) / 100;
			break;
		case MH_MIDNIGHT_FRENZY:
			skillratio += -100 + 300 * skill_lv * status_get_lv(src) / 150;
			break;
		case MH_TINDER_BREAKER:
			skillratio += -100 + (100 * skill_lv + 3 * status_get_str(src)) * status_get_lv(src) / 120;
			break;
		case MH_CBC:
			skillratio += 300 * skill_lv + 4 * status_get_lv(src);
			break;
		case MH_MAGMA_FLOW:
			skillratio += -100 + (100 * skill_lv + 3 * status_get_lv(src)) * status_get_lv(src) / 120;
			break;
		case RL_MASS_SPIRAL:
			skillratio += -100 + 200 * skill_lv;
			break;
		case RL_FIREDANCE:
			skillratio += -100 + 200 * skill_lv;
			skillratio += (sd ? pc_checkskill(sd, GS_DESPERADO) * 50 : 0);
			break;
		case RL_BANISHING_BUSTER:
			skillratio += -100 + 2000 + 300 * skill_lv;
			break;
		case RL_S_STORM:
			skillratio += -100 + 1700 + 200 * skill_lv;
			break;
		case RL_SLUGSHOT:
			if (target->type == BL_PC)
				skillratio += -100 + 1200 * skill_lv;
			else
				skillratio += -100 + 2000 * skill_lv;
			skillratio *= 2 + tstatus->size;
			break;
		case RL_D_TAIL:
			skillratio += -100 + 4000 + 1000 * skill_lv;
			break;
		case RL_R_TRIP:
			skillratio += -100 + 1000 + 300 * skill_lv;
			break;
		case RL_R_TRIP_PLUSATK:
			skillratio += -100 + 300 + 300 * skill_lv;
			break;
		case RL_H_MINE:
			if (sd && sd->flicker) // Flicker explosion damage: 500 + 300 * SkillLv
				skillratio += -100 + 500 + 300 * skill_lv;
			else // 200 + 200 * SkillLv
				skillratio += -100 + 200 + 200 * skill_lv;
			break;
		case RL_HAMMER_OF_GOD:
			skillratio += -100 + 2800 + 1400 * skill_lv;
			if (sd) {
				if (tsc && tsc->data[SC_C_MARKER])
					skillratio += 100 * sd->spiritball_old;
				else if (sd->spiritball_old)
					skillratio += 10 * sd->spiritball_old;
			}
			break;
		case RL_FIRE_RAIN:
		case RL_AM_BLAST:
			skillratio += -100 + 3500 + 300 * skill_lv;
			break;
		case SU_BITE:
			skillratio += 100;
			break;
		case SU_SCRATCH:
			skillratio += -50 + 50 * skill_lv;
			break;
		case SU_SCAROFTAROU:
			skillratio += -100 + 100 * skill_lv;
			if (sd && pc_checkskill(sd, SU_SPIRITOFLIFE))
				skillratio += skillratio * status_get_hp(src) / status_get_max_hp(src);
			break;
		case SU_PICKYPECK:
		case SU_PICKYPECK_DOUBLE_ATK:
			skillratio += 100 + 100 * skill_lv;
			if (status_get_hp(target) < status_get_max_hp(target) >> 1)
				skillratio *= 2;
			if (sd && pc_checkskill(sd, SU_SPIRITOFLIFE))
				skillratio += skillratio * status_get_hp(src) / status_get_max_hp(src);
			break;
		case SU_LUNATICCARROTBEAT:
		case SU_LUNATICCARROTBEAT2:
			skillratio += 100 + 100 * skill_lv;
			if (sd && pc_checkskill(sd, SU_SPIRITOFLIFE))
				skillratio += skillratio * status_get_hp(src) / status_get_max_hp(src);
			break;
		case SU_SVG_SPIRIT:
			skillratio += 150 + 150 * skill_lv;
			if (sd && pc_checkskill(sd, SU_SPIRITOFLIFE))
				skillratio += skillratio * status_get_hp(src) / status_get_max_hp(src);
			break;
	}
	return skillratio;
}

/*==================================================================================================
 * Constant skill damage additions are added before SC modifiers and after skill base ATK calculation
 *--------------------------------------------------------------------------------------------------*
 * Credits:
 *	Original coder Skotlex
 *	Initial refactoring by Baalberith
 *	Refined and optimized by helvetica
 */
static int64 battle_calc_skill_constant_addition(struct Damage* wd, struct block_list *src,struct block_list *target,uint16 skill_id,uint16 skill_lv)
{
	struct map_session_data *sd = BL_CAST(BL_PC, src);
	struct map_session_data *tsd = BL_CAST(BL_PC, target);
	struct status_data *sstatus = status_get_status_data(src);
	struct status_data *tstatus = status_get_status_data(target);
	int64 atk = 0;

	//Constant/misc additions from skills
	switch (skill_id) {
		case MO_EXTREMITYFIST:
			atk = 250 + 150 * skill_lv;
			break;
#ifndef RENEWAL
		case GS_MAGICALBULLET:
			if (sstatus->matk_max > sstatus->matk_min)
				atk = sstatus->matk_min + rnd()%(sstatus->matk_max - sstatus->matk_min);
			else
				atk = sstatus->matk_min;
			break;
#endif
		case NJ_SYURIKEN:
			atk = 4 * skill_lv;
			break;
#ifdef RENEWAL
		case HT_FREEZINGTRAP:
			if(sd)
				atk = 40 * pc_checkskill(sd, RA_RESEARCHTRAP);
			break;
#endif
		case GC_COUNTERSLASH:
			atk = sstatus->agi * 2 + (sd ? sd->status.job_level * 4 : 0);
			break;
		case LG_SHIELDPRESS:
			if (sd) {
				int damagevalue = 0;
				short index = sd->equip_index[EQI_HAND_L];

				if (index >= 0 && sd->inventory_data[index] && sd->inventory_data[index]->type == IT_ARMOR)
					damagevalue = sstatus->vit * sd->inventory.u.items_inventory[index].refine;
				atk = damagevalue;
			}
			break;
		case SR_FALLENEMPIRE:
			// [(Target Size value + Skill Level - 1) x Caster STR] + [(Target current weight x Caster DEX / 120)]
			atk = ( ((tstatus->size+1)*2 + skill_lv - 1) * sstatus->str);
			if( tsd && tsd->weight )
				atk += ( (tsd->weight/10) * sstatus->dex / 120 );
			else
				atk += ( status_get_lv(target) * 50 ); //mobs
			break;
	}
	return atk;
}

/*==============================================================
 * Stackable SC bonuses added on top of calculated skill damage
 *--------------------------------------------------------------
 * Credits:
 *	Original coder Skotlex
 *	Initial refactoring by Baalberith
 *	Refined and optimized by helvetica
 */
static void battle_attack_sc_bonus(struct Damage* wd, struct block_list *src, struct block_list *target, uint16 skill_id, uint16 skill_lv)
{
	struct map_session_data *sd = BL_CAST(BL_PC, src);
	struct status_change *sc = status_get_sc(src);
	struct status_data *sstatus = status_get_status_data(src);
	struct status_data *tstatus = status_get_status_data(target);
	int inf3 = skill_get_inf3(skill_id);
	uint8 anger_id = 0; // SLS Anger

	// Kagerou/Oboro Earth Charm effect +15% wATK
	if(sd && sd->spiritcharm_type == CHARM_TYPE_LAND && sd->spiritcharm > 0) {
		ATK_ADDRATE(wd->damage, wd->damage2, 15 * sd->spiritcharm);
#ifdef RENEWAL
		ATK_ADDRATE(wd->weaponAtk, wd->weaponAtk2, 15 * sd->spiritcharm);
#endif
	}

	//The following are applied on top of current damage and are stackable.
	if (sc) {
#ifdef RENEWAL
		if (sc->data[SC_WATK_ELEMENT] && skill_id != ASC_METEORASSAULT)
			ATK_ADDRATE(wd->weaponAtk, wd->weaponAtk2, sc->data[SC_WATK_ELEMENT]->val2);
		if (sc->data[SC_IMPOSITIO])
			ATK_ADD(wd->equipAtk, wd->equipAtk2, sc->data[SC_IMPOSITIO]->val2);
		if (sc->data[SC_VOLCANO])
			ATK_ADD(wd->equipAtk, wd->equipAtk2, sc->data[SC_VOLCANO]->val2);
		if (sc->data[SC_DRUMBATTLE])
			ATK_ADD(wd->equipAtk, wd->equipAtk2, sc->data[SC_DRUMBATTLE]->val2);
		if (sc->data[SC_MADNESSCANCEL])
			ATK_ADD(wd->equipAtk, wd->equipAtk2, 100);
		if (sc->data[SC_MAGICALBULLET]) {
			short tmdef = tstatus->mdef + tstatus->mdef2;

			if (sstatus->matk_min > tmdef && sstatus->matk_max > sstatus->matk_min) {
				ATK_ADD(wd->weaponAtk, wd->weaponAtk2, i64max((sstatus->matk_min + rnd() % (sstatus->matk_max - sstatus->matk_min)) - tmdef, 0));
			} else {
				ATK_ADD(wd->weaponAtk, wd->weaponAtk2, i64max(sstatus->matk_min - tmdef, 0));
			}
		}
		if (sc->data[SC_GATLINGFEVER]) {
			if (tstatus->size == SZ_SMALL) {
				ATK_ADD(wd->equipAtk, wd->equipAtk2, 10 * sc->data[SC_GATLINGFEVER]->val1);
			} else if (tstatus->size == SZ_MEDIUM) {
				ATK_ADD(wd->equipAtk, wd->equipAtk2, 5 * sc->data[SC_GATLINGFEVER]->val1);
			} else if (tstatus->size == SZ_BIG)
				ATK_ADD(wd->equipAtk, wd->equipAtk2, sc->data[SC_GATLINGFEVER]->val1);
		}
#else
		if (sc->data[SC_TRUESIGHT])
			ATK_ADDRATE(wd->damage, wd->damage2, 2 * sc->data[SC_TRUESIGHT]->val1);
#endif
		if (sc->data[SC_SPIRIT]) {
			if (skill_id == AS_SONICBLOW && sc->data[SC_SPIRIT]->val2 == SL_ASSASIN) {
				ATK_ADDRATE(wd->damage, wd->damage2, map_flag_gvg2(src->m) ? 25 : 100); //+25% dmg on woe/+100% dmg on nonwoe
				RE_ALLATK_ADDRATE(wd, map_flag_gvg2(src->m) ? 25 : 100); //+25% dmg on woe/+100% dmg on nonwoe
			} else if (skill_id == CR_SHIELDBOOMERANG && sc->data[SC_SPIRIT]->val2 == SL_CRUSADER) {
				ATK_ADDRATE(wd->damage, wd->damage2, 100);
				RE_ALLATK_ADDRATE(wd, 100);
			}
		}
		if (sc->data[SC_EDP]) {
			switch(skill_id) {
				case AS_SPLASHER:
				case ASC_METEORASSAULT:
				// Pre-Renewal only: Soul Breaker ignores EDP
				// Renewal only: Grimtooth and Venom Knife ignore EDP
				// Both: Venom Splasher and Meteor Assault ignore EDP [helvetica]
#ifndef RENEWAL
				case ASC_BREAKER:
#else
				case AS_GRIMTOOTH:
				case AS_VENOMKNIFE:
#endif
					break; // skills above have no effect with EDP

#ifdef RENEWAL
				// renewal EDP mode requires renewal enabled as well
				// Renewal EDP: damage gets a half modifier on top of EDP bonus for skills [helvetica]
				// * Sonic Blow
				// * Soul Breaker
				// * Counter Slash
				// * Cross Impact
				case AS_SONICBLOW:
				case ASC_BREAKER:
				case GC_COUNTERSLASH:
				case GC_CROSSIMPACT:
					ATK_RATE(wd->weaponAtk, wd->weaponAtk2, 50);
					ATK_RATE(wd->equipAtk, wd->equipAtk2, 50);
				default: // fall through to apply EDP bonuses
					// Renewal EDP formula [helvetica]
					// weapon atk * (1 + (edp level * .8))
					// equip atk * (1 + (edp level * .6))
					ATK_RATE(wd->weaponAtk, wd->weaponAtk2, 100 + (sc->data[SC_EDP]->val1 * 80));
					ATK_RATE(wd->equipAtk, wd->equipAtk2, 100 + (sc->data[SC_EDP]->val1 * 60));
					break;
#else
				default:
					ATK_ADDRATE(wd->damage, wd->damage2, sc->data[SC_EDP]->val3);

#endif
			}
		}
		if (sc->data[SC_GLOOMYDAY_SK] && (inf3&INF3_SC_GLOOMYDAY_SK)) {
			ATK_ADDRATE(wd->damage, wd->damage2, sc->data[SC_GLOOMYDAY_SK]->val2);
			RE_ALLATK_ADDRATE(wd, sc->data[SC_GLOOMYDAY_SK]->val2);
		}
		if (sc->data[SC_DANCEWITHWUG]) {
			if (inf3&INF3_SC_DANCEWITHWUG) {
				ATK_ADDRATE(wd->damage, wd->damage2, sc->data[SC_DANCEWITHWUG]->val1 * 10 * battle_calc_chorusbonus(sd));
				RE_ALLATK_ADDRATE(wd, sc->data[SC_DANCEWITHWUG]->val1 * 10 * battle_calc_chorusbonus(sd));
			}
			ATK_ADDRATE(wd->damage, wd->damage2, sc->data[SC_DANCEWITHWUG]->val1 * 2 * battle_calc_chorusbonus(sd));
#ifdef RENEWAL
			ATK_ADDRATE(wd->equipAtk, wd->equipAtk2, sc->data[SC_DANCEWITHWUG]->val1 * 2 * battle_calc_chorusbonus(sd));
#endif
		}
		if(sc->data[SC_ZENKAI] && sstatus->rhw.ele == sc->data[SC_ZENKAI]->val2) {
			ATK_ADD(wd->damage, wd->damage2, 200);
#ifdef RENEWAL
			ATK_ADD(wd->equipAtk, wd->equipAtk2, 200);
#endif
		}
		if (sc->data[SC_EQC]) {
			ATK_ADDRATE(wd->damage, wd->damage2, -sc->data[SC_EQC]->val2);
#ifdef RENEWAL
			ATK_ADDRATE(wd->equipAtk, wd->equipAtk2, -sc->data[SC_EQC]->val2);
#endif
		}
		if(sc->data[SC_STYLE_CHANGE]) {
			TBL_HOM *hd = BL_CAST(BL_HOM,src);

			if(hd) {
				ATK_ADD(wd->damage, wd->damage2, hd->homunculus.spiritball * 3);
				RE_ALLATK_ADD(wd, hd->homunculus.spiritball * 3);
			}
		}
		if(sc->data[SC_UNLIMIT] && (wd->flag&(BF_LONG|BF_MAGIC)) == BF_LONG) {
			switch(skill_id) {
				case RA_WUGDASH:
				case RA_WUGSTRIKE:
				case RA_WUGBITE:
					break;
				default:
					ATK_ADDRATE(wd->damage, wd->damage2, sc->data[SC_UNLIMIT]->val2);
					RE_ALLATK_ADDRATE(wd, sc->data[SC_UNLIMIT]->val2);
					break;
			}
		}
		if (sc->data[SC_HEAT_BARREL]) {
			ATK_ADDRATE(wd->damage, wd->damage2, sc->data[SC_HEAT_BARREL]->val3);
			RE_ALLATK_ADDRATE(wd, sc->data[SC_HEAT_BARREL]->val3);
		}
		if((wd->flag&(BF_LONG|BF_MAGIC)) == BF_LONG) {
			if (sc->data[SC_MTF_RANGEATK]) { // Monster Transformation bonus
				ATK_ADDRATE(wd->damage, wd->damage2, sc->data[SC_MTF_RANGEATK]->val1);
				RE_ALLATK_ADDRATE(wd, sc->data[SC_MTF_RANGEATK]->val1);
			}
			if (sc->data[SC_MTF_RANGEATK2]) { // Monster Transformation bonus
				ATK_ADDRATE(wd->damage, wd->damage2, sc->data[SC_MTF_RANGEATK2]->val1);
				RE_ALLATK_ADDRATE(wd, sc->data[SC_MTF_RANGEATK2]->val1);
			}
			if (sc->data[SC_ARCLOUSEDASH] && sc->data[SC_ARCLOUSEDASH]->val4) {
				ATK_ADDRATE(wd->damage, wd->damage2, sc->data[SC_ARCLOUSEDASH]->val4);
				RE_ALLATK_ADDRATE(wd, sc->data[SC_ARCLOUSEDASH]->val4);
			}
		}

		if (sd && wd->flag&BF_WEAPON && sc->data[SC_GVG_GIANT] && sc->data[SC_GVG_GIANT]->val3) {
			ATK_ADDRATE(wd->damage, wd->damage2, sc->data[SC_GVG_GIANT]->val3);
			RE_ALLATK_ADDRATE(wd, sc->data[SC_GVG_GIANT]->val3);
		}

		if (sc->data[SC_MIRACLE])
			anger_id = 2; // Always treat all monsters as star flagged monster when in miracle state
	}

	if ((wd->flag&(BF_LONG|BF_MAGIC)) == BF_LONG) {
		if (sd && pc_checkskill(sd, SU_POWEROFLIFE) > 0) {
			if ((pc_checkskill(sd, SU_SCAROFTAROU) + pc_checkskill(sd, SU_PICKYPECK) + pc_checkskill(sd, SU_ARCLOUSEDASH) + pc_checkskill(sd, SU_LUNATICCARROTBEAT) +
				pc_checkskill(sd, SU_HISS) + pc_checkskill(sd, SU_POWEROFFLOCK) + pc_checkskill(sd, SU_SVG_SPIRIT)) > 19) {
					ATK_ADDRATE(wd->damage, wd->damage2, 20);
					RE_ALLATK_ADDRATE(wd, 20);
			}
		}
	}

	if (sd != nullptr && !anger_id)
		ARR_FIND(0, MAX_PC_FEELHATE, anger_id, status_get_class(target) == sd->hate_mob[anger_id]);

	uint16 anger_level;
	if (sd != nullptr && anger_id < MAX_PC_FEELHATE && (anger_level = pc_checkskill(sd, sg_info[anger_id].anger_id))) {
		int skillratio = sd->status.base_level + sstatus->dex + sstatus->luk;

		if (anger_id == 2)
			skillratio += sstatus->str; // SG_STAR_ANGER additionally has STR added in its formula.
		if (anger_level < 4)
			skillratio /= 12 - 3 * anger_level;
		ATK_ADDRATE(wd->damage, wd->damage2, skillratio);
#ifdef RENEWAL
		RE_ALLATK_ADDRATE(wd, skillratio);
#endif
	}
}

/*====================================
 * Calc defense damage reduction
 *------------------------------------
 * Credits:
 *	Original coder Skotlex
 *	Initial refactoring by Baalberith
 *	Refined and optimized by helvetica
 */
static void battle_calc_defense_reduction(struct Damage* wd, struct block_list *src,struct block_list *target, uint16 skill_id, uint16 skill_lv)
{
	struct map_session_data *sd = BL_CAST(BL_PC, src);
	struct map_session_data *tsd = BL_CAST(BL_PC, target);
	struct status_change *sc = status_get_sc(src);
	struct status_change *tsc = status_get_sc(target);
	struct status_data *sstatus = status_get_status_data(src);
	struct status_data *tstatus = status_get_status_data(target);

	//Defense reduction
	short vit_def;
	defType def1 = status_get_def(target); //Don't use tstatus->def1 due to skill timer reductions.
	short def2 = tstatus->def2;

#ifdef RENEWAL
	if( tsc && tsc->data[SC_ASSUMPTIO] )
		def1 <<= 1; // only eDEF is doubled
#endif

	if (sd) {
		int i = sd->ignore_def_by_race[tstatus->race] + sd->ignore_def_by_race[RC_ALL];
		i += sd->ignore_def_by_class[tstatus->class_] + sd->ignore_def_by_class[CLASS_ALL];
		if (i) {
			i = min(i,100); //cap it to 100 for 0 def min
			def1 -= def1 * i / 100;
			def2 -= def2 * i / 100;
		}

		//Kagerou/Oboro Earth Charm effect +10% eDEF
		if(sd->spiritcharm_type == CHARM_TYPE_LAND && sd->spiritcharm > 0) {
			short si = 10 * sd->spiritcharm;
			def1 = (def1 * (100 + si)) / 100;
		}
	}

	if (sc && sc->data[SC_EXPIATIO]) {
		short i = 5 * sc->data[SC_EXPIATIO]->val1; // 5% per level

		i = min(i,100); //cap it to 100 for 0 def min
		def1 = (def1*(100-i))/100;
		def2 = (def2*(100-i))/100;
	}

	if (tsc) {
		if (tsc->data[SC_FORCEOFVANGUARD]) {
			short i = 2 * tsc->data[SC_FORCEOFVANGUARD]->val1;

			def1 = (def1 * (100 + i)) / 100;
		}

		if( tsc->data[SC_CAMOUFLAGE] ){
			short i = 5 * tsc->data[SC_CAMOUFLAGE]->val3; //5% per second

			i = min(i,100); //cap it to 100 for 0 def min
			def1 = (def1*(100-i))/100;
			def2 = (def2*(100-i))/100;
		}

		if (tsc->data[SC_GT_REVITALIZE])
			def2 += tsc->data[SC_GT_REVITALIZE]->val4;

		if (tsc->data[SC_OVERED_BOOST] && target->type == BL_PC)
			def1 = (def1 * tsc->data[SC_OVERED_BOOST]->val4) / 100;
	}

	if( battle_config.vit_penalty_type && battle_config.vit_penalty_target&target->type ) {
		unsigned char target_count; //256 max targets should be a sane max

		//Official servers limit the count to 22 targets
		target_count = min(unit_counttargeted(target), (100 / battle_config.vit_penalty_num) + (battle_config.vit_penalty_count - 1));
		if(target_count >= battle_config.vit_penalty_count) {
			if(battle_config.vit_penalty_type == 1) {
				if( !tsc || !tsc->data[SC_STEELBODY] )
					def1 = (def1 * (100 - (target_count - (battle_config.vit_penalty_count - 1))*battle_config.vit_penalty_num))/100;
				def2 = (def2 * (100 - (target_count - (battle_config.vit_penalty_count - 1))*battle_config.vit_penalty_num))/100;
			} else { //Assume type 2
				if( !tsc || !tsc->data[SC_STEELBODY] )
					def1 -= (target_count - (battle_config.vit_penalty_count - 1))*battle_config.vit_penalty_num;
				def2 -= (target_count - (battle_config.vit_penalty_count - 1))*battle_config.vit_penalty_num;
			}
		}
		if (skill_id == AM_ACIDTERROR)
#ifdef RENEWAL
			def2 = 0; //Ignore only status defense. [FatalEror]
#else
			def1 = 0; //Ignores only armor defense. [Skotlex]
#endif
		if(def2 < 1)
			def2 = 1;
	}

	//Vitality reduction from rodatazone: http://rodatazone.simgaming.net/mechanics/substats.php#def
	if (tsd) {	//Sd vit-eq
		int skill;
#ifndef RENEWAL
		//[VIT*0.5] + rnd([VIT*0.3], max([VIT*0.3],[VIT^2/150]-1))
		vit_def = def2*(def2-15)/150;
		vit_def = def2/2 + (vit_def>0?rnd()%vit_def:0);
#else
		vit_def = def2;
#endif
		if( src->type == BL_MOB && (battle_check_undead(sstatus->race,sstatus->def_ele) || sstatus->race==RC_DEMON) && //This bonus already doesn't work vs players
			(skill=pc_checkskill(tsd,AL_DP)) > 0 )
			vit_def += skill*(int)(3 +(tsd->status.base_level+1)*0.04);   // submitted by orn
		if( src->type == BL_MOB && (skill=pc_checkskill(tsd,RA_RANGERMAIN))>0 &&
			(sstatus->race == RC_BRUTE || sstatus->race == RC_FISH || sstatus->race == RC_PLANT) )
			vit_def += skill*5;
		if( src->type == BL_MOB && (skill = pc_checkskill(tsd, NC_RESEARCHFE)) > 0 &&
			(sstatus->def_ele == ELE_FIRE || sstatus->def_ele == ELE_EARTH) )
			vit_def += skill * 10;
	} else { //Mob-Pet vit-eq
#ifndef RENEWAL
		//VIT + rnd(0,[VIT/20]^2-1)
		vit_def = (def2/20)*(def2/20);
		if (tsc && tsc->data[SC_SKA])
			vit_def += 100; //Eska increases the random part of the formula by 100
		vit_def = def2 + (vit_def>0?rnd()%vit_def:0);
#else
		//SoftDEF of monsters is floor((BaseLevel+Vit)/2)
		vit_def = def2;
#endif
	}

	if (battle_config.weapon_defense_type) {
		vit_def += def1*battle_config.weapon_defense_type;
		def1 = 0;
	}

#ifdef RENEWAL
	/**
	 * RE DEF Reduction
	 * Damage = Attack * (4000+eDEF)/(4000+eDEF*10) - sDEF
	 * Pierce defence gains 1 atk per def/2
	 */
	if( def1 == -400 ) /* -400 creates a division by 0 and subsequently crashes */
		def1 = -399;
	ATK_ADD2(wd->damage, wd->damage2,
		is_attack_piercing(wd, src, target, skill_id, skill_lv, EQI_HAND_R) ? (def1*battle_calc_attack_skill_ratio(wd, src, target, skill_id, skill_lv))/200 : 0,
		is_attack_piercing(wd, src, target, skill_id, skill_lv, EQI_HAND_L) ? (def1*battle_calc_attack_skill_ratio(wd, src, target, skill_id, skill_lv))/200 : 0
	);
	if( !attack_ignores_def(wd, src, target, skill_id, skill_lv, EQI_HAND_R) && !is_attack_piercing(wd, src, target, skill_id, skill_lv, EQI_HAND_R) )
		wd->damage = wd->damage * (4000+def1) / (4000+10*def1) - vit_def;
	if( is_attack_left_handed(src, skill_id) && !attack_ignores_def(wd, src, target, skill_id, skill_lv, EQI_HAND_L) && !is_attack_piercing(wd, src, target, skill_id, skill_lv, EQI_HAND_L) )
		wd->damage2 = wd->damage2 * (4000+def1) / (4000+10*def1) - vit_def;

#else
		if (def1 > 100) def1 = 100;
		ATK_RATE2(wd->damage, wd->damage2,
			attack_ignores_def(wd, src, target, skill_id, skill_lv, EQI_HAND_R) ?100:(is_attack_piercing(wd, src, target, skill_id, skill_lv, EQI_HAND_R) ? (int64)is_attack_piercing(wd, src, target, skill_id, skill_lv, EQI_HAND_R)*(def1+vit_def) : (100-def1)),
			attack_ignores_def(wd, src, target, skill_id, skill_lv, EQI_HAND_L) ?100:(is_attack_piercing(wd, src, target, skill_id, skill_lv, EQI_HAND_L) ? (int64)is_attack_piercing(wd, src, target, skill_id, skill_lv, EQI_HAND_L)*(def1+vit_def) : (100-def1))
		);
		ATK_ADD2(wd->damage, wd->damage2,
			attack_ignores_def(wd, src, target, skill_id, skill_lv, EQI_HAND_R) || is_attack_piercing(wd, src, target, skill_id, skill_lv, EQI_HAND_R) ?0:-vit_def,
			attack_ignores_def(wd, src, target, skill_id, skill_lv, EQI_HAND_L) || is_attack_piercing(wd, src, target, skill_id, skill_lv, EQI_HAND_L) ?0:-vit_def
		);
#endif
}

/*====================================
 * Modifiers ignoring DEF
 *------------------------------------
 * Credits:
 *	Original coder Skotlex
 *	Initial refactoring by Baalberith
 *	Refined and optimized by helvetica
 */
static void battle_calc_attack_post_defense(struct Damage* wd, struct block_list *src,struct block_list *target,uint16 skill_id,uint16 skill_lv)
{
	struct map_session_data *sd = BL_CAST(BL_PC, src);
	struct status_change *sc = status_get_sc(src);
	struct status_data *sstatus = status_get_status_data(src);

	// Post skill/vit reduction damage increases
	if( sc ) { // SC skill damages
		if(sc->data[SC_AURABLADE]
#ifndef RENEWAL
				&& skill_id != LK_SPIRALPIERCE && skill_id != ML_SPIRALPIERCE
#endif
		) {
			int lv = sc->data[SC_AURABLADE]->val1;
#ifdef RENEWAL
			lv *= ((skill_id == LK_SPIRALPIERCE || skill_id == ML_SPIRALPIERCE)?wd->div_:1); // +100 per hit in lv 5
#endif
			ATK_ADD(wd->damage, wd->damage2, 20*lv);
		}
	}

#ifndef RENEWAL
	battle_calc_attack_masteries(wd, src, target, skill_id, skill_lv);

	//Refine bonus
	if (sd && battle_skill_stacks_masteries_vvs(skill_id) && skill_id != MO_INVESTIGATE && skill_id != MO_EXTREMITYFIST) { // Counts refine bonus multiple times
		if (skill_id == MO_FINGEROFFENSIVE) {
			ATK_ADD2(wd->damage, wd->damage2, wd->div_*sstatus->rhw.atk2, wd->div_*sstatus->lhw.atk2);
		} else {
			ATK_ADD2(wd->damage, wd->damage2, sstatus->rhw.atk2, sstatus->lhw.atk2);
		}
	}
#endif
	//Set to min of 1
	if (is_attack_right_handed(src, skill_id) && wd->damage < 1) wd->damage = 1;
	if (is_attack_left_handed(src, skill_id) && wd->damage2 < 1) wd->damage2 = 1;

	switch (skill_id) {
		case AS_SONICBLOW:
			if(sd && pc_checkskill(sd,AS_SONICACCEL)>0)
				ATK_ADDRATE(wd->damage, wd->damage2, 10);
			break;

		case NC_AXETORNADO:
			if( (sstatus->rhw.ele) == ELE_WIND || (sstatus->lhw.ele) == ELE_WIND )
				ATK_ADDRATE(wd->damage, wd->damage2, 25);
			break;
	}
}

/*=================================================================================
 * "Plant"-type (mobs that only take 1 damage from all sources) damage calculation
 *---------------------------------------------------------------------------------
 * Credits:
 *	Original coder Skotlex
 *	Initial refactoring by Baalberith
 *	Refined and optimized by helvetica
 */
static void battle_calc_attack_plant(struct Damage* wd, struct block_list *src,struct block_list *target, uint16 skill_id, uint16 skill_lv)
{
	struct map_session_data *sd = BL_CAST(BL_PC, src);
	struct status_data *tstatus = status_get_status_data(target);
	bool attack_hits = is_attack_hitting(wd, src, target, skill_id, skill_lv, false);
	int right_element = battle_get_weapon_element(wd, src, target, skill_id, skill_lv, EQI_HAND_R, false);
	int left_element = battle_get_weapon_element(wd, src, target, skill_id, skill_lv, EQI_HAND_L, false);
	short class_ = status_get_class(target);

	if (skill_id != SN_SHARPSHOOTING && skill_id != RA_ARROWSTORM)
		status_change_end(src, SC_CAMOUFLAGE, INVALID_TIMER);

	//Plants receive 1 damage when hit
	if( attack_hits || wd->damage > 0 )
		wd->damage = 1; //In some cases, right hand no need to have a weapon to deal a damage
	if( is_attack_left_handed(src, skill_id) && (attack_hits || wd->damage2 > 0) ) {
		if(sd->status.weapon == W_KATAR)
			wd->damage2 = 0; //No backhand damage against plants
		else {
			wd->damage2 = 1; //Deal 1 HP damage as long as there is a weapon in the left hand
		}
	}

	if (attack_hits && target->type == BL_MOB) {
		struct status_change *sc = status_get_sc(target);

		if (sc && !battle_check_sc(src, target, sc, wd, 1, skill_id, skill_lv)) {
			wd->damage = wd->damage2 = 0;
			return;
		}
	}

	if( attack_hits && class_ == MOBID_EMPERIUM ) {
		if(target && !battle_can_hit_gvg_target(src,target,skill_id,(skill_id)?BF_SKILL:0) && map_flag_gvg2(target->m)) {
			wd->damage = wd->damage2 = 0;
			return;
		}
		if (wd->damage > 0) {
			wd->damage = battle_attr_fix(src, target, wd->damage, right_element, tstatus->def_ele, tstatus->ele_lv);
			wd->damage = battle_calc_gvg_damage(src, target, wd->damage, skill_id, wd->flag);
		} else if (wd->damage2 > 0) {
			wd->damage2 = battle_attr_fix(src, target, wd->damage2, left_element, tstatus->def_ele, tstatus->ele_lv);
			wd->damage2 = battle_calc_gvg_damage(src, target, wd->damage2, skill_id, wd->flag);
		}
		return;
	}

	//For plants we don't continue with the weapon attack code, so we have to apply DAMAGE_DIV_FIX here
	battle_apply_div_fix(wd, skill_id);

	//If there is left hand damage, total damage can never exceed 2, even on multiple hits
	if(wd->damage > 1 && wd->damage2 > 0) {
		wd->damage = 1;
		wd->damage2 = 1;
	}
}

/*========================================================================================
 * Perform left/right hand weapon damage calculation based on previously calculated damage
 *----------------------------------------------------------------------------------------
 * Credits:
 *	Original coder Skotlex
 *	Initial refactoring by Baalberith
 *	Refined and optimized by helvetica
 */
static void battle_calc_attack_left_right_hands(struct Damage* wd, struct block_list *src,struct block_list *target,uint16 skill_id,uint16 skill_lv)
{
	struct map_session_data *sd = BL_CAST(BL_PC, src);

	if (sd) {
		int skill;

		if (!is_attack_right_handed(src, skill_id) && is_attack_left_handed(src, skill_id)) {
			wd->damage = wd->damage2;
			wd->damage2 = 0;
		} else if(sd->status.weapon == W_KATAR && !skill_id) { //Katars (offhand damage only applies to normal attacks, tested on Aegis 10.2)
			skill = pc_checkskill(sd,TF_DOUBLE);
			wd->damage2 = (int64)wd->damage * (1 + (skill * 2))/100;
		} else if(is_attack_right_handed(src, skill_id) && is_attack_left_handed(src, skill_id)) {	//Dual-wield
			if (wd->damage) {
				if( (sd->class_&MAPID_BASEMASK) == MAPID_THIEF ) {
					skill = pc_checkskill(sd,AS_RIGHT);
					ATK_RATER(wd->damage, 50 + (skill * 10))
				}
				else if(sd->class_ == MAPID_KAGEROUOBORO) {
					skill = pc_checkskill(sd,KO_RIGHT);
					ATK_RATER(wd->damage, 70 + (skill * 10))
				}
				if(wd->damage < 1)
					wd->damage = 1;
			}
			if (wd->damage2) {
				if( (sd->class_&MAPID_BASEMASK) == MAPID_THIEF) {
					skill = pc_checkskill(sd,AS_LEFT);
					ATK_RATEL(wd->damage2, 30 + (skill * 10))
				}
				else if(sd->class_ == MAPID_KAGEROUOBORO) {
					skill = pc_checkskill(sd,KO_LEFT);
					ATK_RATEL(wd->damage2, 50 + (skill * 10))
				}
				if(wd->damage2 < 1)
					wd->damage2 = 1;
			}
		}
	}

	if(!is_attack_right_handed(src, skill_id) && !is_attack_left_handed(src, skill_id) && wd->damage)
		wd->damage=0;

	if(!is_attack_left_handed(src, skill_id) && wd->damage2)
		wd->damage2=0;
}

/**
* Check if bl is devoted by someone
* @param bl
* @return 'd_bl' if devoted or NULL if not devoted
*/
struct block_list *battle_check_devotion(struct block_list *bl) {
	struct block_list *d_bl = NULL;

	if (battle_config.devotion_rdamage && battle_config.devotion_rdamage > rnd() % 100) {
		struct status_change *sc = status_get_sc(bl);
		if (sc && sc->data[SC_DEVOTION])
			d_bl = map_id2bl(sc->data[SC_DEVOTION]->val1);
	}
	return d_bl;
}

/*==========================================
 * BG/GvG attack modifiers
 *------------------------------------------
 * Credits:
 *	Original coder Skotlex
 *	Initial refactoring by Baalberith
 *	Refined and optimized by helvetica
 */
static void battle_calc_attack_gvg_bg(struct Damage* wd, struct block_list *src,struct block_list *target,uint16 skill_id,uint16 skill_lv)
{
	if( wd->damage + wd->damage2 ) { //There is a total damage value
		if( src != target && //Don't reflect your own damage (Grand Cross)
			(!skill_id || skill_id ||
			(src->type == BL_SKILL && (skill_id == SG_SUN_WARM || skill_id == SG_MOON_WARM || skill_id == SG_STAR_WARM))) ) {
				int64 damage = wd->damage + wd->damage2, rdamage = 0;
				struct map_session_data *tsd = BL_CAST(BL_PC, target);
				struct status_data *sstatus = status_get_status_data(src);
				t_tick tick = gettick(), rdelay = 0;

				rdamage = battle_calc_return_damage(target, src, &damage, wd->flag, skill_id, false);
				if( rdamage > 0 ) { //Item reflect gets calculated before any mapflag reducing is applicated
					struct block_list *d_bl = battle_check_devotion(src);

					rdelay = clif_damage(src, (!d_bl) ? src : d_bl, tick, wd->amotion, sstatus->dmotion, rdamage, 1, DMG_ENDURE, 0, false);
					if( tsd )
						battle_drain(tsd, src, rdamage, rdamage, sstatus->race, sstatus->class_);
					//Use Reflect Shield to signal this kind of skill trigger [Skotlex]
					battle_delay_damage(tick, wd->amotion, target, (!d_bl) ? src : d_bl, 0, CR_REFLECTSHIELD, 0, rdamage, ATK_DEF, rdelay, true, false);
					skill_additional_effect(target, (!d_bl) ? src : d_bl, CR_REFLECTSHIELD, 1, BF_WEAPON|BF_SHORT|BF_NORMAL, ATK_DEF, tick);
				}
		}

		struct map_data *mapdata = map_getmapdata(target->m);

		if(!wd->damage2) {
			wd->damage = battle_calc_damage(src,target,wd,wd->damage,skill_id,skill_lv);
			if( mapdata_flag_gvg2(mapdata) )
				wd->damage=battle_calc_gvg_damage(src,target,wd->damage,skill_id,wd->flag);
			else if( mapdata->flag[MF_BATTLEGROUND] )
				wd->damage=battle_calc_bg_damage(src,target,wd->damage,skill_id,wd->flag);
		}
		else if(!wd->damage) {
			wd->damage2 = battle_calc_damage(src,target,wd,wd->damage2,skill_id,skill_lv);
			if( mapdata_flag_gvg2(mapdata) )
				wd->damage2 = battle_calc_gvg_damage(src,target,wd->damage2,skill_id,wd->flag);
			else if( mapdata->flag[MF_BATTLEGROUND] )
				wd->damage2 = battle_calc_bg_damage(src,target,wd->damage2,skill_id,wd->flag);
		}
		else {
			int64 d1 = wd->damage + wd->damage2,d2 = wd->damage2;
			wd->damage = battle_calc_damage(src,target,wd,d1,skill_id,skill_lv);
			if( mapdata_flag_gvg2(mapdata) )
				wd->damage = battle_calc_gvg_damage(src,target,wd->damage,skill_id,wd->flag);
			else if( mapdata->flag[MF_BATTLEGROUND] )
				wd->damage = battle_calc_bg_damage(src,target,wd->damage,skill_id,wd->flag);
			wd->damage2 = (int64)d2*100/d1 * wd->damage/100;
			if(wd->damage > 1 && wd->damage2 < 1) wd->damage2 = 1;
			wd->damage-=wd->damage2;
		}
	}
}

/*==========================================
 * final ATK modifiers - after BG/GvG calc
 *------------------------------------------
 * Credits:
 *	Original coder Skotlex
 *	Initial refactoring by Baalberith
 *	Refined and optimized by helvetica
 */
static void battle_calc_weapon_final_atk_modifiers(struct Damage* wd, struct block_list *src,struct block_list *target,uint16 skill_id,uint16 skill_lv)
{
	struct map_session_data *sd = BL_CAST(BL_PC, src);
	struct map_session_data *tsd = BL_CAST(BL_PC, target);
	struct status_change *sc = status_get_sc(src);
	struct status_change *tsc = status_get_sc(target);
	struct status_data *sstatus = status_get_status_data(src);
	struct status_data *tstatus = status_get_status_data(target);
	int skill_damage = 0;

	//Reject Sword bugreport:4493 by Daegaladh
	if(wd->damage && tsc && tsc->data[SC_REJECTSWORD] &&
		(src->type!=BL_PC || (
			((TBL_PC *)src)->weapontype1 == W_DAGGER ||
			((TBL_PC *)src)->weapontype1 == W_1HSWORD ||
			((TBL_PC *)src)->status.weapon == W_2HSWORD
		)) &&
		rnd()%100 < tsc->data[SC_REJECTSWORD]->val2
		)
	{
		ATK_RATER(wd->damage, 50)
		status_fix_damage(target,src,wd->damage,clif_damage(target,src,gettick(),0,0,wd->damage,0,DMG_NORMAL,0,false));
		clif_skill_nodamage(target,target,ST_REJECTSWORD,tsc->data[SC_REJECTSWORD]->val1,1);
		if( --(tsc->data[SC_REJECTSWORD]->val3) <= 0 )
			status_change_end(target, SC_REJECTSWORD, INVALID_TIMER);
	}

	if( tsc && tsc->data[SC_CRESCENTELBOW] && wd->flag&BF_SHORT && rnd()%100 < tsc->data[SC_CRESCENTELBOW]->val2 ) {
		//ATK [{(Target HP / 100) x Skill Level} x Caster Base Level / 125] % + [Received damage x {1 + (Skill Level x 0.2)}]
		int64 rdamage = 0;
		int ratio = (int64)(status_get_hp(src) / 100) * tsc->data[SC_CRESCENTELBOW]->val1 * status_get_lv(target) / 125;
		if (ratio > 5000) ratio = 5000; // Maximum of 5000% ATK
		rdamage = battle_calc_base_damage(target,tstatus,&tstatus->rhw,tsc,sstatus->size,0);
		rdamage = (int64)rdamage * ratio / 100 + wd->damage * (10 + tsc->data[SC_CRESCENTELBOW]->val1 * 20 / 10) / 10;
		skill_blown(target, src, skill_get_blewcount(SR_CRESCENTELBOW_AUTOSPELL, tsc->data[SC_CRESCENTELBOW]->val1), unit_getdir(src), BLOWN_NONE);
		clif_skill_damage(target, src, gettick(), status_get_amotion(src), 0, rdamage,
			1, SR_CRESCENTELBOW_AUTOSPELL, tsc->data[SC_CRESCENTELBOW]->val1, DMG_SKILL); // This is how official does
		clif_damage(src, target, gettick(), status_get_amotion(src)+1000, 0, rdamage/10, 1, DMG_NORMAL, 0, false);
		status_damage(target, src, rdamage, 0, 0, 0);
		status_damage(src, target, rdamage/10, 0, 0, 1);
		status_change_end(target, SC_CRESCENTELBOW, INVALID_TIMER);
	}

	if( sc ) {
		//SC_FUSION hp penalty [Komurka]
		if (sc->data[SC_FUSION]) {
			unsigned int hp = sstatus->max_hp;

			if (sd && tsd) {
				hp = hp / 13;
				if (((int64)sstatus->hp * 100) <= ((int64)sstatus->max_hp * 20))
					hp = sstatus->hp;
			} else
				hp = 2*hp/100; //2% hp loss per hit
			status_zap(src, hp, 0);
		}
		// Only affecting non-skills
		if (!skill_id && wd->dmg_lv > ATK_BLOCK) {
			if (sc->data[SC_ENCHANTBLADE]) {
				//[((Skill Lv x 20) + 100) x (casterBaseLevel / 150)] + casterInt + MATK - MDEF - MDEF2
				int64 enchant_dmg = sc->data[SC_ENCHANTBLADE]->val2;
				if (sstatus->matk_max > sstatus->matk_min)
					enchant_dmg = enchant_dmg + sstatus->matk_min + rnd() % (sstatus->matk_max - sstatus->matk_min);
				else
					enchant_dmg = enchant_dmg + sstatus->matk_min;
				enchant_dmg = enchant_dmg - (tstatus->mdef + tstatus->mdef2);
				if (enchant_dmg > 0)
					ATK_ADD(wd->damage, wd->damage2, enchant_dmg);
			}
		}
		if (skill_id != SN_SHARPSHOOTING && skill_id != RA_ARROWSTORM)
			status_change_end(src, SC_CAMOUFLAGE, INVALID_TIMER);
	}
	switch (skill_id) {
		case LG_RAYOFGENESIS:
			{
				struct Damage md = battle_calc_magic_attack(src, target, skill_id, skill_lv, wd->miscflag);
				wd->damage += md.damage;
			}
			break;
#ifndef RENEWAL
		case ASC_BREAKER:
			{	//Breaker's int-based damage (a misc attack?)
				struct Damage md = battle_calc_misc_attack(src, target, skill_id, skill_lv, wd->miscflag);
				wd->damage += md.damage;
			}
			break;
#endif
	}

	// Skill damage adjustment
	if ((skill_damage = battle_skill_damage(src, target, skill_id)) != 0)
		ATK_ADDRATE(wd->damage, wd->damage2, skill_damage);
}

/*====================================================
 * Basic wd init - not influenced by HIT/MISS/DEF/etc.
 *----------------------------------------------------
 * Credits:
 *	Original coder Skotlex
 *	Initial refactoring by Baalberith
 *	Refined and optimized by helvetica
 */
static struct Damage initialize_weapon_data(struct block_list *src, struct block_list *target, uint16 skill_id, uint16 skill_lv, int wflag)
{
	struct status_data *sstatus = status_get_status_data(src);
	struct status_data *tstatus = status_get_status_data(target);
	struct status_change *sc = status_get_sc(src);
	struct map_session_data *sd = BL_CAST(BL_PC, src);
	struct Damage wd;

	wd.type = DMG_NORMAL; //Normal attack
	wd.div_ = skill_id?skill_get_num(skill_id,skill_lv):1;
	wd.amotion = (skill_id && skill_get_inf(skill_id)&INF_GROUND_SKILL)?0:sstatus->amotion; //Amotion should be 0 for ground skills.
	// counter attack DOES obey ASPD delay on official, uncomment if you want the old (bad) behavior [helvetica]
	/*if(skill_id == KN_AUTOCOUNTER)
		wd.amotion >>= 1; */
	wd.dmotion = tstatus->dmotion;
	wd.blewcount =skill_get_blewcount(skill_id,skill_lv);
	wd.miscflag = wflag;
	wd.flag = BF_WEAPON; //Initial Flag
	wd.flag |= (skill_id||wd.miscflag)?BF_SKILL:BF_NORMAL; // Baphomet card's splash damage is counted as a skill. [Inkfish]

	wd.damage = wd.damage2 =
#ifdef RENEWAL
	wd.statusAtk = wd.statusAtk2 = wd.equipAtk = wd.equipAtk2 = wd.weaponAtk = wd.weaponAtk2 = wd.masteryAtk = wd.masteryAtk2 =
#endif
	0;

	wd.dmg_lv=ATK_DEF;	//This assumption simplifies the assignation later

	if(sd)
		wd.blewcount += battle_blewcount_bonus(sd, skill_id);

	if (skill_id) {
		wd.flag |= battle_range_type(src, target, skill_id, skill_lv);
		switch(skill_id)
		{
			case MH_SONIC_CRAW:{
				TBL_HOM *hd = BL_CAST(BL_HOM,src);
				wd.div_ = hd->homunculus.spiritball;
			}
				break;
			case MO_FINGEROFFENSIVE:
				if(sd) {
					if (battle_config.finger_offensive_type)
						wd.div_ = 1;
					else
						wd.div_ = sd->spiritball_old;
				}
				break;

			case KN_PIERCE:
			case ML_PIERCE:
				wd.div_= (wd.div_>0?tstatus->size+1:-(tstatus->size+1));
				break;

			case TF_DOUBLE: //For NPC used skill.
			case GS_CHAINACTION:
				wd.type = DMG_MULTI_HIT;
				break;

			case GS_GROUNDDRIFT:
				wd.amotion = sstatus->amotion;
				//Fall through
			case KN_SPEARSTAB:
			case KN_BOWLINGBASH:
			case MS_BOWLINGBASH:
			case MO_BALKYOUNG:
			case TK_TURNKICK:
				wd.blewcount = 0;
				break;

			case KN_AUTOCOUNTER:
				wd.flag = (wd.flag&~BF_SKILLMASK)|BF_NORMAL;
				break;
			case LK_SPIRALPIERCE:
				if (!sd) wd.flag = (wd.flag&~(BF_RANGEMASK|BF_WEAPONMASK))|BF_LONG|BF_MISC;
				break;

			// The number of hits is set to 3 by default for use in Inspiration status.
			// When in Banding, the number of hits is equal to the number of Royal Guards in Banding.
			case LG_HESPERUSLIT:
				if( sc && sc->data[SC_BANDING] && sc->data[SC_BANDING]->val2 > 3 )
					wd.div_ = sc->data[SC_BANDING]->val2;
				break;
		}
	} else {
		wd.flag |= is_skill_using_arrow(src, skill_id)?BF_LONG:BF_SHORT;
	}

	return wd;
}

/**
 * Check if we should reflect the damage and calculate it if so
 * @param attack_type : BL_WEAPON,BL_MAGIC or BL_MISC
 * @param wd : weapon damage
 * @param src : bl who did the attack
 * @param target : target of the attack
 * @param skill_id : id of casted skill, 0 = basic atk
 * @param skill_lv : lvl of skill casted
 */
void battle_do_reflect(int attack_type, struct Damage *wd, struct block_list* src, struct block_list* target, uint16 skill_id, uint16 skill_lv)
{
	// Don't reflect your own damage (Grand Cross)
	if ((wd->damage + wd->damage2) && src && target && src != target && (src->type != BL_SKILL ||
		(src->type == BL_SKILL && (skill_id == SG_SUN_WARM || skill_id == SG_MOON_WARM || skill_id == SG_STAR_WARM ))))
	{
		int64 damage = wd->damage + wd->damage2, rdamage = 0;
		struct map_session_data *tsd = BL_CAST(BL_PC, target);
		struct status_change *tsc = status_get_sc(target);
		struct status_data *sstatus = status_get_status_data(src);
		struct unit_data *ud = unit_bl2ud(target);
		t_tick tick = gettick(), rdelay = 0;

		if (!tsc)
			return;

		// Calculate skill reflect damage separately
		if ((ud && !ud->immune_attack) || !status_bl_has_mode(target, MD_SKILL_IMMUNE))
			rdamage = battle_calc_return_damage(target, src, &damage, wd->flag, skill_id,true);
		if( rdamage > 0 ) {
			struct block_list *d_bl = battle_check_devotion(src);

			if (tsc->data[SC_MAXPAIN]) {
				tsc->data[SC_MAXPAIN]->val2 = (int)rdamage;
				skill_castend_damage_id(target, src, NPC_MAXPAIN_ATK, tsc->data[SC_MAXPAIN]->val1, tick, wd->flag);
				tsc->data[SC_MAXPAIN]->val2 = 0;
			}
			else if( attack_type == BF_WEAPON && tsc->data[SC_REFLECTDAMAGE] ) // Don't reflect your own damage (Grand Cross)
				map_foreachinshootrange(battle_damage_area,target,skill_get_splash(LG_REFLECTDAMAGE,1),BL_CHAR,tick,target,wd->amotion,sstatus->dmotion,rdamage,wd->flag);
			else if( attack_type == BF_WEAPON || attack_type == BF_MISC) {
				rdelay = clif_damage(src, (!d_bl) ? src : d_bl, tick, wd->amotion, sstatus->dmotion, rdamage, 1, DMG_ENDURE, 0, false);
				if( tsd )
					battle_drain(tsd, src, rdamage, rdamage, sstatus->race, sstatus->class_);
				// It appears that official servers give skill reflect damage a longer delay
				battle_delay_damage(tick, wd->amotion, target, (!d_bl) ? src : d_bl, 0, CR_REFLECTSHIELD, 0, rdamage, ATK_DEF, rdelay ,true, false);
				skill_additional_effect(target, (!d_bl) ? src : d_bl, CR_REFLECTSHIELD, 1, BF_WEAPON|BF_SHORT|BF_NORMAL, ATK_DEF, tick);
			}
		}
	}
}

/*============================================
 * Calculate "weapon"-type attacks and skills
 *--------------------------------------------
 * Credits:
 *	Original coder Skotlex
 *	Initial refactoring by Baalberith
 *	Refined and optimized by helvetica
 */
static struct Damage battle_calc_weapon_attack(struct block_list *src, struct block_list *target, uint16 skill_id, uint16 skill_lv, int wflag)
{
	struct map_session_data *sd, *tsd;
	struct Damage wd;
	struct status_change *sc = status_get_sc(src);
	struct status_change *tsc = status_get_sc(target);
	struct status_data *tstatus = status_get_status_data(target);
	int right_element, left_element;
	bool infdef = false;

	memset(&wd,0,sizeof(wd));

	if (src == NULL || target == NULL) {
		nullpo_info(NLP_MARK);
		return wd;
	}

	wd = initialize_weapon_data(src, target, skill_id, skill_lv, wflag);

	right_element = battle_get_weapon_element(&wd, src, target, skill_id, skill_lv, EQI_HAND_R, false);
	left_element = battle_get_weapon_element(&wd, src, target, skill_id, skill_lv, EQI_HAND_L, false);

	if (sc && !sc->count)
		sc = NULL; //Skip checking as there are no status changes active.
	if (tsc && !tsc->count)
		tsc = NULL; //Skip checking as there are no status changes active.

	sd = BL_CAST(BL_PC, src);
	tsd = BL_CAST(BL_PC, target);

	//Check for Lucky Dodge
	if ((!skill_id || skill_id == PA_SACRIFICE) && tstatus->flee2 && rnd()%1000 < tstatus->flee2) {
		wd.type = DMG_LUCY_DODGE;
		wd.dmg_lv = ATK_LUCKY;
		if(wd.div_ < 0)
			wd.div_ *= -1;
		return wd;
	}

	// on official check for multi hit first so we can override crit on double attack [helvetica]
	battle_calc_multi_attack(&wd, src, target, skill_id, skill_lv);

	// crit check is next since crits always hit on official [helvetica]
	if (is_attack_critical(&wd, src, target, skill_id, skill_lv, true))
		wd.type = DMG_CRITICAL;

	// check if we're landing a hit
	if(!is_attack_hitting(&wd, src, target, skill_id, skill_lv, true))
		wd.dmg_lv = ATK_FLEE;
	else if(!(infdef = is_infinite_defense(target, wd.flag))) { //no need for math against plants
		int64 ratio = 0;
		int i = 0;

		battle_calc_skill_base_damage(&wd, src, target, skill_id, skill_lv); // base skill damage
		ratio = battle_calc_attack_skill_ratio(&wd, src, target, skill_id, skill_lv); // skill level ratios

		ATK_RATE(wd.damage, wd.damage2, ratio);
		RE_ALLATK_RATE(&wd, ratio);

		ratio = battle_calc_skill_constant_addition(&wd, src, target, skill_id, skill_lv); // other skill bonuses

		ATK_ADD(wd.damage, wd.damage2, ratio);
		RE_ALLATK_ADD(&wd, ratio);

#ifdef RENEWAL
		if(skill_id == HW_MAGICCRASHER) { // Add weapon attack for MATK onto Magic Crasher
			struct status_data *sstatus = status_get_status_data(src);

			if (sstatus->matk_max > sstatus->matk_min) {
				ATK_ADD(wd.weaponAtk, wd.weaponAtk2, sstatus->matk_min+rnd()%(sstatus->matk_max-sstatus->matk_min));
			} else
				ATK_ADD(wd.weaponAtk, wd.weaponAtk2, sstatus->matk_min);
		}
#endif
		// add any miscellaneous player ATK bonuses
		if( sd && skill_id && (i = pc_skillatk_bonus(sd, skill_id))) {
			ATK_ADDRATE(wd.damage, wd.damage2, i);
			RE_ALLATK_ADDRATE(&wd, i);
		}
		if (tsd && (i = pc_sub_skillatk_bonus(tsd, skill_id))) {
			ATK_ADDRATE(wd.damage, wd.damage2, -i);
			RE_ALLATK_ADDRATE(&wd, -i);
		}

#ifdef RENEWAL
		// In Renewal we only cardfix to the weapon and equip ATK
		//Card Fix for attacker (sd), 2 is added to the "left" flag meaning "attacker cards only"
		wd.weaponAtk += battle_calc_cardfix(BF_WEAPON, src, target, battle_skill_get_damage_properties(skill_id, wd.miscflag), right_element, left_element, wd.weaponAtk, 2, wd.flag);
		wd.equipAtk += battle_calc_cardfix(BF_WEAPON, src, target, battle_skill_get_damage_properties(skill_id, wd.miscflag), right_element, left_element, wd.equipAtk, 2, wd.flag);
		if (is_attack_left_handed(src, skill_id)) {
			wd.weaponAtk2 += battle_calc_cardfix(BF_WEAPON, src, target, battle_skill_get_damage_properties(skill_id, wd.miscflag), right_element, left_element, wd.weaponAtk2, 3, wd.flag);
			wd.equipAtk2 += battle_calc_cardfix(BF_WEAPON, src, target, battle_skill_get_damage_properties(skill_id, wd.miscflag), right_element, left_element, wd.equipAtk2, 3, wd.flag);
		}

		// final attack bonuses that aren't affected by cards
		battle_attack_sc_bonus(&wd, src, target, skill_id, skill_lv);

		if (sd) { //monsters, homuns and pets have their damage computed directly
			wd.damage = wd.statusAtk + wd.weaponAtk + wd.equipAtk + wd.masteryAtk;
			wd.damage2 = wd.statusAtk2 + wd.weaponAtk2 + wd.equipAtk2 + wd.masteryAtk2;
			if(wd.flag&BF_LONG && (skill_id != RA_WUGBITE && skill_id != RA_WUGSTRIKE)) //Long damage rate addition doesn't use weapon + equip attack
				ATK_ADDRATE(wd.damage, wd.damage2, sd->bonus.long_attack_atk_rate);
		}
#else
		// final attack bonuses that aren't affected by cards
		battle_attack_sc_bonus(&wd, src, target, skill_id, skill_lv);
#endif

		if (wd.damage + wd.damage2) { //Check if attack ignores DEF
			if(!attack_ignores_def(&wd, src, target, skill_id, skill_lv, EQI_HAND_L) || !attack_ignores_def(&wd, src, target, skill_id, skill_lv, EQI_HAND_R))
				battle_calc_defense_reduction(&wd, src, target, skill_id, skill_lv);

			battle_calc_attack_post_defense(&wd, src, target, skill_id, skill_lv);
		}
	}

#ifdef RENEWAL
	if(!sd) // monsters only have a single ATK for element, in pre-renewal we also apply element to entire ATK on players [helvetica]
#endif
		battle_calc_element_damage(&wd, src, target, skill_id, skill_lv);

	if(skill_id == CR_GRANDCROSS || skill_id == NPC_GRANDDARKNESS)
		return wd; //Enough, rest is not needed.

#ifdef RENEWAL
	if (!skill_id && is_attack_critical(&wd, src, target, skill_id, skill_lv, false)) {
		if (sd) { //Check for player so we don't crash out, monsters don't have bonus crit rates [helvetica]
			wd.damage = (int)floor((float)((wd.damage * 140) / 100 * (100 + sd->bonus.crit_atk_rate)) / 100);
			if (is_attack_left_handed(src, skill_id))
				wd.damage2 = (int)floor((float)((wd.damage2 * 140) / 100 * (100 + sd->bonus.crit_atk_rate)) / 100);
		} else
			wd.damage = (int)floor((float)(wd.damage * 140) / 100);
	}
#endif

#ifndef RENEWAL
	if (skill_id == NJ_KUNAI) {
		short nk = battle_skill_get_damage_properties(skill_id, wd.miscflag);

		ATK_ADD(wd.damage, wd.damage2, 90);
		nk |= NK_IGNORE_DEF;
	}
#endif

	switch (skill_id) {
		case TK_DOWNKICK:
		case TK_STORMKICK:
		case TK_TURNKICK:
		case TK_COUNTER:
			if(sd && sd->weapontype1 == W_FIST && sd->weapontype2 == W_FIST)
				ATK_ADD(wd.damage, wd.damage2, 10 * pc_checkskill(sd, TK_RUN));
			break;
		case SR_TIGERCANNON:
			// (Tiger Cannon skill level x 240) + (Target Base Level x 40)
			if (wd.miscflag&8) {
				ATK_ADD(wd.damage, wd.damage2, skill_lv * 500 + status_get_lv(target) * 40);
			} else
				ATK_ADD(wd.damage, wd.damage2, skill_lv * 240 + status_get_lv(target) * 40);
			break;
		case SR_GATEOFHELL: {
			struct status_data *sstatus = status_get_status_data(src);

			ATK_ADD(wd.damage, wd.damage2, sstatus->max_hp - status_get_hp(src));
			if(sc && sc->data[SC_COMBO] && sc->data[SC_COMBO]->val1 == SR_FALLENEMPIRE) {
				ATK_ADD(wd.damage, wd.damage2, (sstatus->max_sp * (1 + skill_lv * 2 / 10)) + 40 * status_get_lv(src));
			} else
				ATK_ADD(wd.damage, wd.damage2, (sstatus->sp * (1 + skill_lv * 2 / 10)) + 10 * status_get_lv(src));
		}
		break;
	}

	if(sd) {
#ifndef RENEWAL
		uint16 skill;

		if ((skill = pc_checkskill(sd, BS_WEAPONRESEARCH)) > 0)
			ATK_ADD(wd.damage, wd.damage2, skill * 2);
		if (skill_id == TF_POISON)
			ATK_ADD(wd.damage, wd.damage2, 15 * skill_lv);
		if (skill_id == GS_GROUNDDRIFT)
			ATK_ADD(wd.damage, wd.damage2, 50 * skill_lv);
		if (skill_id != CR_SHIELDBOOMERANG) //Only Shield boomerang doesn't takes the Star Crumbs bonus.
			ATK_ADD2(wd.damage, wd.damage2, ((wd.div_ < 1) ? 1 : wd.div_) * sd->right_weapon.star, ((wd.div_ < 1) ? 1 : wd.div_) * sd->left_weapon.star);
		if (skill_id != MC_CARTREVOLUTION && pc_checkskill(sd, BS_HILTBINDING) > 0)
			ATK_ADD(wd.damage, wd.damage2, 4);
		if (skill_id == MO_FINGEROFFENSIVE) { //The finger offensive spheres on moment of attack do count. [Skotlex]
			ATK_ADD(wd.damage, wd.damage2, ((wd.div_ < 1) ? 1 : wd.div_) * sd->spiritball_old * 3);
		} else
			ATK_ADD(wd.damage, wd.damage2, ((wd.div_ < 1) ? 1 : wd.div_) * sd->spiritball * 3);
#endif
		if( skill_id == CR_SHIELDBOOMERANG || skill_id == PA_SHIELDCHAIN ) { //Refine bonus applies after cards and elements.
			short index = sd->equip_index[EQI_HAND_L];

			if( index >= 0 && sd->inventory_data[index] && sd->inventory_data[index]->type == IT_ARMOR )
				ATK_ADD(wd.damage, wd.damage2, 10*sd->inventory.u.items_inventory[index].refine);
		}
#ifndef RENEWAL
		//Card Fix for attacker (sd), 2 is added to the "left" flag meaning "attacker cards only"
		switch(skill_id) {
			case RK_DRAGONBREATH:
			case RK_DRAGONBREATH_WATER:
				if(wd.flag&BF_LONG) { //Add check here, because we want to apply the same behavior in pre-renewal [exneval]
					wd.damage = wd.damage * (100 + sd->bonus.long_attack_atk_rate) / 100;
					if(is_attack_left_handed(src, skill_id))
						wd.damage2 = wd.damage2 * (100 + sd->bonus.long_attack_atk_rate) / 100;
				}
				break;
			default:
				wd.damage += battle_calc_cardfix(BF_WEAPON, src, target, battle_skill_get_damage_properties(skill_id, wd.miscflag), right_element, left_element, wd.damage, 2, wd.flag);
				if( is_attack_left_handed(src, skill_id ))
					wd.damage2 += battle_calc_cardfix(BF_WEAPON, src, target, battle_skill_get_damage_properties(skill_id, wd.miscflag), right_element, left_element, wd.damage2, 3, wd.flag);
				break;
		}
#endif
	}

	if(tsd) { // Card Fix for target (tsd), 2 is not added to the "left" flag meaning "target cards only"
		switch(skill_id) {
#ifdef RENEWAL
			case NJ_ISSEN:
			case ASC_BREAKER:
			case CR_ACIDDEMONSTRATION:
			case GN_FIRE_EXPANSION_ACID:
#endif
			case SO_VARETYR_SPEAR:
				break; //These skills will do a card fix later
			default:
				wd.damage += battle_calc_cardfix(BF_WEAPON, src, target, battle_skill_get_damage_properties(skill_id, wd.miscflag), right_element, left_element, wd.damage, 0, wd.flag);
				if(is_attack_left_handed(src, skill_id))
					wd.damage2 += battle_calc_cardfix(BF_WEAPON, src, target, battle_skill_get_damage_properties(skill_id, wd.miscflag), right_element, left_element, wd.damage2, 1, wd.flag);
				break;
		}
	}

#ifdef RENEWAL
	// forced to neutral skills [helvetica]
	// skills forced to neutral gain benefits from weapon element
	// but final damage is considered "neutral" and resistances are applied again
	switch (skill_id) {
		case MC_CARTREVOLUTION:
		case MO_INVESTIGATE:
		case CR_ACIDDEMONSTRATION:
		case SR_GATEOFHELL:
		case GN_FIRE_EXPANSION_ACID:
		case KO_BAKURETSU:
			// Forced to neutral element
			wd.damage = battle_attr_fix(src, target, wd.damage, ELE_NEUTRAL, tstatus->def_ele, tstatus->ele_lv);
			break;
		case CR_SHIELDBOOMERANG:
		case LK_SPIRALPIERCE:
		case ML_SPIRALPIERCE:
		case PA_SHIELDCHAIN:
		case PA_SACRIFICE:
		case RK_DRAGONBREATH:
		case RK_DRAGONBREATH_WATER:
		case NC_SELFDESTRUCTION:
		case KO_HAPPOKUNAI: {
				int64 tmp = wd.damage;

				if (sd) {
					if (skill_id == PA_SHIELDCHAIN) {
						wd.damage = battle_attr_fix(src, target, wd.damage, ELE_NEUTRAL, tstatus->def_ele, tstatus->ele_lv);
						if (wd.damage > 0) {
							wd.damage = battle_attr_fix(src, target, tmp, right_element, tstatus->def_ele, tstatus->ele_lv);
							if (!wd.damage)
								wd.damage = battle_attr_fix(src, target, tmp, ELE_NEUTRAL, tstatus->def_ele, tstatus->ele_lv);
						}
					} else if (skill_id == KO_HAPPOKUNAI) {
						wd.damage = battle_attr_fix(src, target, wd.damage, (sd->bonus.arrow_ele) ? sd->bonus.arrow_ele : ELE_NEUTRAL, tstatus->def_ele, tstatus->ele_lv);
						if (wd.damage > 0) {
							wd.damage = battle_attr_fix(src, target, tmp, right_element, tstatus->def_ele, tstatus->ele_lv);
							if (!wd.damage)
								wd.damage = battle_attr_fix(src, target, tmp, (sd->bonus.arrow_ele) ? sd->bonus.arrow_ele : ELE_NEUTRAL, tstatus->def_ele, tstatus->ele_lv);
						}
					} else
						wd.damage = battle_attr_fix(src, target, wd.damage, right_element, tstatus->def_ele, tstatus->ele_lv);
				}
			}
			break;
		case GN_CARTCANNON: // Cart Cannon gets forced to element of cannon ball (neutral or holy/shadow/ghost)
			wd.damage = battle_attr_fix(src, target, wd.damage, (sd && sd->bonus.arrow_ele) ? sd->bonus.arrow_ele : ELE_NEUTRAL, tstatus->def_ele, tstatus->ele_lv);
			break;
	}

	// perform multihit calculations
	DAMAGE_DIV_FIX_RENEWAL(wd, wd.div_);
#endif
	// only do 1 dmg to plant, no need to calculate rest
	if(infdef){
		battle_calc_attack_plant(&wd, src, target, skill_id, skill_lv);
		return wd;
	}

	//Apply DAMAGE_DIV_FIX and check for min damage
	battle_apply_div_fix(&wd, skill_id);

	battle_calc_attack_left_right_hands(&wd, src, target, skill_id, skill_lv);

	switch (skill_id) {
#ifdef RENEWAL
		case NJ_ISSEN:
		case ASC_BREAKER:
		case CR_ACIDDEMONSTRATION:
		case GN_FIRE_EXPANSION_ACID:
#endif
		case SO_VARETYR_SPEAR:
			return wd; //These skills will do a GVG fix later
		default:
			battle_calc_attack_gvg_bg(&wd, src, target, skill_id, skill_lv);
			break;
	}

	battle_calc_weapon_final_atk_modifiers(&wd, src, target, skill_id, skill_lv);

	battle_absorb_damage(target, &wd);

	battle_do_reflect(BF_WEAPON,&wd, src, target, skill_id, skill_lv); //WIP [lighta]

	return wd;
}

/*==========================================
 * Calculate "magic"-type attacks and skills
 *------------------------------------------
 * Credits:
 *	Original coder DracoRPG
 *	Refined and optimized by helvetica
 */
struct Damage battle_calc_magic_attack(struct block_list *src,struct block_list *target,uint16 skill_id,uint16 skill_lv,int mflag)
{
	int i, nk, skill_damage = 0;
	short s_ele = 0;

	TBL_PC *sd;
	TBL_PC *tsd;
	struct status_change *sc, *tsc;
	struct Damage ad;
	struct status_data *sstatus = status_get_status_data(src);
	struct status_data *tstatus = status_get_status_data(target);
	struct {
		unsigned imdef : 1;
		unsigned infdef : 1;
	} flag;

	memset(&ad,0,sizeof(ad));
	memset(&flag,0,sizeof(flag));

	if (src == NULL || target == NULL) {
		nullpo_info(NLP_MARK);
		return ad;
	}
	//Initial Values
	ad.damage = 1;
	ad.div_ = skill_get_num(skill_id,skill_lv);
	ad.amotion = (skill_get_inf(skill_id)&INF_GROUND_SKILL ? 0 : sstatus->amotion); //Amotion should be 0 for ground skills.
	ad.dmotion = tstatus->dmotion;
	ad.blewcount = skill_get_blewcount(skill_id, skill_lv);
	ad.flag = BF_MAGIC|BF_SKILL;
	ad.dmg_lv = ATK_DEF;
	nk = skill_get_nk(skill_id);
	flag.imdef = (nk&NK_IGNORE_DEF ? 1 : 0);

	sd = BL_CAST(BL_PC, src);
	tsd = BL_CAST(BL_PC, target);
	sc = status_get_sc(src);
	tsc = status_get_sc(target);

	//Initialize variables that will be used afterwards
	s_ele = skill_get_ele(skill_id, skill_lv);

	if (s_ele == -1) { // pl=-1 : the skill takes the weapon's element
		s_ele = sstatus->rhw.ele;
		if(sd && sd->spiritcharm_type != CHARM_TYPE_NONE && sd->spiritcharm >= MAX_SPIRITCHARM)
			s_ele = sd->spiritcharm_type; // Summoning 10 spiritcharm will endow your weapon
	} else if (s_ele == -2) //Use status element
		s_ele = status_get_attack_sc_element(src,status_get_sc(src));
	else if (s_ele == -3) //Use random element
		s_ele = rnd()%ELE_ALL;

	switch(skill_id) {
		case LG_SHIELDSPELL:
			if (skill_lv == 2)
				s_ele = ELE_HOLY;
			break;
		case WL_HELLINFERNO:
			if (mflag&ELE_DARK)
				s_ele = ELE_DARK;
			break;
		case SO_PSYCHIC_WAVE:
			if( sc && sc->count ) {
				if( sc->data[SC_HEATER_OPTION] )
					s_ele = sc->data[SC_HEATER_OPTION]->val3;
				else if( sc->data[SC_COOLER_OPTION] )
					s_ele = sc->data[SC_COOLER_OPTION]->val3;
				else if( sc->data[SC_BLAST_OPTION] )
					s_ele = sc->data[SC_BLAST_OPTION]->val3;
				else if( sc->data[SC_CURSED_SOIL_OPTION] )
					s_ele = sc->data[SC_CURSED_SOIL_OPTION]->val3;
			}
			break;
		case KO_KAIHOU:
			if(sd && sd->spiritcharm_type != CHARM_TYPE_NONE && sd->spiritcharm > 0)
				s_ele = sd->spiritcharm_type;
			break;
	}

	//Set miscellaneous data that needs be filled
	if(sd) {
		sd->state.arrow_atk = 0;
		ad.blewcount += battle_blewcount_bonus(sd, skill_id);
	}

	//Skill Range Criteria
	ad.flag |= battle_range_type(src, target, skill_id, skill_lv);

	//Infinite defense (plant mode)
	flag.infdef = is_infinite_defense(target, ad.flag)?1:0;

	switch(skill_id) {
		case MG_FIREWALL:
			if ( tstatus->def_ele == ELE_FIRE || battle_check_undead(tstatus->race, tstatus->def_ele) )
				ad.blewcount = 0; //No knockback
			//Fall through
		case NJ_KAENSIN:
		case PR_SANCTUARY:
			ad.dmotion = 1; //No flinch animation.
			break;
	}

	if (!flag.infdef) { //No need to do the math for plants
		unsigned int skillratio = 100; //Skill dmg modifiers.
#ifdef RENEWAL
		ad.damage = 0; //reinitialize..
#endif
//MATK_RATE scales the damage. 100 = no change. 50 is halved, 200 is doubled, etc
#define MATK_RATE(a) { ad.damage = ad.damage * (a) / 100; }
//Adds dmg%. 100 = +100% (double) damage. 10 = +10% damage
#define MATK_ADDRATE(a) { ad.damage += ad.damage * (a) / 100; }
//Adds an absolute value to damage. 100 = +100 damage
#define MATK_ADD(a) { ad.damage += a; }

		//Calc base damage according to skill
		switch (skill_id) {
			case AL_HEAL:
			case PR_BENEDICTIO:
			case PR_SANCTUARY:
			case AB_HIGHNESSHEAL:
				ad.damage = skill_calc_heal(src, target, skill_id, skill_lv, false);
				break;
			case PR_ASPERSIO:
				ad.damage = 40;
				break;
			case ALL_RESURRECTION:
			case PR_TURNUNDEAD:
				//Undead check is on skill_castend_damageid code.
#ifdef RENEWAL
				i = 10 * skill_lv + sstatus->luk + sstatus->int_ + status_get_lv(src)
				  	+ 300 - 300 * tstatus->hp / tstatus->max_hp;
#else
				i = 20 * skill_lv + sstatus->luk + sstatus->int_ + status_get_lv(src)
				  	+ 200 - 200 * tstatus->hp / tstatus->max_hp;
#endif
				if(i > 700)
					i = 700;
				if(rnd()%1000 < i && !status_has_mode(tstatus,MD_STATUS_IMMUNE))
					ad.damage = tstatus->hp;
				else {
#ifdef RENEWAL
					if (sstatus->matk_max > sstatus->matk_min) {
						MATK_ADD(sstatus->matk_min+rnd()%(sstatus->matk_max-sstatus->matk_min));
					} else {
						MATK_ADD(sstatus->matk_min);
					}
					MATK_RATE(skill_lv);
#else
					ad.damage = status_get_lv(src) + sstatus->int_ + skill_lv * 10;
#endif
				}
				break;
			case PF_SOULBURN:
				ad.damage = tstatus->sp * 2;
				break;
			case AB_RENOVATIO:
				ad.damage = status_get_lv(src) * 10 + sstatus->int_;
				break;
			case NPC_ICEMINE:
			case NPC_FLAMECROSS:
				ad.damage = sstatus->rhw.atk * 20 * skill_lv;
				break;
			default: {
				if (sstatus->matk_max > sstatus->matk_min) {
					MATK_ADD(sstatus->matk_min+rnd()%(sstatus->matk_max-sstatus->matk_min));
				} else {
					MATK_ADD(sstatus->matk_min);
				}

				if (nk&NK_SPLASHSPLIT) { // Divide MATK in case of multiple targets skill
					if (mflag>0)
						ad.damage /= mflag;
					else
						ShowError("0 enemies targeted by %d:%s, divide per 0 avoided!\n", skill_id, skill_get_name(skill_id));
				}

				switch(skill_id) {
					case MG_NAPALMBEAT:
						skillratio += -30 + 10 * skill_lv;
						break;
					case MG_FIREBALL:
#ifdef RENEWAL
						skillratio += 40 + 20 * skill_lv;
						if(ad.miscflag == 2) //Enemies at the edge of the area will take 75% of the damage
							skillratio = skillratio * 3 / 4;
#else
						skillratio += -30 + 10 * skill_lv;
#endif
						break;
					case MG_SOULSTRIKE:
						if (battle_check_undead(tstatus->race,tstatus->def_ele))
							skillratio += 5 * skill_lv;
						break;
					case MG_FIREWALL:
						skillratio -= 50;
						break;
					case MG_FIREBOLT:
					case MG_COLDBOLT:
					case MG_LIGHTNINGBOLT:
						if (sc && sc->data[SC_SPELLFIST] && mflag&BF_SHORT)  {
							skillratio += (sc->data[SC_SPELLFIST]->val4 * 100) + (sc->data[SC_SPELLFIST]->val1 * 50) - 100;// val4 = used bolt level, val2 = used spellfist level. [Rytech]
							ad.div_ = 1; // ad mods, to make it work similar to regular hits [Xazax]
							ad.flag = BF_WEAPON|BF_SHORT;
							ad.type = DMG_NORMAL;
						}
						break;
					case MG_THUNDERSTORM:
						// in Renewal Thunder Storm boost is 100% (in pre-re, 80%)
#ifndef RENEWAL
						skillratio -= 20;
#endif
						break;
					case MG_FROSTDIVER:
						skillratio += 10 * skill_lv;
						break;
					case AL_HOLYLIGHT:
						skillratio += 25;
						if (sd && sd->sc.data[SC_SPIRIT] && sd->sc.data[SC_SPIRIT]->val2 == SL_PRIEST)
							skillratio *= 5; //Does 5x damage include bonuses from other skills?
						break;
					case AL_RUWACH:
						skillratio += 45;
						break;
					case WZ_FROSTNOVA:
						skillratio += -100 + (100 + skill_lv * 10) * 2 / 3;
						break;
					case WZ_FIREPILLAR:
						if (sd && ad.div_ > 0)
							ad.div_ *= -1; //For players, damage is divided by number of hits
						skillratio += -60 + 20 * skill_lv; //20% MATK each hit
						break;
					case WZ_SIGHTRASHER:
						skillratio += 20 * skill_lv;
						break;
					case WZ_WATERBALL:
						skillratio += 30 * skill_lv;
						break;
					case WZ_STORMGUST:
						skillratio += 40 * skill_lv;
						break;
					case HW_NAPALMVULCAN:
						skillratio += 25;
						break;
					case SL_STIN: //Target size must be small (0) for full damage
						skillratio += (tstatus->size != SZ_SMALL ? -99 : 10 * skill_lv);
						break;
					case SL_STUN: //Full damage is dealt on small/medium targets
						skillratio += (tstatus->size != SZ_BIG ? 5 * skill_lv : -99);
						break;
					case SL_SMA: //Base damage is 40% + lv%
						skillratio += -60 + status_get_lv(src);
						break;
					case NJ_KOUENKA:
						skillratio -= 10;
						if(sd && sd->spiritcharm_type == CHARM_TYPE_FIRE && sd->spiritcharm > 0)
							skillratio += 20 * sd->spiritcharm;
						break;
					case NJ_KAENSIN:
						skillratio -= 50;
						if(sd && sd->spiritcharm_type == CHARM_TYPE_FIRE && sd->spiritcharm > 0)
							skillratio += 10 * sd->spiritcharm;
						break;
					case NJ_BAKUENRYU:
						skillratio += 50 + 150 * skill_lv;
						if(sd && sd->spiritcharm_type == CHARM_TYPE_FIRE && sd->spiritcharm > 0)
							skillratio += 15 * sd->spiritcharm;
						break;
					case NJ_HYOUSENSOU:
#ifdef RENEWAL
						skillratio -= 30;
						if (sc && sc->data[SC_SUITON])
							skillratio += 2 * skill_lv;
#endif
						if(sd && sd->spiritcharm_type == CHARM_TYPE_WATER && sd->spiritcharm > 0)
							skillratio += 5 * sd->spiritcharm;
						break;
					case NJ_HYOUSYOURAKU:
						skillratio += 50 * skill_lv;
						if(sd && sd->spiritcharm_type == CHARM_TYPE_WATER && sd->spiritcharm > 0)
							skillratio += 25 * sd->spiritcharm;
						break;
					case NJ_RAIGEKISAI:
						skillratio += 60 + 40 * skill_lv;
						if(sd && sd->spiritcharm_type == CHARM_TYPE_WIND && sd->spiritcharm > 0)
							skillratio += 15 * sd->spiritcharm;
						break;
					case NJ_KAMAITACHI:
						skillratio += 100 * skill_lv;
						if(sd && sd->spiritcharm_type == CHARM_TYPE_WIND && sd->spiritcharm > 0)
							skillratio += 10 * sd->spiritcharm;
						break;
					case NJ_HUUJIN:
#ifdef RENEWAL
						skillratio += 50;
#endif
						if(sd && sd->spiritcharm_type == CHARM_TYPE_WIND && sd->spiritcharm > 0)
							skillratio += 20 * sd->spiritcharm;
						break;
					case NPC_ENERGYDRAIN:
						skillratio += 100 * skill_lv;
						break;
					case NPC_EARTHQUAKE:
						skillratio += 100 + 100 * skill_lv + 100 * (skill_lv / 2) + ((skill_lv > 4) ? 100 : 0);
						break;
#ifdef RENEWAL
					case WZ_HEAVENDRIVE:
					case WZ_METEOR:
						skillratio += 25;
						break;
					case WZ_VERMILION:
						if(sd) {
							int per = 0;
							while ((++per) < skill_lv)
								skillratio += per * 5; //100% 105% 115% 130% 150% 175% 205% 240% 280% 325%
						} else {
							skillratio += 20 * skill_lv - 20; //Monsters use old formula
						}
						break;
#else
					case WZ_VERMILION:
						skillratio += 20 * skill_lv - 20;
						break;
#endif
					case AB_JUDEX:
						skillratio += 200 + 20 * skill_lv;
						if (skill_lv == 5)
							skillratio += 170;
						RE_LVL_DMOD(100);
						break;
					case AB_ADORAMUS:
						skillratio += 230 + 70 * skill_lv;
						RE_LVL_DMOD(100);
						break;
					case AB_DUPLELIGHT_MAGIC:
						skillratio += 300 + 40 * skill_lv;
						break;
					case WL_SOULEXPANSION:
						skillratio += -100 + (skill_lv + 4) * 100 + status_get_int(src);
						RE_LVL_DMOD(100);
						break;
					case WL_FROSTMISTY:
						skillratio += 100 + 100 * skill_lv;
						RE_LVL_DMOD(100);
						break;
					case WL_JACKFROST:
					case NPC_JACKFROST:
						if (tsc && tsc->data[SC_FREEZING]) {
							skillratio += 900 + 300 * skill_lv;
							RE_LVL_DMOD(100);
						} else {
							skillratio += 400 + 100 * skill_lv;
							RE_LVL_DMOD(150);
						}
						break;
					case WL_DRAINLIFE:
						skillratio += -100 + 200 * skill_lv + status_get_int(src);
						RE_LVL_DMOD(100);
						break;
					case WL_CRIMSONROCK:
						skillratio += 1200 + 300 * skill_lv;
						RE_LVL_DMOD(100);
						break;
					case WL_HELLINFERNO:
						skillratio += -100 + 300 * skill_lv;
						RE_LVL_DMOD(100);
						// Shadow: MATK [{( Skill Level x 300 ) x ( Caster Base Level / 100 ) x 4/5 }] %
						// Fire : MATK [{( Skill Level x 300 ) x ( Caster Base Level / 100 ) /5 }] %
						if (mflag&ELE_DARK)
							skillratio *= 4;
						skillratio /= 5;
						break;
					case WL_COMET:
						i = (sc ? distance_xy(target->x, target->y, sc->comet_x, sc->comet_y) : 8);
						if (i <= 3)
							skillratio += 2400 + 500 * skill_lv; // 7 x 7 cell
						else if (i <= 5)
							skillratio += 1900 + 500 * skill_lv; // 11 x 11 cell
						else if (i <= 7)
							skillratio += 1400 + 500 * skill_lv; // 15 x 15 cell
						else
							skillratio += 900 + 500 * skill_lv; // 19 x 19 cell

						if (sd && sd->status.party_id) {
							struct map_session_data* psd;
							int p_sd[MAX_PARTY], c;

							c = 0;
							memset(p_sd, 0, sizeof(p_sd));
							party_foreachsamemap(skill_check_condition_char_sub, sd, 3, &sd->bl, &c, &p_sd, skill_id);
							c = (c > 1 ? rnd()%c : 0);

							if( (psd = map_id2sd(p_sd[c])) && pc_checkskill(psd,WL_COMET) > 0 ){
								skillratio = skill_lv * 400; //MATK [{( Skill Level x 400 ) x ( Caster's Base Level / 120 )} + 2500 ] %
								RE_LVL_DMOD(120);
								skillratio += 2500;
								status_zap(&psd->bl, 0, skill_get_sp(skill_id, skill_lv) / 2);
							}
						}
						break;
					case WL_CHAINLIGHTNING_ATK:
						skillratio += 400 + 100 * skill_lv;
						RE_LVL_DMOD(100);
						if (mflag > 0)
							skillratio += 100 * mflag;
						break;
					case WL_EARTHSTRAIN:
						skillratio += 1900 + 100 * skill_lv;
						RE_LVL_DMOD(100);
						break;
					case WL_TETRAVORTEX_FIRE:
					case WL_TETRAVORTEX_WATER:
					case WL_TETRAVORTEX_WIND:
					case WL_TETRAVORTEX_GROUND:
						skillratio += 400 + 500 * skill_lv;
						break;
					case WL_SUMMON_ATK_FIRE:
					case WL_SUMMON_ATK_WATER:
					case WL_SUMMON_ATK_WIND:
					case WL_SUMMON_ATK_GROUND:
						skillratio += -100 + (1 + skill_lv) / 2 * (status_get_lv(src) + (sd ? sd->status.job_level : 0));
						RE_LVL_DMOD(100);
						break;
					case LG_RAYOFGENESIS:
						if(sc) {
							if(sc->data[SC_INSPIRATION])
								skillratio += 1400;
							if(sc->data[SC_BANDING])
								skillratio += -100 + 300 * skill_lv + 200 * sc->data[SC_BANDING]->val2;
							skillratio = skillratio * ((sd) ? sd->status.job_level / 25 : 1);
						}
						break;
					case LG_SHIELDSPELL: // [(Casters Base Level x 4) + (Shield MDEF x 100) + (Casters INT x 2)] %
						if (sd && skill_lv == 2)
							skillratio += -100 + status_get_lv(src) * 4 + sd->bonus.shieldmdef * 100 + status_get_int(src) * 2;
						else
							skillratio = 0;
						break;
					case WM_METALICSOUND:
						skillratio += -100 + 120 * skill_lv + 60 * ((sd) ? pc_checkskill(sd, WM_LESSON) : 1);
						RE_LVL_DMOD(100);
						break;
					case WM_REVERBERATION_MAGIC:
						// MATK [{(Skill Level x 100) + 100} x Casters Base Level / 100] %
						skillratio += 100 * skill_lv;
						RE_LVL_DMOD(100);
						break;
					case SO_FIREWALK:
						skillratio += -100 + 60 * skill_lv;
						RE_LVL_DMOD(100);
						if( sc && sc->data[SC_HEATER_OPTION] )
							skillratio += (sd ? sd->status.job_level / 2 : 0);
						break;
					case SO_ELECTRICWALK:
						skillratio += -100 + 60 * skill_lv;
						RE_LVL_DMOD(100);
						if( sc && sc->data[SC_BLAST_OPTION] )
							skillratio += (sd ? sd->status.job_level / 2 : 0);
						break;
					case SO_EARTHGRAVE:
						skillratio += -100 + sstatus->int_ * skill_lv + ((sd) ? pc_checkskill(sd, SA_SEISMICWEAPON) * 200 : 0);
						RE_LVL_DMOD(100);
						if( sc && sc->data[SC_CURSED_SOIL_OPTION] )
							skillratio += (sd ? sd->status.job_level * 5 : 0);
						break;
					case SO_DIAMONDDUST:
						skillratio = ( 200 * ((sd) ? pc_checkskill(sd, SA_FROSTWEAPON) : 0) + sstatus->int_ * skill_lv );
						RE_LVL_DMOD(100);
						if( sc && sc->data[SC_COOLER_OPTION] )
							skillratio += (sd ? sd->status.job_level * 5 : 0);
						break;
					case SO_POISON_BUSTER:
						skillratio += 900 + 300 * skill_lv;
						RE_LVL_DMOD(120);
						if( sc && sc->data[SC_CURSED_SOIL_OPTION] )
							skillratio += (sd ? sd->status.job_level * 5 : 0);
						break;
					case SO_PSYCHIC_WAVE:
						skillratio += -100 + 70 * skill_lv + 3 * sstatus->int_;
						RE_LVL_DMOD(100);
						if (sc && (sc->data[SC_HEATER_OPTION] || sc->data[SC_COOLER_OPTION] ||
							sc->data[SC_BLAST_OPTION] || sc->data[SC_CURSED_SOIL_OPTION]))
							skillratio += 20;
						break;
					case SO_CLOUD_KILL:
						skillratio += -100 + 40 * skill_lv;
						RE_LVL_DMOD(100);
						if (sc && sc->data[SC_CURSED_SOIL_OPTION])
							skillratio += (sd ? sd->status.job_level : 0);
						break;
					case SO_VARETYR_SPEAR: //MATK [{( Endow Tornado skill level x 50 ) + ( Caster INT x Varetyr Spear Skill level )} x Caster Base Level / 100 ] %
						skillratio += -100 + status_get_int(src) * skill_lv + ((sd) ? pc_checkskill(sd, SA_LIGHTNINGLOADER) * 50 : 0);
						RE_LVL_DMOD(100);
						if (sc && sc->data[SC_BLAST_OPTION])
							skillratio += (sd ? sd->status.job_level * 5 : 0);
						break;
					case GN_DEMONIC_FIRE:
						if (skill_lv > 20)	// Fire expansion Lv.2
							skillratio += 10 + 20 * (skill_lv - 20) + status_get_int(src) * 10;
						else if (skill_lv > 10) { // Fire expansion Lv.1
							skillratio += 10 + 20 * (skill_lv - 10) + status_get_int(src) + ((sd) ? sd->status.job_level : 50);
							RE_LVL_DMOD(100);
						} else
							skillratio += 10 + 20 * skill_lv;
						break;
					case KO_KAIHOU:
						if(sd && sd->spiritcharm_type != CHARM_TYPE_NONE && sd->spiritcharm > 0) {
							skillratio += -100 + 200 * sd->spiritcharm;
							RE_LVL_DMOD(100);
							pc_delspiritcharm(sd, sd->spiritcharm, sd->spiritcharm_type);
						}
						break;
					// Magical Elemental Spirits Attack Skills
					case EL_FIRE_MANTLE:
					case EL_WATER_SCREW:
						skillratio += 900;
						break;
					case EL_FIRE_ARROW:
					case EL_ROCK_CRUSHER_ATK:
						skillratio += 200;
						break;
					case EL_FIRE_BOMB:
					case EL_ICE_NEEDLE:
					case EL_HURRICANE_ATK:
						skillratio += 400;
						break;
					case EL_FIRE_WAVE:
					case EL_TYPOON_MIS_ATK:
						skillratio += 1100;
						break;
					case MH_ERASER_CUTTER:
						skillratio += 400 + 100 * skill_lv + (skill_lv%2 > 0 ? 0 : 300);
						break;
					case MH_XENO_SLASHER:
						if(skill_lv%2)
							skillratio += 350 + 50 * skill_lv; //500:600:700
						else
							skillratio += 400 + 100 * skill_lv; //700:900
						break;
					case MH_HEILIGE_STANGE:
						skillratio += 400 + 250 * skill_lv;
						skillratio = (skillratio * status_get_lv(src)) / 150;
						break;
					case MH_POISON_MIST:
						skillratio += -100 + 40 * skill_lv * status_get_lv(src) / 100;
						break;
					case SU_SV_STEMSPEAR:
						skillratio += 600;
						break;
					case SU_CN_METEOR:
					case SU_CN_METEOR2:
						skillratio += 100 + 100 * skill_lv;
						break;
					case NPC_VENOMFOG:
						skillratio += 600 + 100 * skill_lv;
						break;
					case NPC_COMET:
						i = (sc ? distance_xy(target->x, target->y, sc->comet_x, sc->comet_y) : 8) / 2;
						i = cap_value(i, 1, 4);
						skillratio = 2500 + ((skill_lv - i + 1) * 500);
						break;
				}

				if (sc) {// Insignia's increases the damage of offensive magic by a fixed percentage depending on the element.
					if ((sc->data[SC_FIRE_INSIGNIA] && sc->data[SC_FIRE_INSIGNIA]->val1 == 3 && s_ele == ELE_FIRE) ||
						(sc->data[SC_WATER_INSIGNIA] && sc->data[SC_WATER_INSIGNIA]->val1 == 3 && s_ele == ELE_WATER) ||
						(sc->data[SC_WIND_INSIGNIA] && sc->data[SC_WIND_INSIGNIA]->val1 == 3 && s_ele == ELE_WIND) ||
						(sc->data[SC_EARTH_INSIGNIA] && sc->data[SC_EARTH_INSIGNIA]->val1 == 3 && s_ele == ELE_EARTH))
						skillratio += 25;
				}

				MATK_RATE(skillratio);

				//Constant/misc additions from skills
				if (skill_id == WZ_FIREPILLAR)
					MATK_ADD(100 + 50 * skill_lv);
				break;
			}
		}
#ifdef RENEWAL
		switch(skill_id) { // These skills will do a card fix later
			case CR_ACIDDEMONSTRATION:
			case ASC_BREAKER:
				break;
			default:
				ad.damage += battle_calc_cardfix(BF_MAGIC, src, target, nk, s_ele, 0, ad.damage, 0, ad.flag);
				break;
		}
#endif

		if(sd) {
			//Damage bonuses
			if ((i = pc_skillatk_bonus(sd, skill_id)))
				ad.damage += (int64)ad.damage*i/100;

			//Ignore Defense?
			if (!flag.imdef && (
				sd->bonus.ignore_mdef_ele & ( 1 << tstatus->def_ele ) || sd->bonus.ignore_mdef_ele & ( 1 << ELE_ALL ) ||
				sd->bonus.ignore_mdef_race & ( 1 << tstatus->race ) || sd->bonus.ignore_mdef_race & ( 1 << RC_ALL ) ||
				sd->bonus.ignore_mdef_class & ( 1 << tstatus->class_ ) || sd->bonus.ignore_mdef_class & ( 1 << CLASS_ALL )
			))
				flag.imdef = 1;
		}

		if (tsd && (i = pc_sub_skillatk_bonus(tsd, skill_id)))
			ad.damage -= (int64)ad.damage*i/100;

		if(!flag.imdef){
			defType mdef = tstatus->mdef;
			int mdef2= tstatus->mdef2;
#ifdef RENEWAL
			if(tsc && tsc->data[SC_ASSUMPTIO])
				mdef <<= 1; // only eMDEF is doubled
#endif
			if (sc && sc->data[SC_EXPIATIO]) {
				i = 5 * sc->data[SC_EXPIATIO]->val1; // 5% per level

				i = min(i, 100); //cap it to 100 for 5 mdef min
				mdef -= mdef * i / 100;
				//mdef2 -= mdef2 * i / 100;
			}

			if(sd) {
				i = sd->ignore_mdef_by_race[tstatus->race] + sd->ignore_mdef_by_race[RC_ALL];
				i += sd->ignore_mdef_by_class[tstatus->class_] + sd->ignore_mdef_by_class[CLASS_ALL];
				i += sd->ignore_mdef_by_race2[status_get_race2(target)];
				if (i)
				{
					if (i > 100) i = 100;
					mdef -= mdef * i/100;
					//mdef2-= mdef2* i/100;
				}
			}
#ifdef RENEWAL
			/**
			 * RE MDEF Reduction
			 * Damage = Magic Attack * (1000+eMDEF)/(1000+eMDEF) - sMDEF
			 */
			if (mdef < 0)
				mdef = 0; // Negative eMDEF is treated as 0 on official

			ad.damage = ad.damage * (1000 + mdef) / (1000 + mdef * 10) - mdef2;
#else
			if(battle_config.magic_defense_type)
				ad.damage = ad.damage - mdef*battle_config.magic_defense_type - mdef2;
			else
				ad.damage = ad.damage * (100-mdef)/100 - mdef2;
#endif
		}
#if 0 // Doesn't seem to be official
		if (skill_id == NPC_EARTHQUAKE) {
			//Adds atk2 to the damage, should be influenced by number of hits and skill-ratio, but not mdef reductions. [Skotlex]
			//Also divide the extra bonuses from atk2 based on the number in range [Kevin]
			if(mflag>0)
				ad.damage+= (sstatus->rhw.atk2*skillratio/100)/mflag;
			else
				ShowError("Zero range by %d:%s, divide per 0 avoided!\n", skill_id, skill_get_name(skill_id));
		}
#endif
		if(ad.damage<1)
			ad.damage=1;
		else if(sc) { //only applies when hit
			switch(skill_id) {
				case MG_LIGHTNINGBOLT:
				case MG_THUNDERSTORM:
					if(sc->data[SC_GUST_OPTION])
						ad.damage += (6 + sstatus->int_ / 4) + max(sstatus->dex - 10, 0) / 30;
					break;
				case MG_FIREBOLT:
				case MG_FIREWALL:
					if(sc->data[SC_PYROTECHNIC_OPTION])
						ad.damage += (6 + sstatus->int_ / 4) + max(sstatus->dex - 10, 0) / 30;
					break;
				case MG_COLDBOLT:
				case MG_FROSTDIVER:
					if(sc->data[SC_AQUAPLAY_OPTION])
						ad.damage += (6 + sstatus->int_ / 4) + max(sstatus->dex - 10, 0) / 30;
					break;
				case WZ_EARTHSPIKE:
				case WZ_HEAVENDRIVE:
					if(sc->data[SC_PETROLOGY_OPTION])
						ad.damage += (6 + sstatus->int_ / 4) + max(sstatus->dex - 10, 0) / 30;
					break;
			}
		}

		if (!(nk&NK_NO_ELEFIX) && skill_id != ASC_BREAKER) // Soul Breaker's magic portion is non-elemental. [Secret]
			ad.damage = battle_attr_fix(src, target, ad.damage, s_ele, tstatus->def_ele, tstatus->ele_lv);

		//Apply the physical part of the skill's damage. [Skotlex]
		switch(skill_id) {
			case CR_GRANDCROSS:
			case NPC_GRANDDARKNESS: {
					struct Damage wd = battle_calc_weapon_attack(src,target,skill_id,skill_lv,mflag);

					ad.damage = battle_attr_fix(src, target, wd.damage + ad.damage, s_ele, tstatus->def_ele, tstatus->ele_lv) * (100 + 40 * skill_lv) / 100;
					if(src == target) {
						if(src->type == BL_PC)
							ad.damage = ad.damage / 2;
						else
							ad.damage = 0;
					}
				}
				break;
			case SO_VARETYR_SPEAR: {
					struct Damage wd = battle_calc_weapon_attack(src, target, skill_id, skill_lv, mflag);

					ad.damage += wd.damage;
				}
				break;
		}

#ifndef RENEWAL
		ad.damage += battle_calc_cardfix(BF_MAGIC, src, target, nk, s_ele, 0, ad.damage, 0, ad.flag);
#endif
	} //Hint: Against plants damage will still be 1 at this point

	//Apply DAMAGE_DIV_FIX and check for min damage
	battle_apply_div_fix(&ad, skill_id);

#ifdef RENEWAL
	switch(skill_id) {
		case ASC_BREAKER:
		case CR_ACIDDEMONSTRATION:
			return ad; //These skills will do a GVG fix later
	}
#endif

	struct map_data *mapdata = map_getmapdata(target->m);

	ad.damage = battle_calc_damage(src,target,&ad,ad.damage,skill_id,skill_lv);
	if (mapdata_flag_gvg2(mapdata))
		ad.damage = battle_calc_gvg_damage(src,target,ad.damage,skill_id,ad.flag);
	else if (mapdata->flag[MF_BATTLEGROUND])
		ad.damage = battle_calc_bg_damage(src,target,ad.damage,skill_id,ad.flag);

	// Skill damage adjustment
	if ((skill_damage = battle_skill_damage(src,target,skill_id)) != 0)
		MATK_ADDRATE(skill_damage);

	battle_absorb_damage(target, &ad);

	//battle_do_reflect(BF_MAGIC,&ad, src, target, skill_id, skill_lv); //WIP [lighta] Magic skill has own handler at skill_attack
	return ad;
}

/*==========================================
 * Calculate "misc"-type attacks and skills
 *------------------------------------------
 * Credits:
 *	Original coder Skotlex
 *	Refined and optimized by helvetica
 */
struct Damage battle_calc_misc_attack(struct block_list *src,struct block_list *target,uint16 skill_id,uint16 skill_lv,int mflag)
{
	int skill_damage = 0;
	short i, nk;
	short s_ele;

	struct map_session_data *sd, *tsd;
	struct Damage md; //DO NOT CONFUSE with md of mob_data!
	struct status_data *sstatus = status_get_status_data(src);
	struct status_data *tstatus = status_get_status_data(target);
	struct status_change *ssc = status_get_sc(src);

	memset(&md,0,sizeof(md));

	if (src == NULL || target == NULL) {
		nullpo_info(NLP_MARK);
		return md;
	}

	//Some initial values
	md.amotion = (skill_get_inf(skill_id)&INF_GROUND_SKILL ? 0 : sstatus->amotion);
	md.dmotion = tstatus->dmotion;
	md.div_ = skill_get_num(skill_id,skill_lv);
	md.blewcount = skill_get_blewcount(skill_id,skill_lv);
	md.dmg_lv = ATK_DEF;
	md.flag = BF_MISC|BF_SKILL;

	nk = skill_get_nk(skill_id);

	sd = BL_CAST(BL_PC, src);
	tsd = BL_CAST(BL_PC, target);

	if(sd) {
		sd->state.arrow_atk = 0;
		md.blewcount += battle_blewcount_bonus(sd, skill_id);
	}

	s_ele = skill_get_ele(skill_id, skill_lv);
	if (s_ele < 0 && s_ele != -3) //Attack that takes weapon's element for misc attacks? Make it neutral [Skotlex]
		s_ele = ELE_NEUTRAL;
	else if (s_ele == -3) //Use random element
		s_ele = rnd()%ELE_ALL;

	//Skill Range Criteria
	md.flag |= battle_range_type(src, target, skill_id, skill_lv);

	switch (skill_id) {
		case NC_MAGMA_ERUPTION: // 'Eruption' damage
			md.damage = 800 + 200 * skill_lv;
			break;
		case TF_THROWSTONE:
			md.damage = 50;
			md.flag |= BF_WEAPON;
			break;
#ifdef RENEWAL
		case HT_LANDMINE:
		case MA_LANDMINE:
		case HT_BLASTMINE:
		case HT_CLAYMORETRAP:
			md.damage = (int64)(skill_lv * sstatus->dex * (3.0 + (float)status_get_lv(src) / 100.0) * (1.0 + (float)sstatus->int_ / 35.0));
			md.damage += md.damage * (rnd()%20 - 10) / 100;
			md.damage += (sd ? pc_checkskill(sd,RA_RESEARCHTRAP) * 40 : 0);
			break;
#else
		case HT_LANDMINE:
		case MA_LANDMINE:
			md.damage = skill_lv * (sstatus->dex + 75) * (100 + sstatus->int_) / 100;
			break;
		case HT_BLASTMINE:
			md.damage = skill_lv * (sstatus->dex / 2 + 50) * (100 + sstatus->int_) / 100;
			break;
		case HT_CLAYMORETRAP:
			md.damage = skill_lv * (sstatus->dex / 2 + 75) * (100 + sstatus->int_) / 100;
			break;
#endif
		case HT_BLITZBEAT:
		case SN_FALCONASSAULT:
			{
				uint16 skill;

				//Blitz-beat Damage
				if(!sd || !(skill = pc_checkskill(sd,HT_STEELCROW)))
					skill = 0;
				md.damage = (sstatus->dex / 10 + sstatus->int_ / 2 + skill * 3 + 40) * 2;
				if(mflag > 1) //Autocasted Blitz
					nk |= NK_SPLASHSPLIT;
				if (skill_id == SN_FALCONASSAULT) {
					//Div fix of Blitzbeat
					DAMAGE_DIV_FIX2(md.damage, skill_get_num(HT_BLITZBEAT, 5));
					//Falcon Assault Modifier
					md.damage = md.damage * (150 + 70 * skill_lv) / 100;
				}
			}
			break;
		case BA_DISSONANCE:
			md.damage = 30 + skill_lv * 10;
			if (sd)
				md.damage += 3 * pc_checkskill(sd,BA_MUSICALLESSON);
			break;
		case NPC_SELFDESTRUCTION:
			md.damage = sstatus->hp;
			break;
		case NPC_SMOKING:
			md.damage = 3;
			break;
		case NPC_DARKBREATH:
			md.damage = tstatus->max_hp * skill_lv * 10 / 100;
			break;
		case NPC_EVILLAND:
			md.damage = skill_calc_heal(src,target,skill_id,skill_lv,false);
			break;
		case ASC_BREAKER:
#ifdef RENEWAL
			// Official Renewal formula [helvetica]
			// damage = ((atk + matk) * (3 + (.5 * skill level))) - (edef + sdef + emdef + smdef)
			// atk part takes weapon element, matk part is non-elemental
			// modified def formula
			{
				short totaldef, totalmdef;
				struct Damage atk, matk;

				atk = battle_calc_weapon_attack(src, target, skill_id, skill_lv, 0);
				nk |= NK_NO_ELEFIX; // atk part takes on weapon element, matk part is non-elemental
				matk = battle_calc_magic_attack(src, target, skill_id, skill_lv, 0);

				// (atk + matk) * (3 + (.5 * skill level))
				md.damage = ((30 + (5 * skill_lv)) * (atk.damage + matk.damage)) / 10;

				// modified def reduction, final damage = base damage - (edef + sdef + emdef + smdef)
				totaldef = tstatus->def2 + (short)status_get_def(target);
				totalmdef = tstatus->mdef + tstatus->mdef2;
				md.damage -= totaldef + totalmdef;
			}
#else
			md.damage = 500 + rnd()%500 + 5 * skill_lv * sstatus->int_;
			nk |= NK_IGNORE_FLEE|NK_NO_ELEFIX; //These two are not properties of the weapon based part.
#endif
			break;
		case HW_GRAVITATION:
#ifdef RENEWAL
			md.damage = 500 + 100 * skill_lv;
#else
			md.damage = 200 + 200 * skill_lv;
#endif
			md.dmotion = 0; //No flinch animation
			break;
		case PA_PRESSURE:
			md.damage = 500 + 300 * skill_lv;
			break;
		case PA_GOSPEL:
			if (mflag > 0)
				md.damage = (rnd() % 4000) + 1500;
			else {
				md.damage = (rnd() % 5000) + 3000;
#ifdef RENEWAL
				md.damage -= (int64)status_get_def(target);
#else
				md.damage -= (md.damage * (int64)status_get_def(target)) / 100;
#endif
				md.damage -= tstatus->def2;
				if (md.damage < 0)
					md.damage = 0;
			}
			break;
		case CR_ACIDDEMONSTRATION:
		case GN_FIRE_EXPANSION_ACID:
#ifdef RENEWAL
			// Official Renewal formula [helvetica]
			// damage = 7 * ((atk + matk)/skill level) * (target vit/100)
			// skill is a "forced neutral" type skill, it benefits from weapon element but final damage
			// 	is considered "neutral" for purposes of resistances
			{
				struct Damage atk = battle_calc_weapon_attack(src, target, skill_id, skill_lv, 0);
				struct Damage matk = battle_calc_magic_attack(src, target, skill_id, skill_lv, 0);
				md.damage = 7 * ((atk.damage/skill_lv + matk.damage/skill_lv) * tstatus->vit / 100 );
	
				// AD benefits from endow/element but damage is forced back to neutral
				md.damage = battle_attr_fix(src, target, md.damage, ELE_NEUTRAL, tstatus->def_ele, tstatus->ele_lv);
			}
#else
			if(tstatus->vit+sstatus->int_) //crash fix
				md.damage = (int)((int64)7*tstatus->vit*sstatus->int_*sstatus->int_ / (10*(tstatus->vit+sstatus->int_)));
			else
				md.damage = 0;
			if (tsd) md.damage>>=1;
#endif
			break;
		case NJ_ZENYNAGE:
		case KO_MUCHANAGE:
				md.damage = skill_get_zeny(skill_id, skill_lv);
				if (!md.damage)
					md.damage = (skill_id == NJ_ZENYNAGE ? 2 : 10);
				md.damage = (skill_id == NJ_ZENYNAGE ? rnd()%md.damage + md.damage : md.damage * rnd_value(50,100)) / (skill_id == NJ_ZENYNAGE ? 1 : 100);
				if (sd && skill_id == KO_MUCHANAGE && !pc_checkskill(sd, NJ_TOBIDOUGU))
					md.damage = md.damage / 2;
				if (status_get_class_(target) == CLASS_BOSS) // Specific to Boss Class
					md.damage = md.damage / (skill_id == NJ_ZENYNAGE ? 3 : 2);
				else if (tsd && skill_id == NJ_ZENYNAGE)
					md.damage = md.damage / 2;
			break;
#ifdef RENEWAL
		case NJ_ISSEN:
			// Official Renewal formula [helvetica]
			// base damage = currenthp + ((atk * currenthp * skill level) / maxhp)
			// final damage = base damage + ((mirror image count + 1) / 5 * base damage) - (edef + sdef)
			// modified def formula
			{
				short totaldef;
				struct Damage atk = battle_calc_weapon_attack(src, target, skill_id, skill_lv, 0);
				struct status_change *sc = status_get_sc(src);

				md.damage = (int64)sstatus->hp + (atk.damage * (int64)sstatus->hp * skill_lv) / (int64)sstatus->max_hp;

				if (sc && sc->data[SC_BUNSINJYUTSU] && (i = sc->data[SC_BUNSINJYUTSU]->val2) > 0) { // mirror image bonus only occurs if active
					md.div_ = -(i + 2); // mirror image count + 2
					md.damage += (md.damage * (((i + 1) * 10) / 5)) / 10;
				}
				// modified def reduction, final damage = base damage - (edef + sdef)
				totaldef = tstatus->def2 + (short)status_get_def(target);
				md.damage -= totaldef;
				md.flag |= BF_WEAPON;
			}
			break;
#endif
		case GS_FLING:
			md.damage = (sd ? sd->status.job_level : status_get_lv(src));
			break;
		case HVAN_EXPLOSION: //[orn]
			md.damage = (int64)sstatus->max_hp * (50 + 50 * skill_lv) / 100;
			break;
		case RA_CLUSTERBOMB:
		case RA_FIRINGTRAP:
		case RA_ICEBOUNDTRAP:
			md.damage = skill_lv * status_get_dex(src) + status_get_int(src) * 5 ;
			RE_LVL_TMDMOD();
			if(sd) {
				int researchskill_lv = pc_checkskill(sd,RA_RESEARCHTRAP);
				if(researchskill_lv)
					md.damage = md.damage * 20 * researchskill_lv / (skill_id == RA_CLUSTERBOMB ? 50 : 100);
				else
					md.damage = 0;
			} else
				md.damage = md.damage * 200 / (skill_id == RA_CLUSTERBOMB ? 50 : 100);
			nk |= NK_NO_ELEFIX|NK_IGNORE_FLEE|NK_NO_CARDFIX_DEF;
			break;
		case WM_SOUND_OF_DESTRUCTION:
			md.damage = 1000 * skill_lv + sstatus->int_ * ((sd) ? pc_checkskill(sd,WM_LESSON) : 1);
			md.damage += md.damage * 10 * ((sd) ? battle_calc_chorusbonus(sd) / 100 : 0);
			break;
		case GN_THORNS_TRAP:
			md.damage = 100 + 200 * skill_lv + status_get_int(src);
			break;
		case GN_HELLS_PLANT_ATK:
			//[{( Hell Plant Skill Level x Casters Base Level ) x 10 } + {( Casters INT x 7 ) / 2 } x { 18 + ( Casters Job Level / 4 )] x ( 5 / ( 10 - Summon Flora Skill Level ))
			md.damage = skill_lv * status_get_lv(src) * 10 + status_get_int(src) * 7 / 2 * (18 + (sd ? sd->status.job_level : 0) / 4) * 5 / (10 - (sd ? pc_checkskill(sd, AM_CANNIBALIZE) : 0));
			break;
		case RL_B_TRAP:
			// kRO 2014-02-12: Damage: Caster's DEX, Target's current HP, Skill Level
			md.damage = status_get_dex(src) * 10 + (skill_lv * 3 * status_get_hp(target)) / 100;
			if (status_bl_has_mode(target, MD_STATUS_IMMUNE))
				md.damage /= 10;
			break;
		case MH_EQC:
			md.damage = max(tstatus->hp - sstatus->hp, 0);
			break;
		case NPC_MAXPAIN_ATK:
			if (ssc && ssc->data[SC_MAXPAIN])
				md.damage = ssc->data[SC_MAXPAIN]->val2;
			else
				md.damage = 0;
			break;
		case SU_SV_ROOTTWIST_ATK:
			md.damage = 100;
			break;
	}

	if (nk&NK_SPLASHSPLIT) { // Divide ATK among targets
		if(mflag > 0)
			md.damage /= mflag;
		else
			ShowError("0 enemies targeted by %d:%s, divide per 0 avoided!\n", skill_id, skill_get_name(skill_id));
	}

	if (!(nk&NK_IGNORE_FLEE)) {
		struct status_change *sc = status_get_sc(target);

		i = 0; //Temp for "hit or no hit"
		if(sc && sc->opt1 && sc->opt1 != OPT1_STONEWAIT && sc->opt1 != OPT1_BURNING)
			i = 1;
		else {
			short
				flee = tstatus->flee,
#ifdef RENEWAL
				hitrate = 0; //Default hitrate
#else
				hitrate = 80; //Default hitrate
#endif

			if(battle_config.agi_penalty_type && battle_config.agi_penalty_target&target->type) {
				unsigned char attacker_count = unit_counttargeted(target); //256 max targets should be a sane max

				if(attacker_count >= battle_config.agi_penalty_count) {
					if (battle_config.agi_penalty_type == 1)
						flee = (flee * (100 - (attacker_count - (battle_config.agi_penalty_count - 1))*battle_config.agi_penalty_num))/100;
					else //assume type 2: absolute reduction
						flee -= (attacker_count - (battle_config.agi_penalty_count - 1))*battle_config.agi_penalty_num;
					if(flee < 1)
						flee = 1;
				}
			}

			hitrate += sstatus->hit - flee;
#ifdef RENEWAL
			if( sd ) //in Renewal hit bonus from Vultures Eye is not shown anymore in status window
				hitrate += pc_checkskill(sd,AC_VULTURE);
#endif
			hitrate = cap_value(hitrate, battle_config.min_hitrate, battle_config.max_hitrate);

			if(rnd()%100 < hitrate)
				i = 1;
		}
		if (!i) {
			md.damage = 0;
			md.dmg_lv = ATK_FLEE;
		}
	}

	md.damage += battle_calc_cardfix(BF_MISC, src, target, nk, s_ele, 0, md.damage, 0, md.flag);

	if (sd && (i = pc_skillatk_bonus(sd, skill_id)))
		md.damage += (int64)md.damage*i/100;

	if (tsd && (i = pc_sub_skillatk_bonus(tsd, skill_id)))
		md.damage -= (int64)md.damage*i/100;

	if(!(nk&NK_NO_ELEFIX))
		md.damage=battle_attr_fix(src, target, md.damage, s_ele, tstatus->def_ele, tstatus->ele_lv);

	//Plant damage
	if(md.damage < 0)
		md.damage = 0;
	else if(md.damage && is_infinite_defense(target, md.flag)) {
		md.damage = 1;
	}

	//Apply DAMAGE_DIV_FIX and check for min damage
	battle_apply_div_fix(&md, skill_id);

	switch(skill_id) {
		case RA_FIRINGTRAP:
 		case RA_ICEBOUNDTRAP:
			if (md.damage == 1)
				break;
		case RA_CLUSTERBOMB:
			{
				struct Damage wd = battle_calc_weapon_attack(src,target,skill_id,skill_lv,mflag);

				md.damage += wd.damage;
			}
			break;
		case NJ_ZENYNAGE:
			if (sd) {
				if (md.damage > sd->status.zeny)
					md.damage = sd->status.zeny;
				pc_payzeny(sd,(int)cap_value(md.damage, INT_MIN, INT_MAX),LOG_TYPE_STEAL,NULL);
			}
			break;
	}

	struct map_data *mapdata = map_getmapdata(target->m);

	md.damage = battle_calc_damage(src,target,&md,md.damage,skill_id,skill_lv);
	if(mapdata_flag_gvg2(mapdata))
		md.damage = battle_calc_gvg_damage(src,target,md.damage,skill_id,md.flag);
	else if(mapdata->flag[MF_BATTLEGROUND])
		md.damage = battle_calc_bg_damage(src,target,md.damage,skill_id,md.flag);

	// Skill damage adjustment
	if ((skill_damage = battle_skill_damage(src,target,skill_id)) != 0)
		md.damage += (int64)md.damage * skill_damage / 100;

	battle_absorb_damage(target, &md);

	battle_do_reflect(BF_MISC,&md, src, target, skill_id, skill_lv); //WIP [lighta]

	return md;
}

/*==========================================
 * Battle main entry, from skill_attack
 *------------------------------------------
 * Credits:
 *	Original coder unknown
 *	Initial refactoring by Baalberith
 *	Refined and optimized by helvetica
 */
struct Damage battle_calc_attack(int attack_type,struct block_list *bl,struct block_list *target,uint16 skill_id,uint16 skill_lv,int flag)
{
	struct Damage d;

	switch(attack_type) {
		case BF_WEAPON: d = battle_calc_weapon_attack(bl,target,skill_id,skill_lv,flag); break;
		case BF_MAGIC:  d = battle_calc_magic_attack(bl,target,skill_id,skill_lv,flag);  break;
		case BF_MISC:   d = battle_calc_misc_attack(bl,target,skill_id,skill_lv,flag);   break;
		default:
			ShowError("battle_calc_attack: unknown attack type! %d (skill_id=%d, skill_lv=%d)\n", attack_type, skill_id, skill_lv);
			memset(&d,0,sizeof(d));
			break;
		}
	if( d.damage + d.damage2 < 1 )
	{	//Miss/Absorbed
		//Weapon attacks should go through to cause additional effects.
		if (d.dmg_lv == ATK_DEF /*&& attack_type&(BF_MAGIC|BF_MISC)*/) // Isn't it that additional effects don't apply if miss?
			d.dmg_lv = ATK_MISS;
		d.dmotion = 0;
	}
	else // Some skills like Weaponry Research will cause damage even if attack is dodged
		d.dmg_lv = ATK_DEF;
	return d;
}

/*==========================================
 * Final damage return function
 *------------------------------------------
 * Credits:
 *	Original coder unknown
 *	Initial refactoring by Baalberith
 *	Refined and optimized by helvetica
 */
int64 battle_calc_return_damage(struct block_list* bl, struct block_list *src, int64 *dmg, int flag, uint16 skill_id, bool status_reflect){
	struct map_session_data* sd;
	int64 rdamage = 0, damage = *dmg;
	int max_damage = status_get_max_hp(bl);
	struct status_change *sc, *ssc;

	sd = BL_CAST(BL_PC, bl);
	sc = status_get_sc(bl);
	ssc = status_get_sc(src);

	if (sc && sc->data[SC_WHITEIMPRISON])
		return 0; // White Imprison does not reflect any damage

	if (flag & BF_SHORT) {//Bounces back part of the damage.
		if ( (skill_get_inf2(skill_id)&INF2_TRAP || !status_reflect) && sd && sd->bonus.short_weapon_damage_return ) {
			rdamage += damage * sd->bonus.short_weapon_damage_return / 100;
			rdamage = i64max(rdamage,1);
		} else if( status_reflect && sc && sc->count ) {
			if( sc->data[SC_REFLECTSHIELD] ) {
				struct status_change_entry *sce_d;
				struct block_list *d_bl = NULL;

				if( (sce_d = sc->data[SC_DEVOTION]) && (d_bl = map_id2bl(sce_d->val1)) &&
					((d_bl->type == BL_MER && ((TBL_MER*)d_bl)->master && ((TBL_MER*)d_bl)->master->bl.id == bl->id) ||
					(d_bl->type == BL_PC && ((TBL_PC*)d_bl)->devotion[sce_d->val2] == bl->id)) )
				{ //Don't reflect non-skill attack if has SC_REFLECTSHIELD from Devotion bonus inheritance
					if( (!skill_id && battle_config.devotion_rdamage_skill_only && sc->data[SC_REFLECTSHIELD]->val4) ||
						!check_distance_bl(bl,d_bl,sce_d->val3) )
						return 0;
				}
			}
			if( sc->data[SC_REFLECTDAMAGE] && !(skill_get_inf2(skill_id)&INF2_TRAP)) {
				if( rnd()%100 <= sc->data[SC_REFLECTDAMAGE]->val1*10 + 30 ){
					max_damage = (int64)max_damage * status_get_lv(bl) / 100;
					rdamage = (*dmg) * sc->data[SC_REFLECTDAMAGE]->val2 / 100;
					if( --(sc->data[SC_REFLECTDAMAGE]->val3) < 1)
						status_change_end(bl,SC_REFLECTDAMAGE,INVALID_TIMER);
				}
			} else {
				if ( sc->data[SC_REFLECTSHIELD] && skill_id != WS_CARTTERMINATION ) {
					// Don't reflect non-skill attack if has SC_REFLECTSHIELD from Devotion bonus inheritance
					if (!skill_id && battle_config.devotion_rdamage_skill_only && sc->data[SC_REFLECTSHIELD]->val4)
						rdamage = 0;
					else {
						rdamage += damage * sc->data[SC_REFLECTSHIELD]->val2 / 100;
						if (rdamage < 1)
							rdamage = 1;
					}
				}

				if (sc->data[SC_DEATHBOUND] && skill_id != WS_CARTTERMINATION && skill_id != GN_HELLS_PLANT_ATK && !status_bl_has_mode(src,MD_STATUS_IMMUNE)) {
					if (distance_bl(src,bl) <= 0 || !map_check_dir(map_calc_dir(bl,src->x,src->y), unit_getdir(bl))) {
						int64 rd1 = 0;

						rd1 = min(damage,status_get_max_hp(bl)) * sc->data[SC_DEATHBOUND]->val2 / 100; // Amplify damage.
						*dmg = rd1 * 30 / 100; // Received damage = 30% of amplified damage.
						clif_skill_damage(src, bl, gettick(), status_get_amotion(src), 0, -30000, 1, RK_DEATHBOUND, sc->data[SC_DEATHBOUND]->val1, DMG_SKILL);
						skill_blown(bl, src, skill_get_blewcount(RK_DEATHBOUND, 1), unit_getdir(src), BLOWN_NONE);
						status_change_end(bl, SC_DEATHBOUND, INVALID_TIMER);
						rdamage += rd1 * 70 / 100; // Target receives 70% of the amplified damage. [Rytech]
					}
				}

				if( sc->data[SC_SHIELDSPELL_DEF] && sc->data[SC_SHIELDSPELL_DEF]->val1 == 2 && !status_bl_has_mode(src,MD_STATUS_IMMUNE) ){
						rdamage += damage * sc->data[SC_SHIELDSPELL_DEF]->val2 / 100;
						if (rdamage < 1) rdamage = 1;
				}
			}
		}
	} else {
		if (!status_reflect && sd && sd->bonus.long_weapon_damage_return) {
			rdamage += damage * sd->bonus.long_weapon_damage_return / 100;
			if (rdamage < 1) rdamage = 1;
		}
	}

	if (ssc && ssc->data[SC_INSPIRATION]) {
		rdamage += damage / 100;
#ifdef RENEWAL
		rdamage = cap_value(rdamage, 1, max_damage);
#else
		rdamage = i64max(rdamage,1);
#endif
	}

	if (sc && sc->data[SC_KYOMU] && (!ssc || !ssc->data[SC_SHIELDSPELL_DEF])) // Nullify reflecting ability except for Shield Spell - Def
		rdamage = 0;

	if (sc && sc->data[SC_MAXPAIN]) {
		rdamage = damage * sc->data[SC_MAXPAIN]->val1 * 10 / 100;
	}

	return cap_value(min(rdamage,max_damage),INT_MIN,INT_MAX);
}

/**
 * Calculate vanish from target
 * @param sd: Player with vanish item
 * @param target: Target to vanish HP/SP
 * @param wd: Reference to Damage struct
 */
bool battle_vanish(struct map_session_data *sd, struct block_list *target, struct Damage *wd)
{
	struct status_data *tstatus;
	int race;

	nullpo_retr(false, sd);
	nullpo_retr(false, target);
	nullpo_retr(false, wd);

	tstatus = status_get_status_data(target);
	race = status_get_race(target);
	wd->isspdamage = false;

	if (wd->flag) {
		// bHPVanishRaceRate
		short vellum_rate_hp = cap_value(sd->hp_vanish_race[race].rate + sd->hp_vanish_race[RC_ALL].rate, 0, SHRT_MAX);
		short vellum_hp = cap_value(sd->hp_vanish_race[race].per + sd->hp_vanish_race[RC_ALL].per, SHRT_MIN, SHRT_MAX);

		// bSPVanishRaceRate
		short vellum_rate_sp = cap_value(sd->sp_vanish_race[race].rate + sd->sp_vanish_race[RC_ALL].rate, 0, SHRT_MAX);
		short vellum_sp = cap_value(sd->sp_vanish_race[race].per + sd->sp_vanish_race[RC_ALL].per, SHRT_MIN, SHRT_MAX);

		// The HP and SP vanish bonus from these items can't stack because of the special damage display.
		if (vellum_hp && vellum_rate_hp && (vellum_rate_hp >= 10000 || rnd()%10000 < vellum_rate_hp)) {
			wd->damage = apply_rate(tstatus->max_hp, vellum_hp);
			wd->damage2 = 0;
		} else if (vellum_sp && vellum_rate_sp && (vellum_rate_sp >= 10000 || rnd()%10000 < vellum_rate_sp)) {
			wd->damage = apply_rate(tstatus->max_sp, vellum_sp);
			wd->damage2 = 0;
			wd->isspdamage = true;
		} else // No damage
			return false;
		
		return true;
	} else {
		// bHPVanishRate
		short vrate_hp = cap_value(sd->bonus.hp_vanish_rate * 10, 0, SHRT_MAX);
		short v_hp = cap_value(sd->bonus.hp_vanish_per, SHRT_MIN, SHRT_MAX);

		// bSPVanishRate
		short vrate_sp = cap_value(sd->bonus.sp_vanish_rate * 10, 0, SHRT_MAX);
		short v_sp = cap_value(sd->bonus.sp_vanish_per + sd->sp_vanish_race[race].per + sd->sp_vanish_race[RC_ALL].per, SHRT_MIN, SHRT_MAX);

		if (v_hp && vrate_hp && (vrate_hp >= 10000 || rnd()%10000 < vrate_hp))
			v_hp = -v_hp;
		else
			v_hp = 0;

		if (v_sp && vrate_sp && (vrate_sp >= 10000 || rnd()%10000 < vrate_sp))
			v_sp = -v_sp;
		else
			v_sp = 0;

		if ( v_hp < 0 || v_sp < 0 )
			status_percent_damage(&sd->bl, target, (int8)v_hp, (int8)v_sp, false);

		return false;
	}
}

/*===========================================
 * Perform battle drain effects (HP/SP loss)
 *-------------------------------------------*/
void battle_drain(struct map_session_data *sd, struct block_list *tbl, int64 rdamage, int64 ldamage, int race, int class_)
{
	struct weapon_data *wd;
	struct Damage d;
	int64 *damage;
	int thp = 0, // HP gained
		tsp = 0, // SP gained
		//rhp = 0, // HP reduced from target
		//rsp = 0, // SP reduced from target
		hp = 0, sp = 0;
	uint8 i = 0;

	if (!CHK_RACE(race) && !CHK_CLASS(class_))
		return;

	memset(&d, 0, sizeof(d));

	// Check for vanish HP/SP. !CHECKME: Which first, drain or vanish?
	battle_vanish(sd, tbl, &d);

	// Check for drain HP/SP
	hp = sp = i = 0;
	for (i = 0; i < 4; i++) {
		//First two iterations: Right hand
		if (i < 2) {
			wd = &sd->right_weapon;
			damage = &rdamage;
		}
		else {
			wd = &sd->left_weapon;
			damage = &ldamage;
		}

		if (*damage <= 0)
			continue;

		if( i == 1 || i == 3 ) {
			hp = wd->hp_drain_class[class_] + wd->hp_drain_class[CLASS_ALL];
			hp += battle_calc_drain(*damage, wd->hp_drain_rate.rate, wd->hp_drain_rate.per);

			sp = wd->sp_drain_class[class_] + wd->sp_drain_class[CLASS_ALL];
			sp += battle_calc_drain(*damage, wd->sp_drain_rate.rate, wd->sp_drain_rate.per);

			if( hp ) {
				//rhp += hp;
				thp += hp;
			}

			if( sp ) {
				//rsp += sp;
				tsp += sp;
			}
		} else {
			hp = wd->hp_drain_race[race] + wd->hp_drain_race[RC_ALL];
			sp = wd->sp_drain_race[race] + wd->sp_drain_race[RC_ALL];

			if( hp ) {
				//rhp += hp;
				thp += hp;
			}

			if( sp ) {
				//rsp += sp;
				tsp += sp;
			}
		}
	}

	if (!thp && !tsp)
		return;

	status_heal(&sd->bl, thp, tsp, battle_config.show_hp_sp_drain?3:1);

	//if (rhp || rsp)
	//	status_zap(tbl, rhp, rsp);
}
/*===========================================
 * Deals the same damage to targets in area.
 *-------------------------------------------
 * Credits:
 *	Original coder pakpil
 */
int battle_damage_area(struct block_list *bl, va_list ap) {
	t_tick tick;
	int64 damage;
	int amotion, dmotion;
	struct block_list *src;

	nullpo_ret(bl);

	tick = va_arg(ap, t_tick);
	src = va_arg(ap,struct block_list *);
	amotion = va_arg(ap,int);
	dmotion = va_arg(ap,int);
	damage = va_arg(ap,int);

	if (status_bl_has_mode(bl, MD_SKILL_IMMUNE) || status_get_class(bl) == MOBID_EMPERIUM)
		return 0;
	if( bl != src && battle_check_target(src,bl,BCT_ENEMY) > 0 ) {
		map_freeblock_lock();
		if( src->type == BL_PC )
			battle_drain((TBL_PC*)src, bl, damage, damage, status_get_race(bl), status_get_class_(bl));
		if( amotion )
			battle_delay_damage(tick, amotion,src,bl,0,CR_REFLECTSHIELD,0,damage,ATK_DEF,0,true,false);
		else
			status_fix_damage(src,bl,damage,0);
		clif_damage(bl,bl,tick,amotion,dmotion,damage,1,DMG_ENDURE,0,false);
		skill_additional_effect(src, bl, CR_REFLECTSHIELD, 1, BF_WEAPON|BF_SHORT|BF_NORMAL,ATK_DEF,tick);
		map_freeblock_unlock();
	}

	return 0;
}
/*==========================================
 * Do a basic physical attack (call through unit_attack_timer)
 *------------------------------------------*/
enum damage_lv battle_weapon_attack(struct block_list* src, struct block_list* target, t_tick tick, int flag) {
	struct map_session_data *sd = NULL, *tsd = NULL;
	struct status_data *sstatus, *tstatus;
	struct status_change *sc, *tsc;
	int64 damage;
	int skillv;
	struct Damage wd;
	bool vanish_damage = false;

	nullpo_retr(ATK_NONE, src);
	nullpo_retr(ATK_NONE, target);

	if (src->prev == NULL || target->prev == NULL)
		return ATK_NONE;

	sd = BL_CAST(BL_PC, src);
	tsd = BL_CAST(BL_PC, target);

	sstatus = status_get_status_data(src);
	tstatus = status_get_status_data(target);

	sc = status_get_sc(src);
	tsc = status_get_sc(target);

	if (sc && !sc->count) //Avoid sc checks when there's none to check for. [Skotlex]
		sc = NULL;
	if (tsc && !tsc->count)
		tsc = NULL;

	if (sd)
	{
		sd->state.arrow_atk = (sd->status.weapon == W_BOW || (sd->status.weapon >= W_REVOLVER && sd->status.weapon <= W_GRENADE));
		if (sd->state.arrow_atk)
		{
			short index = sd->equip_index[EQI_AMMO];
			if (index < 0) {
				if (sd->weapontype1 > W_KATAR && sd->weapontype1 < W_HUUMA)
					clif_skill_fail(sd,0,USESKILL_FAIL_NEED_MORE_BULLET,0);
				else
					clif_arrow_fail(sd,0);
				return ATK_NONE;
			}
			//Ammo check by Ishizu-chan
			if (sd->inventory_data[index]) {
				switch (sd->status.weapon) {
					case W_BOW:
						if (sd->inventory_data[index]->look != A_ARROW) {
							clif_arrow_fail(sd,0);
							return ATK_NONE;
						}
						break;
					case W_REVOLVER:
					case W_RIFLE:
					case W_GATLING:
					case W_SHOTGUN:
						if (sd->inventory_data[index]->look != A_BULLET) {
							clif_skill_fail(sd,0,USESKILL_FAIL_NEED_MORE_BULLET,0);
							return ATK_NONE;
						}
						break;
					case W_GRENADE:
						if (sd->inventory_data[index]->look != A_GRENADE) {
							clif_skill_fail(sd,0,USESKILL_FAIL_NEED_MORE_BULLET,0);
							return ATK_NONE;
						}
						break;
				}
			}
		}
	}
	if (sc && sc->count) {
		if (sc->data[SC_CLOAKING] && !(sc->data[SC_CLOAKING]->val4 & 2))
			status_change_end(src, SC_CLOAKING, INVALID_TIMER);
		else if (sc->data[SC_CLOAKINGEXCEED] && !(sc->data[SC_CLOAKINGEXCEED]->val4 & 2))
			status_change_end(src, SC_CLOAKINGEXCEED, INVALID_TIMER);
	}
	if (tsc && tsc->data[SC_AUTOCOUNTER] && status_check_skilluse(target, src, KN_AUTOCOUNTER, 1)) {
		uint8 dir = map_calc_dir(target,src->x,src->y);
		int t_dir = unit_getdir(target);
		int dist = distance_bl(src, target);

		if (dist <= 0 || (!map_check_dir(dir,t_dir) && dist <= tstatus->rhw.range+1)) {
			uint16 skill_lv = tsc->data[SC_AUTOCOUNTER]->val1;

			clif_skillcastcancel(target); //Remove the casting bar. [Skotlex]
			clif_damage(src, target, tick, sstatus->amotion, 1, 0, 1, DMG_NORMAL, 0, false); //Display MISS.
			status_change_end(target, SC_AUTOCOUNTER, INVALID_TIMER);
			skill_attack(BF_WEAPON,target,target,src,KN_AUTOCOUNTER,skill_lv,tick,0);
			return ATK_BLOCK;
		}
	}

	if( tsc && tsc->data[SC_BLADESTOP_WAIT] && status_get_class_(src) != CLASS_BOSS && (src->type == BL_PC || tsd == NULL || distance_bl(src, target) <= (tsd->status.weapon == W_FIST ? 1 : 2)) )
	{
		uint16 skill_lv = tsc->data[SC_BLADESTOP_WAIT]->val1;
		int duration = skill_get_time2(MO_BLADESTOP,skill_lv);
		status_change_end(target, SC_BLADESTOP_WAIT, INVALID_TIMER);
		if(sc_start4(src,src, SC_BLADESTOP, 100, sd?pc_checkskill(sd, MO_BLADESTOP):5, 0, 0, target->id, duration))
		{	//Target locked.
			clif_damage(src, target, tick, sstatus->amotion, 1, 0, 1, DMG_NORMAL, 0, false); //Display MISS.
			clif_bladestop(target, src->id, 1);
			sc_start4(src,target, SC_BLADESTOP, 100, skill_lv, 0, 0, src->id, duration);
			return ATK_BLOCK;
		}
	}

	if(sd && (skillv = pc_checkskill(sd,MO_TRIPLEATTACK)) > 0) {
		int triple_rate= 30 - skillv; //Base Rate
		if (sc && sc->data[SC_SKILLRATE_UP] && sc->data[SC_SKILLRATE_UP]->val1 == MO_TRIPLEATTACK) {
			triple_rate+= triple_rate*(sc->data[SC_SKILLRATE_UP]->val2)/100;
			status_change_end(src, SC_SKILLRATE_UP, INVALID_TIMER);
		}
		if (rnd()%100 < triple_rate) {
			//Need to apply canact_tick here because it doesn't go through skill_castend_id
			sd->ud.canact_tick = i64max(tick + skill_delayfix(src, MO_TRIPLEATTACK, skillv), sd->ud.canact_tick);
			if( skill_attack(BF_WEAPON,src,src,target,MO_TRIPLEATTACK,skillv,tick,0) )
				return ATK_DEF;
			return ATK_MISS;
		}
	}

	if (sc) {
		if (sc->data[SC_SACRIFICE]) {
			uint16 skill_lv = sc->data[SC_SACRIFICE]->val1;
			damage_lv ret_val;

			if( --sc->data[SC_SACRIFICE]->val2 <= 0 )
				status_change_end(src, SC_SACRIFICE, INVALID_TIMER);

			/**
			 * We need to calculate the DMG before the hp reduction, because it can kill the source.
			 * For further information: bugreport:4950
			 */
			ret_val = (damage_lv)skill_attack(BF_WEAPON,src,src,target,PA_SACRIFICE,skill_lv,tick,0);

			status_zap(src, sstatus->max_hp*9/100, 0);//Damage to self is always 9%
			if( ret_val == ATK_NONE )
				return ATK_MISS;
			return ret_val;
		}
		if (sc->data[SC_MAGICALATTACK]) {
			if( skill_attack(BF_MAGIC,src,src,target,NPC_MAGICALATTACK,sc->data[SC_MAGICALATTACK]->val1,tick,0) )
				return ATK_DEF;
			return ATK_MISS;
		}
		if( sc->data[SC_GT_ENERGYGAIN] ) {
			int spheres = 5;

			if( sc->data[SC_RAISINGDRAGON] )
				spheres += sc->data[SC_RAISINGDRAGON]->val1;

			if( sd && rnd()%100 < sc->data[SC_GT_ENERGYGAIN]->val2 )
				pc_addspiritball(sd, skill_get_time2(SR_GENTLETOUCH_ENERGYGAIN, sc->data[SC_GT_ENERGYGAIN]->val1), spheres);
		}
	}

	if( tsc && tsc->data[SC_GT_ENERGYGAIN] ) {
		int spheres = 5;

		if( tsc->data[SC_RAISINGDRAGON] )
			spheres += tsc->data[SC_RAISINGDRAGON]->val1;

		if( tsd && rnd()%100 < tsc->data[SC_GT_ENERGYGAIN]->val2 )
			pc_addspiritball(tsd, skill_get_time2(SR_GENTLETOUCH_ENERGYGAIN, tsc->data[SC_GT_ENERGYGAIN]->val1), spheres);
	}

	if (tsc && tsc->data[SC_MTF_MLEATKED] && rnd()%100 < tsc->data[SC_MTF_MLEATKED]->val2)
		clif_skill_nodamage(target, target, SM_ENDURE, tsc->data[SC_MTF_MLEATKED]->val1, sc_start(src, target, SC_ENDURE, 100, tsc->data[SC_MTF_MLEATKED]->val1, skill_get_time(SM_ENDURE, tsc->data[SC_MTF_MLEATKED]->val1)));

	if(tsc && tsc->data[SC_KAAHI] && tstatus->hp < tstatus->max_hp && status_charge(target, 0, tsc->data[SC_KAAHI]->val3)) {
		int hp_heal = tstatus->max_hp - tstatus->hp;
		if (hp_heal > tsc->data[SC_KAAHI]->val2)
			hp_heal = tsc->data[SC_KAAHI]->val2;
		if (hp_heal)
			status_heal(target, hp_heal, 0, 2);
	}

	wd = battle_calc_attack(BF_WEAPON, src, target, 0, 0, flag);
	wd.isspdamage = false; // Default normal attacks to non-SP Damage attack until battle_vanish is determined

	if (sd && wd.damage + wd.damage2 > 0)
		vanish_damage = battle_vanish(sd, target, &wd);

	if( sc && sc->count ) {
		if (sc->data[SC_EXEEDBREAK]) {
			if (!is_infinite_defense(target, wd.flag) && !vanish_damage)
				wd.damage *= sc->data[SC_EXEEDBREAK]->val2 / 100;
			status_change_end(src, SC_EXEEDBREAK, INVALID_TIMER);
		}
		if( sc->data[SC_SPELLFIST] ) {
			if( --(sc->data[SC_SPELLFIST]->val1) >= 0 && !vanish_damage ){
				if (!is_infinite_defense(target, wd.flag)) {
					struct Damage ad = battle_calc_attack(BF_MAGIC, src, target, sc->data[SC_SPELLFIST]->val3, sc->data[SC_SPELLFIST]->val4, flag | BF_SHORT);

					wd.damage = ad.damage;
					DAMAGE_DIV_FIX(wd.damage, wd.div_); // Double the damage for multiple hits.
				} else {
					wd.damage = 1;
					DAMAGE_DIV_FIX(wd.damage, wd.div_);
				}
			} else
				status_change_end(src,SC_SPELLFIST,INVALID_TIMER);
		}
		if (sc->data[SC_GIANTGROWTH] && (wd.flag&BF_SHORT) && rnd()%100 < sc->data[SC_GIANTGROWTH]->val2 && !is_infinite_defense(target, wd.flag) && !vanish_damage) {
			wd.damage <<= 1; // Double Damage
			skill_break_equip(src, src, EQP_WEAPON, 10, BCT_SELF); // Break chance happens on successful damage increase
		}

		if( sd && battle_config.arrow_decrement && sc->data[SC_FEARBREEZE] && sc->data[SC_FEARBREEZE]->val4 > 0) {
			short idx = sd->equip_index[EQI_AMMO];
			if (idx >= 0 && sd->inventory.u.items_inventory[idx].amount >= sc->data[SC_FEARBREEZE]->val4) {
				pc_delitem(sd,idx,sc->data[SC_FEARBREEZE]->val4,0,1,LOG_TYPE_CONSUME);
				sc->data[SC_FEARBREEZE]->val4 = 0;
			}
		}
	}
	if (sd && sd->state.arrow_atk) //Consume arrow.
		battle_consume_ammo(sd, 0, 0);

	damage = wd.damage + wd.damage2;
	if( damage > 0 && src != target )
	{
		if( sc && sc->data[SC_DUPLELIGHT] && (wd.flag&BF_SHORT) && rnd()%100 <= 10+2*sc->data[SC_DUPLELIGHT]->val1 )
		{	// Activates it only from melee damage
			uint16 skill_id;
			if( rnd()%2 == 1 )
				skill_id = AB_DUPLELIGHT_MELEE;
			else
				skill_id = AB_DUPLELIGHT_MAGIC;
			skill_attack(skill_get_type(skill_id), src, src, target, skill_id, sc->data[SC_DUPLELIGHT]->val1, tick, SD_LEVEL);
		}
	}

	wd.dmotion = clif_damage(src, target, tick, wd.amotion, wd.dmotion, wd.damage, wd.div_ , wd.type, wd.damage2, wd.isspdamage);

	if (sd && sd->bonus.splash_range > 0 && damage > 0)
		skill_castend_damage_id(src, target, 0, 1, tick, 0);
	if ( target->type == BL_SKILL && damage > 0 ) {
		TBL_SKILL *su = (TBL_SKILL*)target;

		if (su && su->group) {
			if (su->group->skill_id == HT_BLASTMINE)
				skill_blown(src, target, 3, -1, BLOWN_NONE);
			if (su->group->skill_id == GN_WALLOFTHORN) {
				if (--su->val2 <= 0)
					skill_delunit(su);
			}
		}
	}

	map_freeblock_lock();

	if( !(tsc && tsc->data[SC_DEVOTION]) && !vanish_damage && skill_check_shadowform(target, damage, wd.div_) ) {
		if( !status_isdead(target) )
			skill_additional_effect(src, target, 0, 0, wd.flag, wd.dmg_lv, tick);
		if( wd.dmg_lv > ATK_BLOCK )
			skill_counter_additional_effect(src, target, 0, 0, wd.flag, tick);
	} else
		battle_delay_damage(tick, wd.amotion, src, target, wd.flag, 0, 0, damage, wd.dmg_lv, wd.dmotion, true, wd.isspdamage);
	if( tsc ) {
		if( tsc->data[SC_DEVOTION] ) {
			struct status_change_entry *sce = tsc->data[SC_DEVOTION];
			struct block_list *d_bl = map_id2bl(sce->val1);

			if( d_bl && (
				(d_bl->type == BL_MER && ((TBL_MER*)d_bl)->master && ((TBL_MER*)d_bl)->master->bl.id == target->id) ||
				(d_bl->type == BL_PC && ((TBL_PC*)d_bl)->devotion[sce->val2] == target->id)
				) && check_distance_bl(target, d_bl, sce->val3) )
			{
				clif_damage(d_bl, d_bl, gettick(), 0, 0, damage, 0, DMG_NORMAL, 0, false);
				status_fix_damage(NULL, d_bl, damage, 0);
			}
			else
				status_change_end(target, SC_DEVOTION, INVALID_TIMER);
		}
		if (target->type == BL_PC && (wd.flag&BF_SHORT) && tsc->data[SC_CIRCLE_OF_FIRE_OPTION]) {
			struct elemental_data *ed = ((TBL_PC*)target)->ed;

			if (ed) {
				clif_skill_damage(&ed->bl, target, tick, status_get_amotion(src), 0, -30000, 1, EL_CIRCLE_OF_FIRE, tsc->data[SC_CIRCLE_OF_FIRE_OPTION]->val1, DMG_SKILL);
				skill_attack(BF_WEAPON,&ed->bl,&ed->bl,src,EL_CIRCLE_OF_FIRE,tsc->data[SC_CIRCLE_OF_FIRE_OPTION]->val1,tick,wd.flag);
			}
		}
		if (tsc->data[SC_WATER_SCREEN_OPTION]) {
			struct block_list *e_bl = map_id2bl(tsc->data[SC_WATER_SCREEN_OPTION]->val1);

			if (e_bl && !status_isdead(e_bl)) {
				clif_damage(e_bl, e_bl, tick, 0, 0, damage, wd.div_, DMG_NORMAL, 0, false);
				status_fix_damage(NULL, e_bl, damage, 0);
			}
		}
	}
	if (sc && sc->data[SC_AUTOSPELL] && rnd()%100 < sc->data[SC_AUTOSPELL]->val4) {
		int sp = 0;
		uint16 skill_id = sc->data[SC_AUTOSPELL]->val2;
		uint16 skill_lv = sc->data[SC_AUTOSPELL]->val3;
		int i = rnd()%100;
		if (sc->data[SC_SPIRIT] && sc->data[SC_SPIRIT]->val2 == SL_SAGE)
			i = 0; //Max chance, no skill_lv reduction. [Skotlex]
		//reduction only for skill_lv > 1
		if (skill_lv > 1) {
			if (i >= 50) skill_lv /= 2;
			else if (i >= 15) skill_lv--;
		}
		sp = skill_get_sp(skill_id,skill_lv) * 2 / 3;

		if (status_charge(src, 0, sp)) {
			struct unit_data *ud = unit_bl2ud(src);

			switch (skill_get_casttype(skill_id)) {
				case CAST_GROUND:
					skill_castend_pos2(src, target->x, target->y, skill_id, skill_lv, tick, flag);
					break;
				case CAST_NODAMAGE:
					skill_castend_nodamage_id(src, target, skill_id, skill_lv, tick, flag);
					break;
				case CAST_DAMAGE:
					skill_castend_damage_id(src, target, skill_id, skill_lv, tick, flag);
					break;
			}
			if (ud) {
				int autospell_tick = skill_delayfix(src, skill_id, skill_lv);

				if (DIFF_TICK(ud->canact_tick, tick + autospell_tick) < 0) {
					ud->canact_tick = i64max(tick + autospell_tick, ud->canact_tick);
					if (battle_config.display_status_timers && sd)
						clif_status_change(src, EFST_POSTDELAY, 1, autospell_tick, 0, 0, 0);
				}
			}
		}
	}
	if (sd) {
		uint16 r_skill = 0, sk_idx = 0;
		if( wd.flag&BF_WEAPON && sc && sc->data[SC__AUTOSHADOWSPELL] && rnd()%100 < sc->data[SC__AUTOSHADOWSPELL]->val3 &&
			(r_skill = (uint16)sc->data[SC__AUTOSHADOWSPELL]->val1) && (sk_idx = skill_get_index(r_skill)) &&
			sd->status.skill[sk_idx].id != 0 && sd->status.skill[sk_idx].flag == SKILL_FLAG_PLAGIARIZED )
		{
			int r_lv = sc->data[SC__AUTOSHADOWSPELL]->val2;

			if (r_skill != AL_HOLYLIGHT && r_skill != PR_MAGNUS) {
				int type;
				if( (type = skill_get_casttype(r_skill)) == CAST_GROUND ) {
					int maxcount = 0;

					if( !(BL_PC&battle_config.skill_reiteration) &&
						skill_get_unit_flag(r_skill)&UF_NOREITERATION )
							type = -1;

					if( BL_PC&battle_config.skill_nofootset &&
						skill_get_unit_flag(r_skill)&UF_NOFOOTSET )
							type = -1;

					if( BL_PC&battle_config.land_skill_limit &&
						(maxcount = skill_get_maxcount(r_skill, r_lv)) > 0
					  ) {
						int v;
						for(v=0;v<MAX_SKILLUNITGROUP && sd->ud.skillunit[v] && maxcount;v++) {
							if(sd->ud.skillunit[v]->skill_id == r_skill)
								maxcount--;
						}
						if( maxcount == 0 )
							type = -1;
					}

					if( type != CAST_GROUND ){
						clif_skill_fail(sd,r_skill,USESKILL_FAIL_LEVEL,0);
						map_freeblock_unlock();
						return wd.dmg_lv;
					}
				}

				if (sd->state.autocast == 0) {
					sd->state.autocast = 1;
					skill_consume_requirement(sd, r_skill, r_lv, 3);
					switch (type) {
						case CAST_GROUND:
							skill_castend_pos2(src, target->x, target->y, r_skill, r_lv, tick, flag);
							break;
						case CAST_NODAMAGE:
							skill_castend_nodamage_id(src, target, r_skill, r_lv, tick, flag);
							break;
						case CAST_DAMAGE:
							skill_castend_damage_id(src, target, r_skill, r_lv, tick, flag);
							break;
					}
				}
				sd->state.autocast = 0;

				sd->ud.canact_tick = i64max(tick + skill_delayfix(src, r_skill, r_lv), sd->ud.canact_tick);
				clif_status_change(src, EFST_POSTDELAY, 1, skill_delayfix(src, r_skill, r_lv), 0, 0, 1);
			}
		}

		if (wd.flag & BF_WEAPON && src != target && damage > 0) {
			if (battle_config.left_cardfix_to_right)
				battle_drain(sd, target, wd.damage, wd.damage, tstatus->race, tstatus->class_);
			else
				battle_drain(sd, target, wd.damage, wd.damage2, tstatus->race, tstatus->class_);
		}
	}

	if (tsc) {
		if (damage > 0 && tsc->data[SC_POISONREACT] &&
			(rnd()%100 < tsc->data[SC_POISONREACT]->val3
			|| sstatus->def_ele == ELE_POISON) &&
//			check_distance_bl(src, target, tstatus->rhw.range+1) && Doesn't checks range! o.O;
			status_check_skilluse(target, src, TF_POISON, 0)
		) {	//Poison React
			struct status_change_entry *sce = tsc->data[SC_POISONREACT];
			if (sstatus->def_ele == ELE_POISON) {
				sce->val2 = 0;
				skill_attack(BF_WEAPON,target,target,src,AS_POISONREACT,sce->val1,tick,0);
			} else {
				skill_attack(BF_WEAPON,target,target,src,TF_POISON, 5, tick, 0);
				--sce->val2;
			}
			if (sce->val2 <= 0)
				status_change_end(target, SC_POISONREACT, INVALID_TIMER);
		}
	}
	map_freeblock_unlock();
	return wd.dmg_lv;
}

/*=========================
 * Check for undead status
 *-------------------------
 * Credits:
 *	Original coder Skotlex
 *  Refactored by Baalberith
 */
int battle_check_undead(int race,int element)
{
	if(battle_config.undead_detect_type == 0) {
		if(element == ELE_UNDEAD)
			return 1;
	}
	else if(battle_config.undead_detect_type == 1) {
		if(race == RC_UNDEAD)
			return 1;
	}
	else {
		if(element == ELE_UNDEAD || race == RC_UNDEAD)
			return 1;
	}
	return 0;
}

/*================================================================
 * Returns the upmost level master starting with the given object
 *----------------------------------------------------------------*/
struct block_list* battle_get_master(struct block_list *src)
{
	struct block_list *prev; //Used for infinite loop check (master of yourself?)
	do {
		prev = src;
		switch (src->type) {
			case BL_PET:
				if (((TBL_PET*)src)->master)
					src = (struct block_list*)((TBL_PET*)src)->master;
				break;
			case BL_MOB:
				if (((TBL_MOB*)src)->master_id)
					src = map_id2bl(((TBL_MOB*)src)->master_id);
				break;
			case BL_HOM:
				if (((TBL_HOM*)src)->master)
					src = (struct block_list*)((TBL_HOM*)src)->master;
				break;
			case BL_MER:
				if (((TBL_MER*)src)->master)
					src = (struct block_list*)((TBL_MER*)src)->master;
				break;
			case BL_ELEM:
				if (((TBL_ELEM*)src)->master)
					src = (struct block_list*)((TBL_ELEM*)src)->master;
				break;
			case BL_SKILL:
				if (((TBL_SKILL*)src)->group && ((TBL_SKILL*)src)->group->src_id)
					src = map_id2bl(((TBL_SKILL*)src)->group->src_id);
				break;
		}
	} while (src && src != prev);
	return prev;
}

/*==========================================
 * Checks the state between two targets
 * (enemy, friend, party, guild, etc)
 *------------------------------------------
 * Usage:
 * See battle.hpp for possible values/combinations
 * to be used here (BCT_* constants)
 * Return value is:
 * 1: flag holds true (is enemy, party, etc)
 * -1: flag fails
 * 0: Invalid target (non-targetable ever)
 *
 * Credits:
 *	Original coder unknown
 *	Rewritten by Skotlex
*/
int battle_check_target( struct block_list *src, struct block_list *target,int flag)
{
	int16 m; //map
	int state = 0; //Initial state none
	int strip_enemy = 1; //Flag which marks whether to remove the BCT_ENEMY status if it's also friend/ally.
	struct block_list *s_bl = src, *t_bl = target;
	struct unit_data *ud = NULL;

	nullpo_ret(src);
	nullpo_ret(target);

	ud = unit_bl2ud(target);
	m = target->m;

	//t_bl/s_bl hold the 'master' of the attack, while src/target are the actual
	//objects involved.
	if( (t_bl = battle_get_master(target)) == NULL )
		t_bl = target;

	if( (s_bl = battle_get_master(src)) == NULL )
		s_bl = src;

	if ( s_bl->type == BL_PC ) {
		switch( t_bl->type ) {
			case BL_MOB: // Source => PC, Target => MOB
				if ( pc_has_permission((TBL_PC*)s_bl, PC_PERM_DISABLE_PVM) )
					return 0;
				break;
			case BL_PC:
				if (pc_has_permission((TBL_PC*)s_bl, PC_PERM_DISABLE_PVP))
					return 0;
				break;
			default:/* anything else goes */
				break;
		}
	}

	struct map_data *mapdata = map_getmapdata(m);

	switch( target->type ) { // Checks on actual target
		case BL_PC: {
				struct status_change* sc = status_get_sc(src);

				if (((TBL_PC*)target)->invincible_timer != INVALID_TIMER || pc_isinvisible((TBL_PC*)target))
					return -1; //Cannot be targeted yet.
				if( sc && sc->count ) {
					if( sc->data[SC_VOICEOFSIREN] && sc->data[SC_VOICEOFSIREN]->val2 == target->id )
						return -1;
				}
			}
			break;
		case BL_MOB:
		{
			struct mob_data *md = ((TBL_MOB*)target);

			if (ud && ud->immune_attack)
				return 0;
			if(((md->special_state.ai == AI_SPHERE || //Marine Spheres
				(md->special_state.ai == AI_FLORA && battle_config.summon_flora&1)) && s_bl->type == BL_PC && src->type != BL_MOB) || //Floras
				(md->special_state.ai == AI_ZANZOU && t_bl->id != s_bl->id) || //Zanzou
				(md->special_state.ai == AI_FAW && (t_bl->id != s_bl->id || (s_bl->type == BL_PC && src->type != BL_MOB)))
			){	//Targettable by players
				state |= BCT_ENEMY;
				strip_enemy = 0;
			}
			break;
		}
		case BL_SKILL:
		{
			TBL_SKILL *su = (TBL_SKILL*)target;
			uint16 skill_id = battle_getcurrentskill(src);
			if( !su || !su->group)
				return 0;
			if( skill_get_inf2(su->group->skill_id)&INF2_TRAP && su->group->unit_id != UNT_USED_TRAPS) {
				if (!skill_id || su->group->skill_id == WM_REVERBERATION || su->group->skill_id == WM_POEMOFNETHERWORLD) {
					;
				}
				else if (skill_get_inf2(skill_id)&INF2_HIT_TRAP) { // Only a few skills can target traps
					switch (skill_id) {
						case RK_DRAGONBREATH:
						case RK_DRAGONBREATH_WATER:
						case NC_SELFDESTRUCTION:
						case NC_AXETORNADO:
						case SR_SKYNETBLOW:
							// Can only hit traps in PVP/GVG maps
							if (!mapdata->flag[MF_PVP] && !mapdata->flag[MF_GVG])
								return 0;
							break;
					}
				}
				else
					return 0;
				state |= BCT_ENEMY;
				strip_enemy = 0;
			} else if (su->group->skill_id == WZ_ICEWALL || (su->group->skill_id == GN_WALLOFTHORN && skill_id != GN_CARTCANNON)) {
				switch (skill_id) {
					case RK_DRAGONBREATH:
					case RK_DRAGONBREATH_WATER:
					case NC_SELFDESTRUCTION:
					case NC_AXETORNADO:
					case SR_SKYNETBLOW:
						// Can only hit icewall in PVP/GVG maps
						if (!mapdata->flag[MF_PVP] && !mapdata->flag[MF_GVG])
							return 0;
						break;
					case HT_CLAYMORETRAP:
						// Can't hit icewall
						return 0;
					default:
						// Usually BCT_ALL stands for only hitting chars, but skills specifically set to hit traps also hit icewall
						if ((flag&BCT_ALL) == BCT_ALL && !(skill_get_inf2(skill_id)&INF2_HIT_TRAP))
							return -1;
				}
				state |= BCT_ENEMY;
				strip_enemy = 0;
			} else	//Excepting traps, Icewall, and Wall of Thorns, you should not be able to target skills.
				return 0;
		}
			break;
		case BL_MER:
		case BL_HOM:
		case BL_ELEM:
			if (ud && ud->immune_attack)
				return 0;
			break;
		//All else not specified is an invalid target.
		default:
			return 0;
	} //end switch actual target

	switch( t_bl->type ) { //Checks on target master
		case BL_PC: {
			struct map_session_data *sd;
			struct status_change *sc = NULL;

			if( t_bl == s_bl )
				break;

			sd = BL_CAST(BL_PC, t_bl);
			sc = status_get_sc(t_bl);

			if( (sd->state.monster_ignore || (sc->data[SC_KINGS_GRACE] && s_bl->type != BL_PC)) && flag&BCT_ENEMY )
				return 0; // Global immunity only to Attacks
			if( sd->status.karma && s_bl->type == BL_PC && ((TBL_PC*)s_bl)->status.karma )
				state |= BCT_ENEMY; // Characters with bad karma may fight amongst them
			if( sd->state.killable ) {
				state |= BCT_ENEMY; // Everything can kill it
				strip_enemy = 0;
			}
			break;
		}
		case BL_MOB:
		{
			struct mob_data *md = BL_CAST(BL_MOB, t_bl);

			if( md->guardian_data && md->guardian_data->guild_id && !mapdata_flag_gvg(mapdata) )
				return 0; // Disable guardians/emperiums owned by Guilds on non-woe times.
			break;
		}
		default: break; //other type doesn't have slave yet
    } //end switch master target

	switch( src->type ) { //Checks on actual src type
		case BL_PET:
			if (t_bl->type != BL_MOB && flag&BCT_ENEMY)
				return 0; //Pet may not attack non-mobs.
			if (t_bl->type == BL_MOB && ((TBL_MOB*)t_bl)->guardian_data && flag&BCT_ENEMY)
				return 0; //pet may not attack Guardians/Emperium
			break;
		case BL_SKILL: {
				struct skill_unit *su = (struct skill_unit *)src;
				struct status_change* sc = status_get_sc(target);
				if (!su || !su->group)
					return 0;
				if (su->group->src_id == target->id) {
					int inf2 = skill_get_inf2(su->group->skill_id);
					if (inf2&INF2_NO_TARGET_SELF)
						return -1;
					if (inf2&INF2_TARGET_SELF)
						return 1;
				}
				//Status changes that prevent traps from triggering
				if (sc && sc->count && skill_get_inf2(su->group->skill_id)&INF2_TRAP) {
					if( sc->data[SC_SIGHTBLASTER] && sc->data[SC_SIGHTBLASTER]->val2 > 0 && sc->data[SC_SIGHTBLASTER]->val4%2 == 0)
						return -1;
				}
			}
			break;
		case BL_MER:
			if (t_bl->type == BL_MOB && ((TBL_MOB*)t_bl)->mob_id == MOBID_EMPERIUM && flag&BCT_ENEMY)
				return 0; //mercenary may not attack Emperium
			break;
    } //end switch actual src

	switch( s_bl->type )
	{	//Checks on source master
		case BL_PC:
		{
			struct map_session_data *sd = BL_CAST(BL_PC, s_bl);
			if( s_bl != t_bl )
			{
				if( sd->state.killer )
				{
					state |= BCT_ENEMY; // Can kill anything
					strip_enemy = 0;
				}
				else if( sd->duel_group && !((!battle_config.duel_allow_pvp && mapdata->flag[MF_PVP]) || (!battle_config.duel_allow_gvg && mapdata_flag_gvg(mapdata))) )
				{
					if( t_bl->type == BL_PC && (sd->duel_group == ((TBL_PC*)t_bl)->duel_group) )
						return (BCT_ENEMY&flag)?1:-1; // Duel targets can ONLY be your enemy, nothing else.
					else
						return 0; // You can't target anything out of your duel
				}
			}
			if( !sd->status.guild_id && t_bl->type == BL_MOB && ((TBL_MOB*)t_bl)->mob_id == MOBID_EMPERIUM && mapdata_flag_gvg(mapdata) )
				return 0; //If you don't belong to a guild, can't target emperium.
			if( t_bl->type != BL_PC )
				state |= BCT_ENEMY; //Natural enemy.
			break;
		}
		case BL_MOB:
		{
			struct mob_data *md = BL_CAST(BL_MOB, s_bl);
			if( md->guardian_data && md->guardian_data->guild_id && !mapdata_flag_gvg(mapdata) )
				return 0; // Disable guardians/emperium owned by Guilds on non-woe times.

			if( !md->special_state.ai )
			{ //Normal mobs
				if(
					( target->type == BL_MOB && t_bl->type == BL_PC && ( ((TBL_MOB*)target)->special_state.ai != AI_ZANZOU && ((TBL_MOB*)target)->special_state.ai != AI_ATTACK ) ) ||
					( t_bl->type == BL_MOB && !((TBL_MOB*)t_bl)->special_state.ai )
				  )
					state |= BCT_PARTY; //Normal mobs with no ai are friends.
				else
					state |= BCT_ENEMY; //However, all else are enemies.
			}
			else
			{
				if( t_bl->type == BL_MOB && !((TBL_MOB*)t_bl)->special_state.ai )
					state |= BCT_ENEMY; //Natural enemy for AI mobs are normal mobs.
			}
			break;
		}
		default:
		//Need some sort of default behaviour for unhandled types.
			if (t_bl->type != s_bl->type)
				state |= BCT_ENEMY;
			break;
    } //end switch on src master

	if( (flag&BCT_ALL) == BCT_ALL )
	{ //All actually stands for all attackable chars, icewall and traps
		if(target->type&(BL_CHAR|BL_SKILL))
			return 1;
		else
			return -1;
	}
	if( flag == BCT_NOONE ) //Why would someone use this? no clue.
		return -1;

	if( t_bl == s_bl )
	{ //No need for further testing.
		state |= BCT_SELF|BCT_PARTY|BCT_GUILD;
		if( state&BCT_ENEMY && strip_enemy )
			state&=~BCT_ENEMY;
		return (flag&state)?1:-1;
	}

	if( mapdata_flag_vs(mapdata) )
	{ //Check rivalry settings.
		int sbg_id = 0, tbg_id = 0;
		if(mapdata->flag[MF_BATTLEGROUND] )
		{
			sbg_id = bg_team_get_id(s_bl);
			tbg_id = bg_team_get_id(t_bl);
		}
		if( flag&(BCT_PARTY|BCT_ENEMY) )
		{
			int s_party = status_get_party_id(s_bl);
			if( s_party && s_party == status_get_party_id(t_bl) && !(mapdata->flag[MF_PVP] && mapdata->flag[MF_PVP_NOPARTY]) && !(mapdata_flag_gvg(mapdata) && mapdata->flag[MF_GVG_NOPARTY]) && (!mapdata->flag[MF_BATTLEGROUND] || sbg_id == tbg_id) )
				state |= BCT_PARTY;
			else
				state |= BCT_ENEMY;
		}
		if( flag&(BCT_GUILD|BCT_ENEMY) )
		{
			int s_guild = status_get_guild_id(s_bl);
			int t_guild = status_get_guild_id(t_bl);
			if( !(mapdata->flag[MF_PVP] && mapdata->flag[MF_PVP_NOGUILD]) && s_guild && t_guild && (s_guild == t_guild || (!(flag&BCT_SAMEGUILD) && guild_isallied(s_guild, t_guild))) && (!mapdata->flag[MF_BATTLEGROUND] || sbg_id == tbg_id) )
				state |= BCT_GUILD;
			else
				state |= BCT_ENEMY;
		}
		if( state&BCT_ENEMY && mapdata->flag[MF_BATTLEGROUND] && sbg_id && sbg_id == tbg_id )
			state &= ~BCT_ENEMY;

		if( state&BCT_ENEMY && battle_config.pk_mode && !mapdata_flag_gvg(mapdata) && s_bl->type == BL_PC && t_bl->type == BL_PC )
		{ // Prevent novice engagement on pk_mode (feature by Valaris)
			TBL_PC *sd = (TBL_PC*)s_bl, *sd2 = (TBL_PC*)t_bl;
			if (
				(sd->class_&MAPID_UPPERMASK) == MAPID_NOVICE ||
				(sd2->class_&MAPID_UPPERMASK) == MAPID_NOVICE ||
				(int)sd->status.base_level < battle_config.pk_min_level ||
			  	(int)sd2->status.base_level < battle_config.pk_min_level ||
				(battle_config.pk_level_range && abs((int)sd->status.base_level - (int)sd2->status.base_level) > battle_config.pk_level_range)
			)
				state &= ~BCT_ENEMY;
		}
	}//end map_flag_vs chk rivality
	else
	{ //Non pvp/gvg, check party/guild settings.
		if( flag&BCT_PARTY || state&BCT_ENEMY )
		{
			int s_party = status_get_party_id(s_bl);
			if(s_party && s_party == status_get_party_id(t_bl))
				state |= BCT_PARTY;
		}
		if( flag&BCT_GUILD || state&BCT_ENEMY )
		{
			int s_guild = status_get_guild_id(s_bl);
			int t_guild = status_get_guild_id(t_bl);
			if(s_guild && t_guild && (s_guild == t_guild || (!(flag&BCT_SAMEGUILD) && guild_isallied(s_guild, t_guild))))
				state |= BCT_GUILD;
		}
	} //end non pvp/gvg chk rivality

	if( !state ) //If not an enemy, nor a guild, nor party, nor yourself, it's neutral.
		state = BCT_NEUTRAL;
	//Alliance state takes precedence over enemy one.
	else if( state&BCT_ENEMY && strip_enemy && state&(BCT_SELF|BCT_PARTY|BCT_GUILD) )
		state&=~BCT_ENEMY;

	return (flag&state)?1:-1;
}
/*==========================================
 * Check if can attack from this range
 * Basic check then calling path_search for obstacle etc..
 *------------------------------------------
 */
bool battle_check_range(struct block_list *src, struct block_list *bl, int range)
{
	int d;
	nullpo_retr(false, src);
	nullpo_retr(false, bl);

	if( src->m != bl->m )
		return false;

#ifndef CIRCULAR_AREA
	if( src->type == BL_PC ) { // Range for players' attacks and skills should always have a circular check. [Angezerus]
		if ( !check_distance_client_bl(src, bl, range) )
			return false;
	} else
#endif
	if( !check_distance_bl(src, bl, range) )
		return false;

	if( (d = distance_bl(src, bl)) < 2 )
		return true;  // No need for path checking.

	if( d > AREA_SIZE )
		return false; // Avoid targetting objects beyond your range of sight.

	return path_search_long(NULL,src->m,src->x,src->y,bl->x,bl->y,CELL_CHKWALL);
}

/*=============================================
 * Battle.conf settings and default/max values
 *---------------------------------------------
 */
static const struct _battle_data {
	const char* str;
	int* val;
	int defval;
	int min;
	int max;
} battle_data[] = {
	{ "warp_point_debug",                   &battle_config.warp_point_debug,                0,      0,      1,              },
	{ "enable_critical",                    &battle_config.enable_critical,                 BL_PC,  BL_NUL, BL_ALL,         },
	{ "mob_critical_rate",                  &battle_config.mob_critical_rate,               100,    0,      INT_MAX,        },
	{ "critical_rate",                      &battle_config.critical_rate,                   100,    0,      INT_MAX,        },
	{ "enable_baseatk",                     &battle_config.enable_baseatk,                  BL_CHAR|BL_NPC, BL_NUL, BL_ALL,   },
	{ "enable_perfect_flee",                &battle_config.enable_perfect_flee,             BL_PC|BL_PET, BL_NUL, BL_ALL,   },
	{ "casting_rate",                       &battle_config.cast_rate,                       100,    0,      INT_MAX,        },
	{ "delay_rate",                         &battle_config.delay_rate,                      100,    0,      INT_MAX,        },
	{ "delay_dependon_dex",                 &battle_config.delay_dependon_dex,              0,      0,      1,              },
	{ "delay_dependon_agi",                 &battle_config.delay_dependon_agi,              0,      0,      1,              },
	{ "skill_delay_attack_enable",          &battle_config.sdelay_attack_enable,            0,      0,      1,              },
	{ "left_cardfix_to_right",              &battle_config.left_cardfix_to_right,           0,      0,      1,              },
	{ "skill_add_range",                    &battle_config.skill_add_range,                 0,      0,      INT_MAX,        },
	{ "skill_out_range_consume",            &battle_config.skill_out_range_consume,         1,      0,      1,              },
	{ "skillrange_by_distance",             &battle_config.skillrange_by_distance,          ~BL_PC, BL_NUL, BL_ALL,         },
	{ "skillrange_from_weapon",             &battle_config.use_weapon_skill_range,          BL_NUL, BL_NUL, BL_ALL,         },
	{ "player_damage_delay_rate",           &battle_config.pc_damage_delay_rate,            100,    0,      INT_MAX,        },
	{ "defunit_not_enemy",                  &battle_config.defnotenemy,                     0,      0,      1,              },
	{ "gvg_traps_target_all",               &battle_config.vs_traps_bctall,                 BL_PC,  BL_NUL, BL_ALL,         },
#ifdef RENEWAL
	{ "traps_setting",                      &battle_config.traps_setting,                   2,      0,      2,              },
#else
	{ "traps_setting",                      &battle_config.traps_setting,                   0,      0,      2,              },
#endif
	{ "summon_flora_setting",               &battle_config.summon_flora,                    1|2,    0,      1|2,            },
	{ "clear_skills_on_death",              &battle_config.clear_unit_ondeath,              BL_NUL, BL_NUL, BL_ALL,         },
	{ "clear_skills_on_warp",               &battle_config.clear_unit_onwarp,               BL_ALL, BL_NUL, BL_ALL,         },
	{ "random_monster_checklv",             &battle_config.random_monster_checklv,          0,      0,      1,              },
	{ "attribute_recover",                  &battle_config.attr_recover,                    1,      0,      1,              },
	{ "flooritem_lifetime",                 &battle_config.flooritem_lifetime,              60000,  1000,   INT_MAX,        },
	{ "item_auto_get",                      &battle_config.item_auto_get,                   0,      0,      1,              },
	{ "item_first_get_time",                &battle_config.item_first_get_time,             3000,   0,      INT_MAX,        },
	{ "item_second_get_time",               &battle_config.item_second_get_time,            1000,   0,      INT_MAX,        },
	{ "item_third_get_time",                &battle_config.item_third_get_time,             1000,   0,      INT_MAX,        },
	{ "mvp_item_first_get_time",            &battle_config.mvp_item_first_get_time,         10000,  0,      INT_MAX,        },
	{ "mvp_item_second_get_time",           &battle_config.mvp_item_second_get_time,        10000,  0,      INT_MAX,        },
	{ "mvp_item_third_get_time",            &battle_config.mvp_item_third_get_time,         2000,   0,      INT_MAX,        },
	{ "drop_rate0item",                     &battle_config.drop_rate0item,                  0,      0,      1,              },
	{ "base_exp_rate",                      &battle_config.base_exp_rate,                   100,    0,      INT_MAX,        },
	{ "job_exp_rate",                       &battle_config.job_exp_rate,                    100,    0,      INT_MAX,        },
	{ "pvp_exp",                            &battle_config.pvp_exp,                         1,      0,      1,              },
	{ "death_penalty_type",                 &battle_config.death_penalty_type,              0,      0,      2,              },
	{ "death_penalty_base",                 &battle_config.death_penalty_base,              0,      0,      INT_MAX,        },
	{ "death_penalty_job",                  &battle_config.death_penalty_job,               0,      0,      INT_MAX,        },
	{ "zeny_penalty",                       &battle_config.zeny_penalty,                    0,      0,      INT_MAX,        },
	{ "hp_rate",                            &battle_config.hp_rate,                         100,    1,      INT_MAX,        },
	{ "sp_rate",                            &battle_config.sp_rate,                         100,    1,      INT_MAX,        },
	{ "restart_hp_rate",                    &battle_config.restart_hp_rate,                 0,      0,      100,            },
	{ "restart_sp_rate",                    &battle_config.restart_sp_rate,                 0,      0,      100,            },
	{ "guild_aura",                         &battle_config.guild_aura,                      31,     0,      31,             },
	{ "mvp_hp_rate",                        &battle_config.mvp_hp_rate,                     100,    1,      INT_MAX,        },
	{ "mvp_exp_rate",                       &battle_config.mvp_exp_rate,                    100,    0,      INT_MAX,        },
	{ "monster_hp_rate",                    &battle_config.monster_hp_rate,                 100,    1,      INT_MAX,        },
	{ "monster_max_aspd",                   &battle_config.monster_max_aspd,                199,    100,    199,            },
	{ "view_range_rate",                    &battle_config.view_range_rate,                 100,    0,      INT_MAX,        },
	{ "chase_range_rate",                   &battle_config.chase_range_rate,                100,    0,      INT_MAX,        },
	{ "gtb_sc_immunity",                    &battle_config.gtb_sc_immunity,                 50,     0,      INT_MAX,        },
	{ "guild_max_castles",                  &battle_config.guild_max_castles,               0,      0,      INT_MAX,        },
	{ "guild_skill_relog_delay",            &battle_config.guild_skill_relog_delay,         300000, 0,      INT_MAX,        },
	{ "emergency_call",                     &battle_config.emergency_call,                  11,     0,      31,             },
	{ "atcommand_spawn_quantity_limit",     &battle_config.atc_spawn_quantity_limit,        100,    0,      INT_MAX,        },
	{ "atcommand_slave_clone_limit",        &battle_config.atc_slave_clone_limit,           25,     0,      INT_MAX,        },
	{ "partial_name_scan",                  &battle_config.partial_name_scan,               0,      0,      1,              },
	{ "player_skillfree",                   &battle_config.skillfree,                       0,      0,      1,              },
	{ "player_skillup_limit",               &battle_config.skillup_limit,                   1,      0,      1,              },
	{ "weapon_produce_rate",                &battle_config.wp_rate,                         100,    0,      INT_MAX,        },
	{ "potion_produce_rate",                &battle_config.pp_rate,                         100,    0,      INT_MAX,        },
	{ "monster_active_enable",              &battle_config.monster_active_enable,           1,      0,      1,              },
	{ "monster_damage_delay_rate",          &battle_config.monster_damage_delay_rate,       100,    0,      INT_MAX,        },
	{ "monster_loot_type",                  &battle_config.monster_loot_type,               0,      0,      1,              },
//	{ "mob_skill_use",                      &battle_config.mob_skill_use,                   1,      0,      1,              }, //Deprecated
	{ "mob_skill_rate",                     &battle_config.mob_skill_rate,                  100,    0,      INT_MAX,        },
	{ "mob_skill_delay",                    &battle_config.mob_skill_delay,                 100,    0,      INT_MAX,        },
	{ "mob_count_rate",                     &battle_config.mob_count_rate,                  100,    0,      INT_MAX,        },
	{ "mob_spawn_delay",                    &battle_config.mob_spawn_delay,                 100,    0,      INT_MAX,        },
	{ "plant_spawn_delay",                  &battle_config.plant_spawn_delay,               100,    0,      INT_MAX,        },
	{ "boss_spawn_delay",                   &battle_config.boss_spawn_delay,                100,    0,      INT_MAX,        },
	{ "no_spawn_on_player",                 &battle_config.no_spawn_on_player,              0,      0,      100,            },
	{ "force_random_spawn",                 &battle_config.force_random_spawn,              0,      0,      1,              },
	{ "slaves_inherit_mode",                &battle_config.slaves_inherit_mode,             4,      0,      4,              },
	{ "slaves_inherit_speed",               &battle_config.slaves_inherit_speed,            3,      0,      3,              },
	{ "summons_trigger_autospells",         &battle_config.summons_trigger_autospells,      1,      0,      1,              },
	{ "pc_damage_walk_delay_rate",          &battle_config.pc_walk_delay_rate,              20,     0,      INT_MAX,        },
	{ "damage_walk_delay_rate",             &battle_config.walk_delay_rate,                 100,    0,      INT_MAX,        },
	{ "multihit_delay",                     &battle_config.multihit_delay,                  80,     0,      INT_MAX,        },
	{ "quest_skill_learn",                  &battle_config.quest_skill_learn,               0,      0,      1,              },
	{ "quest_skill_reset",                  &battle_config.quest_skill_reset,               0,      0,      1,              },
	{ "basic_skill_check",                  &battle_config.basic_skill_check,               1,      0,      1,              },
	{ "guild_emperium_check",               &battle_config.guild_emperium_check,            1,      0,      1,              },
	{ "guild_exp_limit",                    &battle_config.guild_exp_limit,                 50,     0,      99,             },
	{ "player_invincible_time",             &battle_config.pc_invincible_time,              5000,   0,      INT_MAX,        },
	{ "pet_catch_rate",                     &battle_config.pet_catch_rate,                  100,    0,      INT_MAX,        },
	{ "pet_rename",                         &battle_config.pet_rename,                      0,      0,      1,              },
	{ "pet_friendly_rate",                  &battle_config.pet_friendly_rate,               100,    0,      INT_MAX,        },
	{ "pet_hungry_delay_rate",              &battle_config.pet_hungry_delay_rate,           100,    10,     INT_MAX,        },
	{ "pet_hungry_friendly_decrease",       &battle_config.pet_hungry_friendly_decrease,    5,      0,      INT_MAX,        },
	{ "pet_status_support",                 &battle_config.pet_status_support,              0,      0,      1,              },
	{ "pet_attack_support",                 &battle_config.pet_attack_support,              0,      0,      1,              },
	{ "pet_damage_support",                 &battle_config.pet_damage_support,              0,      0,      1,              },
	{ "pet_support_min_friendly",           &battle_config.pet_support_min_friendly,        900,    0,      950,            },
	{ "pet_equip_min_friendly",             &battle_config.pet_equip_min_friendly,          900,    0,      950,            },
	{ "pet_support_rate",                   &battle_config.pet_support_rate,                100,    0,      INT_MAX,        },
	{ "pet_attack_exp_to_master",           &battle_config.pet_attack_exp_to_master,        0,      0,      1,              },
	{ "pet_attack_exp_rate",                &battle_config.pet_attack_exp_rate,             100,    0,      INT_MAX,        },
	{ "pet_lv_rate",                        &battle_config.pet_lv_rate,                     0,      0,      INT_MAX,        },
	{ "pet_max_stats",                      &battle_config.pet_max_stats,                   99,     0,      INT_MAX,        },
	{ "pet_max_atk1",                       &battle_config.pet_max_atk1,                    750,    0,      INT_MAX,        },
	{ "pet_max_atk2",                       &battle_config.pet_max_atk2,                    1000,   0,      INT_MAX,        },
	{ "pet_disable_in_gvg",                 &battle_config.pet_no_gvg,                      0,      0,      1,              },
	{ "pet_master_dead",                    &battle_config.pet_master_dead,                 0,      0,      1,              },
	{ "skill_min_damage",                   &battle_config.skill_min_damage,                2|4,    0,      1|2|4,          },
	{ "finger_offensive_type",              &battle_config.finger_offensive_type,           0,      0,      1,              },
	{ "heal_exp",                           &battle_config.heal_exp,                        0,      0,      INT_MAX,        },
	{ "resurrection_exp",                   &battle_config.resurrection_exp,                0,      0,      INT_MAX,        },
	{ "shop_exp",                           &battle_config.shop_exp,                        0,      0,      INT_MAX,        },
	{ "max_heal_lv",                        &battle_config.max_heal_lv,                     11,     1,      INT_MAX,        },
	{ "max_heal",                           &battle_config.max_heal,                        9999,   0,      INT_MAX,        },
	{ "combo_delay_rate",                   &battle_config.combo_delay_rate,                100,    0,      INT_MAX,        },
	{ "item_check",                         &battle_config.item_check,                      0x0,    0x0,    0x7,            },
	{ "item_use_interval",                  &battle_config.item_use_interval,               100,    0,      INT_MAX,        },
	{ "cashfood_use_interval",              &battle_config.cashfood_use_interval,           60000,  0,      INT_MAX,        },
	{ "wedding_modifydisplay",              &battle_config.wedding_modifydisplay,           0,      0,      1,              },
	{ "wedding_ignorepalette",              &battle_config.wedding_ignorepalette,           0,      0,      1,              },
	{ "xmas_ignorepalette",                 &battle_config.xmas_ignorepalette,              0,      0,      1,              },
	{ "summer_ignorepalette",               &battle_config.summer_ignorepalette,            0,      0,      1,              },
	{ "hanbok_ignorepalette",               &battle_config.hanbok_ignorepalette,            0,      0,      1,              },
	{ "oktoberfest_ignorepalette",          &battle_config.oktoberfest_ignorepalette,       0,      0,      1,              },
	{ "natural_healhp_interval",            &battle_config.natural_healhp_interval,         6000,   NATURAL_HEAL_INTERVAL, INT_MAX, },
	{ "natural_healsp_interval",            &battle_config.natural_healsp_interval,         8000,   NATURAL_HEAL_INTERVAL, INT_MAX, },
	{ "natural_heal_skill_interval",        &battle_config.natural_heal_skill_interval,     10000,  NATURAL_HEAL_INTERVAL, INT_MAX, },
	{ "natural_heal_weight_rate",           &battle_config.natural_heal_weight_rate,        50,     0,      100             },
	{ "natural_heal_weight_rate_renewal",   &battle_config.natural_heal_weight_rate_renewal,70,     0,      100             },
	{ "arrow_decrement",                    &battle_config.arrow_decrement,                 1,      0,      2,              },
	{ "ammo_unequip",                       &battle_config.ammo_unequip,                    1,      0,      1,              },
	{ "ammo_check_weapon",                  &battle_config.ammo_check_weapon,               1,      0,      1,              },
	{ "max_aspd",                           &battle_config.max_aspd,                        190,    100,    199,            },
	{ "max_third_aspd",                     &battle_config.max_third_aspd,                  193,    100,    199,            },
	{ "max_walk_speed",                     &battle_config.max_walk_speed,                  300,    100,    100*DEFAULT_WALK_SPEED, },
	{ "max_lv",                             &battle_config.max_lv,                          99,     0,      MAX_LEVEL,      },
	{ "aura_lv",                            &battle_config.aura_lv,                         99,     0,      INT_MAX,        },
	{ "max_hp_lv99",                        &battle_config.max_hp_lv99,                    330000,  100,    1000000000,     },
	{ "max_hp_lv150",                       &battle_config.max_hp_lv150,                   660000,  100,    1000000000,     },
	{ "max_hp",                             &battle_config.max_hp,                        1100000,  100,    1000000000,     },
	{ "max_sp",                             &battle_config.max_sp,                          32500,  100,    1000000000,     },
	{ "max_cart_weight",                    &battle_config.max_cart_weight,                 8000,   100,    1000000,        },
	{ "max_parameter",                      &battle_config.max_parameter,                   99,     10,     SHRT_MAX,       },
	{ "max_baby_parameter",                 &battle_config.max_baby_parameter,              80,     10,     SHRT_MAX,       },
	{ "max_def",                            &battle_config.max_def,                         99,     0,      INT_MAX,        },
	{ "over_def_bonus",                     &battle_config.over_def_bonus,                  0,      0,      1000,           },
	{ "skill_log",                          &battle_config.skill_log,                       BL_NUL, BL_NUL, BL_ALL,         },
	{ "battle_log",                         &battle_config.battle_log,                      0,      0,      1,              },
	{ "etc_log",                            &battle_config.etc_log,                         1,      0,      1,              },
	{ "save_clothcolor",                    &battle_config.save_clothcolor,                 1,      0,      1,              },
	{ "undead_detect_type",                 &battle_config.undead_detect_type,              0,      0,      2,              },
	{ "auto_counter_type",                  &battle_config.auto_counter_type,               BL_ALL, BL_NUL, BL_ALL,         },
	{ "min_hitrate",                        &battle_config.min_hitrate,                     5,      0,      100,            },
	{ "max_hitrate",                        &battle_config.max_hitrate,                     100,    0,      100,            },
	{ "agi_penalty_target",                 &battle_config.agi_penalty_target,              BL_PC,  BL_NUL, BL_ALL,         },
	{ "agi_penalty_type",                   &battle_config.agi_penalty_type,                1,      0,      2,              },
	{ "agi_penalty_count",                  &battle_config.agi_penalty_count,               3,      2,      INT_MAX,        },
	{ "agi_penalty_num",                    &battle_config.agi_penalty_num,                 10,     0,      INT_MAX,        },
	{ "vit_penalty_target",                 &battle_config.vit_penalty_target,              BL_PC,  BL_NUL, BL_ALL,         },
	{ "vit_penalty_type",                   &battle_config.vit_penalty_type,                1,      0,      2,              },
	{ "vit_penalty_count",                  &battle_config.vit_penalty_count,               3,      2,      INT_MAX,        },
	{ "vit_penalty_num",                    &battle_config.vit_penalty_num,                 5,      1,      INT_MAX,        },
	{ "weapon_defense_type",                &battle_config.weapon_defense_type,             0,      0,      INT_MAX,        },
	{ "magic_defense_type",                 &battle_config.magic_defense_type,              0,      0,      INT_MAX,        },
	{ "skill_reiteration",                  &battle_config.skill_reiteration,               BL_NUL, BL_NUL, BL_ALL,         },
	{ "skill_nofootset",                    &battle_config.skill_nofootset,                 BL_PC,  BL_NUL, BL_ALL,         },
	{ "player_cloak_check_type",            &battle_config.pc_cloak_check_type,             1,      0,      1|2|4,          },
	{ "monster_cloak_check_type",           &battle_config.monster_cloak_check_type,        4,      0,      1|2|4,          },
	{ "sense_type",                         &battle_config.estimation_type,                 1|2,    0,      1|2,            },
	{ "gvg_short_attack_damage_rate",       &battle_config.gvg_short_damage_rate,           80,     0,      INT_MAX,        },
	{ "gvg_long_attack_damage_rate",        &battle_config.gvg_long_damage_rate,            80,     0,      INT_MAX,        },
	{ "gvg_weapon_attack_damage_rate",      &battle_config.gvg_weapon_damage_rate,          60,     0,      INT_MAX,        },
	{ "gvg_magic_attack_damage_rate",       &battle_config.gvg_magic_damage_rate,           60,     0,      INT_MAX,        },
	{ "gvg_misc_attack_damage_rate",        &battle_config.gvg_misc_damage_rate,            60,     0,      INT_MAX,        },
	{ "gvg_flee_penalty",                   &battle_config.gvg_flee_penalty,                20,     0,      INT_MAX,        },
	{ "pk_short_attack_damage_rate",        &battle_config.pk_short_damage_rate,            80,     0,      INT_MAX,        },
	{ "pk_long_attack_damage_rate",         &battle_config.pk_long_damage_rate,             70,     0,      INT_MAX,        },
	{ "pk_weapon_attack_damage_rate",       &battle_config.pk_weapon_damage_rate,           60,     0,      INT_MAX,        },
	{ "pk_magic_attack_damage_rate",        &battle_config.pk_magic_damage_rate,            60,     0,      INT_MAX,        },
	{ "pk_misc_attack_damage_rate",         &battle_config.pk_misc_damage_rate,             60,     0,      INT_MAX,        },
	{ "mob_changetarget_byskill",           &battle_config.mob_changetarget_byskill,        0,      0,      1,              },
	{ "attack_direction_change",            &battle_config.attack_direction_change,         BL_ALL, BL_NUL, BL_ALL,         },
	{ "land_skill_limit",                   &battle_config.land_skill_limit,                BL_ALL, BL_NUL, BL_ALL,         },
	{ "monster_class_change_full_recover",  &battle_config.monster_class_change_recover,    1,      0,      1,              },
	{ "produce_item_name_input",            &battle_config.produce_item_name_input,         0x1|0x2, 0,     0x9F,           },
	{ "display_skill_fail",                 &battle_config.display_skill_fail,              2,      0,      1|2|4|8,        },
	{ "chat_warpportal",                    &battle_config.chat_warpportal,                 0,      0,      1,              },
	{ "mob_warp",                           &battle_config.mob_warp,                        0,      0,      1|2|4,          },
	{ "dead_branch_active",                 &battle_config.dead_branch_active,              1,      0,      1,              },
	{ "vending_max_value",                  &battle_config.vending_max_value,               10000000, 1,    MAX_ZENY,       },
	{ "vending_over_max",                   &battle_config.vending_over_max,                1,      0,      1,              },
	{ "show_steal_in_same_party",           &battle_config.show_steal_in_same_party,        0,      0,      1,              },
	{ "party_hp_mode",                      &battle_config.party_hp_mode,                   0,      0,      1,              },
	{ "show_party_share_picker",            &battle_config.party_show_share_picker,         1,      0,      1,              },
	{ "show_picker.item_type",              &battle_config.show_picker_item_type,           112,    0,      INT_MAX,        },
	{ "party_update_interval",              &battle_config.party_update_interval,           1000,   100,    INT_MAX,        },
	{ "party_item_share_type",              &battle_config.party_share_type,                0,      0,      1|2|3,          },
	{ "attack_attr_none",                   &battle_config.attack_attr_none,                ~BL_PC, BL_NUL, BL_ALL,         },
	{ "gx_allhit",                          &battle_config.gx_allhit,                       0,      0,      1,              },
	{ "gx_disptype",                        &battle_config.gx_disptype,                     1,      0,      1,              },
	{ "devotion_level_difference",          &battle_config.devotion_level_difference,       10,     0,      INT_MAX,        },
	{ "player_skill_partner_check",         &battle_config.player_skill_partner_check,      1,      0,      1,              },
	{ "invite_request_check",               &battle_config.invite_request_check,            1,      0,      1,              },
	{ "skill_removetrap_type",              &battle_config.skill_removetrap_type,           0,      0,      1,              },
	{ "disp_experience",                    &battle_config.disp_experience,                 0,      0,      1,              },
	{ "disp_zeny",                          &battle_config.disp_zeny,                       0,      0,      1,              },
	{ "castle_defense_rate",                &battle_config.castle_defense_rate,             100,    0,      100,            },
	{ "bone_drop",                          &battle_config.bone_drop,                       0,      0,      2,              },
	{ "buyer_name",                         &battle_config.buyer_name,                      1,      0,      1,              },
	{ "skill_wall_check",                   &battle_config.skill_wall_check,                1,      0,      1,              },
	{ "official_cell_stack_limit",          &battle_config.official_cell_stack_limit,       1,      0,      255,            },
	{ "custom_cell_stack_limit",            &battle_config.custom_cell_stack_limit,         1,      1,      255,            },
	{ "dancing_weaponswitch_fix",           &battle_config.dancing_weaponswitch_fix,        1,      0,      1,              },

	// eAthena additions
	{ "item_logarithmic_drops",             &battle_config.logarithmic_drops,               0,      0,      1,              },
	{ "item_drop_common_min",               &battle_config.item_drop_common_min,            1,      0,      10000,          },
	{ "item_drop_common_max",               &battle_config.item_drop_common_max,            10000,  1,      10000,          },
	{ "item_drop_equip_min",                &battle_config.item_drop_equip_min,             1,      0,      10000,          },
	{ "item_drop_equip_max",                &battle_config.item_drop_equip_max,             10000,  1,      10000,          },
	{ "item_drop_card_min",                 &battle_config.item_drop_card_min,              1,      0,      10000,          },
	{ "item_drop_card_max",                 &battle_config.item_drop_card_max,              10000,  1,      10000,          },
	{ "item_drop_mvp_min",                  &battle_config.item_drop_mvp_min,               1,      0,      10000,          },
	{ "item_drop_mvp_max",                  &battle_config.item_drop_mvp_max,               10000,  1,      10000,          },
	{ "item_drop_mvp_mode",                 &battle_config.item_drop_mvp_mode,              0,      0,      2,              },
	{ "item_drop_heal_min",                 &battle_config.item_drop_heal_min,              1,      0,      10000,          },
	{ "item_drop_heal_max",                 &battle_config.item_drop_heal_max,              10000,  1,      10000,          },
	{ "item_drop_use_min",                  &battle_config.item_drop_use_min,               1,      0,      10000,          },
	{ "item_drop_use_max",                  &battle_config.item_drop_use_max,               10000,  1,      10000,          },
	{ "item_drop_add_min",                  &battle_config.item_drop_adddrop_min,           1,      0,      10000,          },
	{ "item_drop_add_max",                  &battle_config.item_drop_adddrop_max,           10000,  1,      10000,          },
	{ "item_drop_treasure_min",             &battle_config.item_drop_treasure_min,          1,      0,      10000,          },
	{ "item_drop_treasure_max",             &battle_config.item_drop_treasure_max,          10000,  1,      10000,          },
	{ "item_rate_mvp",                      &battle_config.item_rate_mvp,                   100,    0,      1000000,        },
	{ "item_rate_common",                   &battle_config.item_rate_common,                100,    0,      1000000,        },
	{ "item_rate_common_boss",              &battle_config.item_rate_common_boss,           100,    0,      1000000,        },
	{ "item_rate_common_mvp",               &battle_config.item_rate_common_mvp,            100,    0,      1000000,        },
	{ "item_rate_equip",                    &battle_config.item_rate_equip,                 100,    0,      1000000,        },
	{ "item_rate_equip_boss",               &battle_config.item_rate_equip_boss,            100,    0,      1000000,        },
	{ "item_rate_equip_mvp",                &battle_config.item_rate_equip_mvp,             100,    0,      1000000,        },
	{ "item_rate_card",                     &battle_config.item_rate_card,                  100,    0,      1000000,        },
	{ "item_rate_card_boss",                &battle_config.item_rate_card_boss,             100,    0,      1000000,        },
	{ "item_rate_card_mvp",                 &battle_config.item_rate_card_mvp,              100,    0,      1000000,        },
	{ "item_rate_heal",                     &battle_config.item_rate_heal,                  100,    0,      1000000,        },
	{ "item_rate_heal_boss",                &battle_config.item_rate_heal_boss,             100,    0,      1000000,        },
	{ "item_rate_heal_mvp",                 &battle_config.item_rate_heal_mvp,              100,    0,      1000000,        },
	{ "item_rate_use",                      &battle_config.item_rate_use,                   100,    0,      1000000,        },
	{ "item_rate_use_boss",                 &battle_config.item_rate_use_boss,              100,    0,      1000000,        },
	{ "item_rate_use_mvp",                  &battle_config.item_rate_use_mvp,               100,    0,      1000000,        },
	{ "item_rate_adddrop",                  &battle_config.item_rate_adddrop,               100,    0,      1000000,        },
	{ "item_rate_treasure",                 &battle_config.item_rate_treasure,              100,    0,      1000000,        },
	{ "prevent_logout",                     &battle_config.prevent_logout,                  10000,  0,      60000,          },
	{ "prevent_logout_trigger",             &battle_config.prevent_logout_trigger,          0xE,    0,      0xF,            },
	{ "alchemist_summon_reward",            &battle_config.alchemist_summon_reward,         1,      0,      2,              },
	{ "drops_by_luk",                       &battle_config.drops_by_luk,                    0,      0,      INT_MAX,        },
	{ "drops_by_luk2",                      &battle_config.drops_by_luk2,                   0,      0,      INT_MAX,        },
	{ "equip_natural_break_rate",           &battle_config.equip_natural_break_rate,        0,      0,      INT_MAX,        },
	{ "equip_self_break_rate",              &battle_config.equip_self_break_rate,           100,    0,      INT_MAX,        },
	{ "equip_skill_break_rate",             &battle_config.equip_skill_break_rate,          100,    0,      INT_MAX,        },
	{ "pk_mode",                            &battle_config.pk_mode,                         0,      0,      2,              },
	{ "pk_mode_mes",                        &battle_config.pk_mode_mes,                     1,      0,      1,              },
	{ "pk_level_range",                     &battle_config.pk_level_range,                  0,      0,      INT_MAX,        },
	{ "manner_system",                      &battle_config.manner_system,                   0xFFF,  0,      0xFFF,          },
	{ "pet_equip_required",                 &battle_config.pet_equip_required,              0,      0,      1,              },
	{ "multi_level_up",                     &battle_config.multi_level_up,                  0,      0,      1,              },
	{ "multi_level_up_base",                &battle_config.multi_level_up_base,             0,      0,      MAX_LEVEL,      },
	{ "multi_level_up_job",                 &battle_config.multi_level_up_job,              0,      0,      MAX_LEVEL,      },
	{ "max_exp_gain_rate",                  &battle_config.max_exp_gain_rate,               0,      0,      INT_MAX,        },
	{ "backstab_bow_penalty",               &battle_config.backstab_bow_penalty,            0,      0,      1,              },
	{ "night_at_start",                     &battle_config.night_at_start,                  0,      0,      1,              },
	{ "show_mob_info",                      &battle_config.show_mob_info,                   0,      0,      1|2|4,          },
	{ "ban_hack_trade",                     &battle_config.ban_hack_trade,                  0,      0,      INT_MAX,        },
	{ "min_hair_style",                     &battle_config.min_hair_style,                  0,      0,      INT_MAX,        },
	{ "max_hair_style",                     &battle_config.max_hair_style,                  23,     0,      INT_MAX,        },
	{ "min_hair_color",                     &battle_config.min_hair_color,                  0,      0,      INT_MAX,        },
	{ "max_hair_color",                     &battle_config.max_hair_color,                  9,      0,      INT_MAX,        },
	{ "min_cloth_color",                    &battle_config.min_cloth_color,                 0,      0,      INT_MAX,        },
	{ "max_cloth_color",                    &battle_config.max_cloth_color,                 4,      0,      INT_MAX,        },
	{ "pet_hair_style",                     &battle_config.pet_hair_style,                  100,    0,      INT_MAX,        },
	{ "castrate_dex_scale",                 &battle_config.castrate_dex_scale,              150,    1,      INT_MAX,        },
	{ "vcast_stat_scale",                   &battle_config.vcast_stat_scale,                530,    1,      INT_MAX,        },
	{ "area_size",                          &battle_config.area_size,                       14,     0,      INT_MAX,        },
	{ "zeny_from_mobs",                     &battle_config.zeny_from_mobs,                  0,      0,      1,              },
	{ "mobs_level_up",                      &battle_config.mobs_level_up,                   0,      0,      1,              },
	{ "mobs_level_up_exp_rate",             &battle_config.mobs_level_up_exp_rate,          1,      1,      INT_MAX,        },
	{ "pk_min_level",                       &battle_config.pk_min_level,                    55,     1,      INT_MAX,        },
	{ "skill_steal_max_tries",              &battle_config.skill_steal_max_tries,           0,      0,      UCHAR_MAX,      },
	{ "motd_type",                          &battle_config.motd_type,                       0,      0,      1,              },
	{ "finding_ore_rate",                   &battle_config.finding_ore_rate,                100,    0,      INT_MAX,        },
	{ "exp_calc_type",                      &battle_config.exp_calc_type,                   0,      0,      1,              },
	{ "exp_bonus_attacker",                 &battle_config.exp_bonus_attacker,              25,     0,      INT_MAX,        },
	{ "exp_bonus_max_attacker",             &battle_config.exp_bonus_max_attacker,          12,     2,      INT_MAX,        },
	{ "min_skill_delay_limit",              &battle_config.min_skill_delay_limit,           100,    10,     INT_MAX,        },
	{ "default_walk_delay",                 &battle_config.default_walk_delay,              300,    0,      INT_MAX,        },
	{ "no_skill_delay",                     &battle_config.no_skill_delay,                  BL_MOB, BL_NUL, BL_ALL,         },
	{ "attack_walk_delay",                  &battle_config.attack_walk_delay,               BL_ALL, BL_NUL, BL_ALL,         },
	{ "require_glory_guild",                &battle_config.require_glory_guild,             0,      0,      1,              },
	{ "idle_no_share",                      &battle_config.idle_no_share,                   0,      0,      INT_MAX,        },
	{ "party_even_share_bonus",             &battle_config.party_even_share_bonus,          0,      0,      INT_MAX,        },
	{ "delay_battle_damage",                &battle_config.delay_battle_damage,             1,      0,      1,              },
	{ "hide_woe_damage",                    &battle_config.hide_woe_damage,                 0,      0,      1,              },
	{ "display_version",                    &battle_config.display_version,                 1,      0,      1,              },
	{ "display_hallucination",              &battle_config.display_hallucination,           1,      0,      1,              },
	{ "use_statpoint_table",                &battle_config.use_statpoint_table,             1,      0,      1,              },
	{ "ignore_items_gender",                &battle_config.ignore_items_gender,             1,      0,      1,              },
	{ "berserk_cancels_buffs",              &battle_config.berserk_cancels_buffs,           0,      0,      1,              },
	{ "debuff_on_logout",                   &battle_config.debuff_on_logout,                1|2,    0,      1|2,            },
	{ "monster_ai",                         &battle_config.mob_ai,                          0x000,  0x000,  0xFFF,          },
	{ "hom_setting",                        &battle_config.hom_setting,                     0xFFFF, 0x0000, 0xFFFF,         },
	{ "dynamic_mobs",                       &battle_config.dynamic_mobs,                    1,      0,      1,              },
	{ "mob_remove_damaged",                 &battle_config.mob_remove_damaged,              1,      0,      1,              },
	{ "show_hp_sp_drain",                   &battle_config.show_hp_sp_drain,                0,      0,      1,              },
	{ "show_hp_sp_gain",                    &battle_config.show_hp_sp_gain,                 1,      0,      1,              },
	{ "mob_npc_event_type",                 &battle_config.mob_npc_event_type,              1,      0,      1,              },
	{ "character_size",                     &battle_config.character_size,                  1|2,    0,      1|2,            },
	{ "mob_max_skilllvl",                   &battle_config.mob_max_skilllvl,                MAX_MOBSKILL_LEVEL, 1, MAX_MOBSKILL_LEVEL, },
	{ "retaliate_to_master",                &battle_config.retaliate_to_master,             1,      0,      1,              },
	{ "rare_drop_announce",                 &battle_config.rare_drop_announce,              0,      0,      10000,          },
	{ "duel_allow_pvp",                     &battle_config.duel_allow_pvp,                  0,      0,      1,              },
	{ "duel_allow_gvg",                     &battle_config.duel_allow_gvg,                  0,      0,      1,              },
	{ "duel_allow_teleport",                &battle_config.duel_allow_teleport,             0,      0,      1,              },
	{ "duel_autoleave_when_die",            &battle_config.duel_autoleave_when_die,         1,      0,      1,              },
	{ "duel_time_interval",                 &battle_config.duel_time_interval,              60,     0,      INT_MAX,        },
	{ "duel_only_on_same_map",              &battle_config.duel_only_on_same_map,           0,      0,      1,              },
	{ "skip_teleport_lv1_menu",             &battle_config.skip_teleport_lv1_menu,          0,      0,      1,              },
	{ "allow_skill_without_day",            &battle_config.allow_skill_without_day,         0,      0,      1,              },
	{ "allow_es_magic_player",              &battle_config.allow_es_magic_pc,               0,      0,      1,              },
	{ "skill_caster_check",                 &battle_config.skill_caster_check,              1,      0,      1,              },
	{ "status_cast_cancel",                 &battle_config.sc_castcancel,                   BL_NUL, BL_NUL, BL_ALL,         },
	{ "pc_status_def_rate",                 &battle_config.pc_sc_def_rate,                  100,    0,      INT_MAX,        },
	{ "mob_status_def_rate",                &battle_config.mob_sc_def_rate,                 100,    0,      INT_MAX,        },
	{ "pc_max_status_def",                  &battle_config.pc_max_sc_def,                   100,    0,      INT_MAX,        },
	{ "mob_max_status_def",                 &battle_config.mob_max_sc_def,                  100,    0,      INT_MAX,        },
	{ "sg_miracle_skill_ratio",             &battle_config.sg_miracle_skill_ratio,          1,      0,      10000,          },
	{ "sg_angel_skill_ratio",               &battle_config.sg_angel_skill_ratio,            10,     0,      10000,          },
	{ "autospell_stacking",                 &battle_config.autospell_stacking,              0,      0,      1,              },
	{ "override_mob_names",                 &battle_config.override_mob_names,              0,      0,      2,              },
	{ "min_chat_delay",                     &battle_config.min_chat_delay,                  0,      0,      INT_MAX,        },
	{ "friend_auto_add",                    &battle_config.friend_auto_add,                 1,      0,      1,              },
	{ "hom_rename",                         &battle_config.hom_rename,                      0,      0,      1,              },
	{ "homunculus_show_growth",             &battle_config.homunculus_show_growth,          0,      0,      1,              },
	{ "homunculus_friendly_rate",           &battle_config.homunculus_friendly_rate,        100,    0,      INT_MAX,        },
	{ "vending_tax",                        &battle_config.vending_tax,                     0,      0,      10000,          },
	{ "vending_tax_min",                    &battle_config.vending_tax_min,                 0,      0,      MAX_ZENY,       },
	{ "day_duration",                       &battle_config.day_duration,                    0,      0,      INT_MAX,        },
	{ "night_duration",                     &battle_config.night_duration,                  0,      0,      INT_MAX,        },
	{ "mob_remove_delay",                   &battle_config.mob_remove_delay,                60000,  1000,   INT_MAX,        },
	{ "mob_active_time",                    &battle_config.mob_active_time,                 0,      0,      INT_MAX,        },
	{ "boss_active_time",                   &battle_config.boss_active_time,                0,      0,      INT_MAX,        },
	{ "sg_miracle_skill_duration",          &battle_config.sg_miracle_skill_duration,       3600000, 0,     INT_MAX,        },
	{ "hvan_explosion_intimate",            &battle_config.hvan_explosion_intimate,         45000,  0,      100000,         },
	{ "quest_exp_rate",                     &battle_config.quest_exp_rate,                  100,    0,      INT_MAX,        },
	{ "at_mapflag",                         &battle_config.autotrade_mapflag,               0,      0,      1,              },
	{ "at_timeout",                         &battle_config.at_timeout,                      0,      0,      INT_MAX,        },
	{ "homunculus_autoloot",                &battle_config.homunculus_autoloot,             0,      0,      1,              },
	{ "idle_no_autoloot",                   &battle_config.idle_no_autoloot,                0,      0,      INT_MAX,        },
	{ "max_guild_alliance",                 &battle_config.max_guild_alliance,              3,      0,      3,              },
	{ "ksprotection",                       &battle_config.ksprotection,                    5000,   0,      INT_MAX,        },
	{ "auction_feeperhour",                 &battle_config.auction_feeperhour,              12000,  0,      INT_MAX,        },
	{ "auction_maximumprice",               &battle_config.auction_maximumprice,            500000000, 0,   MAX_ZENY,       },
	{ "homunculus_auto_vapor",              &battle_config.homunculus_auto_vapor,           80,     0,      100,            },
	{ "display_status_timers",              &battle_config.display_status_timers,           1,      0,      1,              },
	{ "skill_add_heal_rate",                &battle_config.skill_add_heal_rate,             7,      0,      INT_MAX,        },
	{ "eq_single_target_reflectable",       &battle_config.eq_single_target_reflectable,    1,      0,      1,              },
	{ "invincible.nodamage",                &battle_config.invincible_nodamage,             0,      0,      1,              },
	{ "mob_slave_keep_target",              &battle_config.mob_slave_keep_target,           0,      0,      1,              },
	{ "autospell_check_range",              &battle_config.autospell_check_range,           0,      0,      1,              },
	{ "knockback_left",                     &battle_config.knockback_left,                  1,      0,      1,              },
	{ "client_reshuffle_dice",              &battle_config.client_reshuffle_dice,           0,      0,      1,              },
	{ "client_sort_storage",                &battle_config.client_sort_storage,             0,      0,      1,              },
	{ "feature.buying_store",               &battle_config.feature_buying_store,            1,      0,      1,              },
	{ "feature.search_stores",              &battle_config.feature_search_stores,           1,      0,      1,              },
	{ "searchstore_querydelay",             &battle_config.searchstore_querydelay,         10,      0,      INT_MAX,        },
	{ "searchstore_maxresults",             &battle_config.searchstore_maxresults,         30,      1,      INT_MAX,        },
	{ "display_party_name",                 &battle_config.display_party_name,              0,      0,      1,              },
	{ "cashshop_show_points",               &battle_config.cashshop_show_points,            0,      0,      1,              },
	{ "mail_show_status",                   &battle_config.mail_show_status,                0,      0,      2,              },
	{ "client_limit_unit_lv",               &battle_config.client_limit_unit_lv,            0,      0,      BL_ALL,         },
// BattleGround Settings
	{ "bg_update_interval",                 &battle_config.bg_update_interval,              1000,   100,    INT_MAX,        },
	{ "bg_short_attack_damage_rate",        &battle_config.bg_short_damage_rate,            80,     0,      INT_MAX,        },
	{ "bg_long_attack_damage_rate",         &battle_config.bg_long_damage_rate,             80,     0,      INT_MAX,        },
	{ "bg_weapon_attack_damage_rate",       &battle_config.bg_weapon_damage_rate,           60,     0,      INT_MAX,        },
	{ "bg_magic_attack_damage_rate",        &battle_config.bg_magic_damage_rate,            60,     0,      INT_MAX,        },
	{ "bg_misc_attack_damage_rate",         &battle_config.bg_misc_damage_rate,             60,     0,      INT_MAX,        },
	{ "bg_flee_penalty",                    &battle_config.bg_flee_penalty,                 20,     0,      INT_MAX,        },
// rAthena
	{ "max_third_parameter",				&battle_config.max_third_parameter,				135,	10,		SHRT_MAX,		},
	{ "max_baby_third_parameter",			&battle_config.max_baby_third_parameter,		108,	10,		SHRT_MAX,		},
	{ "max_trans_parameter",				&battle_config.max_trans_parameter,				99,		10,		SHRT_MAX,		},
	{ "max_third_trans_parameter",			&battle_config.max_third_trans_parameter,		135,	10,		SHRT_MAX,		},
	{ "max_extended_parameter",				&battle_config.max_extended_parameter,			125,	10,		SHRT_MAX,		},
	{ "max_summoner_parameter",				&battle_config.max_summoner_parameter,			120,	10,		SHRT_MAX,		},
	{ "skill_amotion_leniency",             &battle_config.skill_amotion_leniency,          0,      0,      300             },
	{ "mvp_tomb_enabled",                   &battle_config.mvp_tomb_enabled,                1,      0,      1               },
	{ "mvp_tomb_delay",                     &battle_config.mvp_tomb_delay,                  9000,   0,      INT_MAX,        },
	{ "feature.atcommand_suggestions",      &battle_config.atcommand_suggestions_enabled,   0,      0,      1               },
	{ "min_npc_vendchat_distance",          &battle_config.min_npc_vendchat_distance,       3,      0,      100             },
	{ "atcommand_mobinfo_type",             &battle_config.atcommand_mobinfo_type,          0,      0,      1               },
	{ "homunculus_max_level",               &battle_config.hom_max_level,                   99,     0,      MAX_LEVEL,      },
	{ "homunculus_S_max_level",             &battle_config.hom_S_max_level,                 150,    0,      MAX_LEVEL,      },
	{ "mob_size_influence",                 &battle_config.mob_size_influence,              0,      0,      1,              },
	{ "skill_trap_type",                    &battle_config.skill_trap_type,                 0,      0,      3,              },
	{ "allow_consume_restricted_item",      &battle_config.allow_consume_restricted_item,   1,      0,      1,              },
	{ "allow_equip_restricted_item",        &battle_config.allow_equip_restricted_item,     1,      0,      1,              },
	{ "max_walk_path",                      &battle_config.max_walk_path,                   17,     1,      MAX_WALKPATH,   },
	{ "item_enabled_npc",                   &battle_config.item_enabled_npc,                1,      0,      1,              },
	{ "item_flooritem_check",               &battle_config.item_onfloor,                    1,      0,      1,              },
	{ "bowling_bash_area",                  &battle_config.bowling_bash_area,               0,      0,      20,             },
	{ "drop_rateincrease",                  &battle_config.drop_rateincrease,               0,      0,      1,              },
	{ "feature.auction",                    &battle_config.feature_auction,                 0,      0,      2,              },
	{ "feature.banking",                    &battle_config.feature_banking,                 1,      0,      1,              },
#ifdef VIP_ENABLE
	{ "vip_storage_increase",               &battle_config.vip_storage_increase,          300,      0,      MAX_STORAGE-MIN_STORAGE, },
#else
	{ "vip_storage_increase",               &battle_config.vip_storage_increase,          300,      0,      MAX_STORAGE, },
#endif
	{ "vip_base_exp_increase",              &battle_config.vip_base_exp_increase,          50,      0,      INT_MAX,        },
	{ "vip_job_exp_increase",               &battle_config.vip_job_exp_increase,           50,      0,      INT_MAX,        },
	{ "vip_exp_penalty_base",               &battle_config.vip_exp_penalty_base,          100,      0,      INT_MAX,        },
	{ "vip_exp_penalty_job",                &battle_config.vip_exp_penalty_job,           100,      0,      INT_MAX,        },
	{ "vip_zeny_penalty",                   &battle_config.vip_zeny_penalty,                0,      0,      INT_MAX,        },
	{ "vip_bm_increase",                    &battle_config.vip_bm_increase,                 2,      0,      INT_MAX,        },
	{ "vip_drop_increase",                  &battle_config.vip_drop_increase,              50,      0,      INT_MAX,        },
	{ "vip_gemstone",                       &battle_config.vip_gemstone,                    2,      0,      2,              },
	{ "vip_disp_rate",                      &battle_config.vip_disp_rate,                   1,      0,      1,              },
	{ "mon_trans_disable_in_gvg",           &battle_config.mon_trans_disable_in_gvg,        0,      0,      1,              },
	{ "homunculus_S_growth_level",          &battle_config.hom_S_growth_level,             99,      0,      MAX_LEVEL,      },
	{ "emblem_woe_change",                  &battle_config.emblem_woe_change,               0,      0,      1,              },
	{ "emblem_transparency_limit",          &battle_config.emblem_transparency_limit,      80,      0,      100,            },
	{ "discount_item_point_shop",			&battle_config.discount_item_point_shop,		0,		0,		3,				},
	{ "update_enemy_position",				&battle_config.update_enemy_position,			0,		0,		1,				},
	{ "devotion_rdamage",					&battle_config.devotion_rdamage,				0,		0,		100,			},
	{ "feature.autotrade",					&battle_config.feature_autotrade,				1,		0,		1,				},
	{ "feature.autotrade_direction",		&battle_config.feature_autotrade_direction,		4,		-1,		7,				},
	{ "feature.autotrade_head_direction",	&battle_config.feature_autotrade_head_direction,0,		-1,		2,				},
	{ "feature.autotrade_sit",				&battle_config.feature_autotrade_sit,			1,		-1,		1,				},
	{ "feature.autotrade_open_delay",		&battle_config.feature_autotrade_open_delay,	5000,	1000,	INT_MAX,		},
	{ "disp_servervip_msg",					&battle_config.disp_servervip_msg,				0,		0,		1,				},
	{ "warg_can_falcon",                    &battle_config.warg_can_falcon,                 0,      0,      1,              },
	{ "path_blown_halt",                    &battle_config.path_blown_halt,                 1,      0,      1,              },
	{ "rental_mount_speed_boost",           &battle_config.rental_mount_speed_boost,        25,     0,      100,        	},
	{ "feature.warp_suggestions",           &battle_config.warp_suggestions_enabled,        0,      0,      1,              },
	{ "taekwon_mission_mobname",            &battle_config.taekwon_mission_mobname,         0,      0,      2,              },
	{ "teleport_on_portal",                 &battle_config.teleport_on_portal,              0,      0,      1,              },
	{ "cart_revo_knockback",                &battle_config.cart_revo_knockback,             1,      0,      1,              },
	{ "guild_notice_changemap",             &battle_config.guild_notice_changemap,          2,      0,      2,              },
	{ "transcendent_status_points",         &battle_config.transcendent_status_points,     52,      1,      INT_MAX,        },
	{ "taekwon_ranker_min_lv",              &battle_config.taekwon_ranker_min_lv,          90,      1,      MAX_LEVEL,      },
	{ "revive_onwarp",                      &battle_config.revive_onwarp,                   1,      0,      1,              },
	{ "fame_taekwon_mission",               &battle_config.fame_taekwon_mission,            1,      0,      INT_MAX,        },
	{ "fame_refine_lv1",                    &battle_config.fame_refine_lv1,                 1,      0,      INT_MAX,        },
	{ "fame_refine_lv1",                    &battle_config.fame_refine_lv1,                 1,      0,      INT_MAX,        },
	{ "fame_refine_lv2",                    &battle_config.fame_refine_lv2,                 25,     0,      INT_MAX,        },
	{ "fame_refine_lv3",                    &battle_config.fame_refine_lv3,                 1000,   0,      INT_MAX,        },
	{ "fame_forge",                         &battle_config.fame_forge,                      10,     0,      INT_MAX,        },
	{ "fame_pharmacy_3",                    &battle_config.fame_pharmacy_3,                 1,      0,      INT_MAX,        },
	{ "fame_pharmacy_5",                    &battle_config.fame_pharmacy_5,                 3,      0,      INT_MAX,        },
	{ "fame_pharmacy_7",                    &battle_config.fame_pharmacy_7,                 10,     0,      INT_MAX,        },
	{ "fame_pharmacy_10",                   &battle_config.fame_pharmacy_10,                50,     0,      INT_MAX,        },
	{ "mail_delay",                         &battle_config.mail_delay,                      1000,   1000,   INT_MAX,        },
	{ "at_monsterignore",                   &battle_config.autotrade_monsterignore,         0,      0,      1,              },
	{ "idletime_option",                    &battle_config.idletime_option,                 0x25,   1,      INT_MAX,        },
	{ "spawn_direction",                    &battle_config.spawn_direction,                 0,      0,      1,              },
	{ "arrow_shower_knockback",             &battle_config.arrow_shower_knockback,          1,      0,      1,              },
	{ "devotion_rdamage_skill_only",        &battle_config.devotion_rdamage_skill_only,     1,      0,      1,              },
	{ "max_extended_aspd",                  &battle_config.max_extended_aspd,               193,    100,    199,            },
	{ "monster_chase_refresh",              &battle_config.mob_chase_refresh,               3,      0,      30,             },
	{ "mob_icewall_walk_block",             &battle_config.mob_icewall_walk_block,          75,     0,      255,            },
	{ "boss_icewall_walk_block",            &battle_config.boss_icewall_walk_block,         0,      0,      255,            },
	{ "snap_dodge",                         &battle_config.snap_dodge,                      0,      0,      1,              },
	{ "stormgust_knockback",                &battle_config.stormgust_knockback,             1,      0,      1,              },
	{ "default_fixed_castrate",             &battle_config.default_fixed_castrate,          20,     0,      100,            },
	{ "default_bind_on_equip",              &battle_config.default_bind_on_equip,           BOUND_CHAR, BOUND_NONE, BOUND_MAX-1, },
	{ "pet_ignore_infinite_def",            &battle_config.pet_ignore_infinite_def,         0,      0,      1,              },
	{ "homunculus_evo_intimacy_need",       &battle_config.homunculus_evo_intimacy_need,    91100,  0,      INT_MAX,        },
	{ "homunculus_evo_intimacy_reset",      &battle_config.homunculus_evo_intimacy_reset,   1000,   0,      INT_MAX,        },
	{ "monster_loot_search_type",           &battle_config.monster_loot_search_type,        1,      0,      1,              },
	{ "feature.roulette",                   &battle_config.feature_roulette,                1,      0,      1,              },
	{ "monster_hp_bars_info",               &battle_config.monster_hp_bars_info,            1,      0,      1,              },
	{ "min_body_style",                     &battle_config.min_body_style,                  0,      0,      SHRT_MAX,       },
	{ "max_body_style",                     &battle_config.max_body_style,                  4,      0,      SHRT_MAX,       },
	{ "save_body_style",                    &battle_config.save_body_style,                 0,      0,      1,              },
	{ "monster_eye_range_bonus",            &battle_config.mob_eye_range_bonus,             0,      0,      10,             },
	{ "monster_stuck_warning",              &battle_config.mob_stuck_warning,               0,      0,      1,              },
	{ "skill_eightpath_algorithm",          &battle_config.skill_eightpath_algorithm,       1,      0,      1,              },
	{ "death_penalty_maxlv",                &battle_config.death_penalty_maxlv,             0,      0,      3,              },
	{ "exp_cost_redemptio",                 &battle_config.exp_cost_redemptio,              1,      0,      100,            },
	{ "exp_cost_redemptio_limit",           &battle_config.exp_cost_redemptio_limit,        5,      0,      MAX_PARTY,      },
	{ "exp_cost_inspiration",               &battle_config.exp_cost_inspiration,            1,      0,      100,            },
	{ "mvp_exp_reward_message",             &battle_config.mvp_exp_reward_message,          0,      0,      1,              },
	{ "can_damage_skill",                   &battle_config.can_damage_skill,                1,      0,      BL_ALL,         },
	{ "atcommand_levelup_events",			&battle_config.atcommand_levelup_events,		0,		0,		1,				},
	{ "block_account_in_same_party",		&battle_config.block_account_in_same_party,		1,		0,		1,				},
	{ "tarotcard_equal_chance",             &battle_config.tarotcard_equal_chance,          0,      0,      1,              },
	{ "change_party_leader_samemap",        &battle_config.change_party_leader_samemap,     1,      0,      1,              },
	{ "dispel_song",                        &battle_config.dispel_song,                     0,      0,      1,              },
	{ "guild_maprespawn_clones",			&battle_config.guild_maprespawn_clones,			0,		0,		1,				},
	{ "hide_fav_sell", 			&battle_config.hide_fav_sell,			0,      0,      1,              },
	{ "mail_daily_count",					&battle_config.mail_daily_count,				100,	0,		INT32_MAX,		},
	{ "mail_zeny_fee",						&battle_config.mail_zeny_fee,					2,		0,		100,			},
	{ "mail_attachment_price",				&battle_config.mail_attachment_price,			2500,	0,		INT32_MAX,		},
	{ "mail_attachment_weight",				&battle_config.mail_attachment_weight,			2000,	0,		INT32_MAX,		},
	{ "banana_bomb_duration",				&battle_config.banana_bomb_duration,			0,		0,		UINT16_MAX,		},
	{ "guild_leaderchange_delay",			&battle_config.guild_leaderchange_delay,		1440,	0,		INT32_MAX,		},
	{ "guild_leaderchange_woe",				&battle_config.guild_leaderchange_woe,			0,		0,		1,				},
	{ "guild_alliance_onlygm",              &battle_config.guild_alliance_onlygm,           0,      0,      1, },
	{ "feature.achievement",                &battle_config.feature_achievement,             1,      0,      1,              },
<<<<<<< HEAD
	{ "allow_bound_sell",                   &battle_config.allow_bound_sell,                0,      0,      0x3,            },
	{ "feature.refineui",                   &battle_config.feature_refineui,                0,      0,      3,              },
=======
	{ "allow_bound_sell",                   &battle_config.allow_bound_sell,                0,      0,      0xF,            },
	{ "event_refine_chance",                &battle_config.event_refine_chance,             0,      0,      1,              },
>>>>>>> 54ac2ae1
	{ "autoloot_adjust",                    &battle_config.autoloot_adjust,                 0,      0,      1,              },
	{ "broadcast_hide_name",                &battle_config.broadcast_hide_name,             2,      0,      NAME_LENGTH,    },
	{ "skill_drop_items_full",              &battle_config.skill_drop_items_full,           0,      0,      1,              },
	{ "switch_remove_edp",                  &battle_config.switch_remove_edp,               2,      0,      3,              },
	{ "feature.homunculus_autofeed",        &battle_config.feature_homunculus_autofeed,     1,      0,      1,              },
	{ "feature.homunculus_autofeed_rate",   &battle_config.feature_homunculus_autofeed_rate,30,     0,    100,              },
	{ "summoner_trait",                     &battle_config.summoner_trait,                  3,      0,      3,              },
	{ "homunculus_autofeed_always",         &battle_config.homunculus_autofeed_always,      1,      0,      1,              },
	{ "feature.attendance",                 &battle_config.feature_attendance,              1,      0,      1,              },
	{ "feature.privateairship",             &battle_config.feature_privateairship,          1,      0,      1,              },
	{ "rental_transaction",                 &battle_config.rental_transaction,              1,      0,      1,              },
	{ "min_shop_buy",                       &battle_config.min_shop_buy,                    1,      0,      INT_MAX,        },
	{ "min_shop_sell",                      &battle_config.min_shop_sell,                   0,      0,      INT_MAX,        },
	{ "feature.equipswitch",                &battle_config.feature_equipswitch,             1,      0,      1,              },

#include "../custom/battle_config_init.inc"
};

/*==========================
 * Set battle settings
 *--------------------------*/
int battle_set_value(const char* w1, const char* w2)
{
	int val = config_switch(w2);

	int i;
	ARR_FIND(0, ARRAYLENGTH(battle_data), i, strcmpi(w1, battle_data[i].str) == 0);
	if (i == ARRAYLENGTH(battle_data))
		return 0; // not found

	if (val < battle_data[i].min || val > battle_data[i].max) {
		ShowWarning("Value for setting '%s': %s is invalid (min:%i max:%i)! Defaulting to %i...\n", w1, w2, battle_data[i].min, battle_data[i].max, battle_data[i].defval);
		val = battle_data[i].defval;
	}

	*battle_data[i].val = val;
	return 1;
}

/*===========================
 * Get battle settings
 *---------------------------*/
int battle_get_value(const char* w1)
{
	int i;
	ARR_FIND(0, ARRAYLENGTH(battle_data), i, strcmpi(w1, battle_data[i].str) == 0);
	if (i == ARRAYLENGTH(battle_data))
		return 0; // not found
	else
		return *battle_data[i].val;
}

/*======================
 * Set default settings
 *----------------------*/
void battle_set_defaults()
{
	int i;
	for (i = 0; i < ARRAYLENGTH(battle_data); i++)
		*battle_data[i].val = battle_data[i].defval;
}

/*==================================
 * Cap certain battle.conf settings
 *----------------------------------*/
void battle_adjust_conf()
{
	battle_config.monster_max_aspd = 2000 - battle_config.monster_max_aspd * 10;
	battle_config.max_aspd = 2000 - battle_config.max_aspd * 10;
	battle_config.max_third_aspd = 2000 - battle_config.max_third_aspd * 10;
	battle_config.max_extended_aspd = 2000 - battle_config.max_extended_aspd * 10;
	battle_config.max_walk_speed = 100 * DEFAULT_WALK_SPEED / battle_config.max_walk_speed;
	battle_config.max_cart_weight *= 10;

	if (battle_config.max_def > 100 && !battle_config.weapon_defense_type) // added by [Skotlex]
		battle_config.max_def = 100;

	if (battle_config.min_hitrate > battle_config.max_hitrate)
		battle_config.min_hitrate = battle_config.max_hitrate;

	if (battle_config.pet_max_atk1 > battle_config.pet_max_atk2) //Skotlex
		battle_config.pet_max_atk1 = battle_config.pet_max_atk2;

	if (battle_config.day_duration && battle_config.day_duration < 60000) // added by [Yor]
		battle_config.day_duration = 60000;
	if (battle_config.night_duration && battle_config.night_duration < 60000) // added by [Yor]
		battle_config.night_duration = 60000;

#if PACKETVER < 20100427
	if (battle_config.feature_buying_store) {
		ShowWarning("conf/battle/feature.conf:buying_store is enabled but it requires PACKETVER 2010-04-27 or newer, disabling...\n");
		battle_config.feature_buying_store = 0;
	}
#endif

#if PACKETVER < 20100803
	if (battle_config.feature_search_stores) {
		ShowWarning("conf/battle/feature.conf:search_stores is enabled but it requires PACKETVER 2010-08-03 or newer, disabling...\n");
		battle_config.feature_search_stores = 0;
	}
#endif

#if PACKETVER > 20120000 && PACKETVER < 20130515 /* Exact date (when it started) not known */
	if (battle_config.feature_auction) {
		ShowWarning("conf/battle/feature.conf:feature.auction is enabled but it is not stable on PACKETVER " EXPAND_AND_QUOTE(PACKETVER) ", disabling...\n");
		ShowWarning("conf/battle/feature.conf:feature.auction change value to '2' to silence this warning and maintain it enabled\n");
		battle_config.feature_auction = 0;
	}
#elif PACKETVER >= 20141112
	if (battle_config.feature_auction) {
		ShowWarning("conf/battle/feature.conf:feature.auction is enabled but it is not available for clients from 2014-11-12 on, disabling...\n");
		ShowWarning("conf/battle/feature.conf:feature.auction change value to '2' to silence this warning and maintain it enabled\n");
		battle_config.feature_auction = 0;
	}
#endif

#if PACKETVER < 20130724
	if (battle_config.feature_banking) {
		ShowWarning("conf/battle/feature.conf banking is enabled but it requires PACKETVER 2013-07-24 or newer, disabling...\n");
		battle_config.feature_banking = 0;
	}
#endif

#if PACKETVER < 20131223
	if (battle_config.mvp_exp_reward_message) {
		ShowWarning("conf/battle/client.conf MVP EXP reward message is enabled but it requires PACKETVER 2013-12-23 or newer, disabling...\n");
		battle_config.mvp_exp_reward_message = 0;
	}
#endif

#if PACKETVER < 20141022
	if (battle_config.feature_roulette) {
		ShowWarning("conf/battle/feature.conf roulette is enabled but it requires PACKETVER 2014-10-22 or newer, disabling...\n");
		battle_config.feature_roulette = 0;
	}
#endif

#if PACKETVER < 20150513
	if (battle_config.feature_achievement) {
		ShowWarning("conf/battle/feature.conf achievement is enabled but it requires PACKETVER 2015-05-13 or newer, disabling...\n");
		battle_config.feature_achievement = 0;
	}
#endif

#if PACKETVER < 20170208
	if (battle_config.feature_equipswitch) {
		ShowWarning("conf/battle/feature.conf equip switch is enabled but it requires PACKETVER 2017-02-08 or newer, disabling...\n");
		battle_config.feature_equipswitch = 0;
	}
#endif

#if PACKETVER < 20170920
	if( battle_config.feature_homunculus_autofeed ){
		ShowWarning("conf/battle/feature.conf homunculus autofeeding is enabled but it requires PACKETVER 2017-09-20 or newer, disabling...\n");
		battle_config.feature_homunculus_autofeed = 0;
	}
#endif

#if PACKETVER < 20180307
	if( battle_config.feature_attendance ){
		ShowWarning("conf/battle/feature.conf attendance system is enabled but it requires PACKETVER 2018-03-07 or newer, disabling...\n");
		battle_config.feature_attendance = 0;
	}
#endif

#if PACKETVER < 20180321
	if( battle_config.feature_privateairship ){
		ShowWarning("conf/battle/feature.conf private airship system is enabled but it requires PACKETVER 2018-03-21 or newer, disabling...\n");
		battle_config.feature_privateairship = 0;
	}
#endif

#if PACKETVER < 20161012
	if (battle_config.feature_refineui) {
		ShowWarning("conf/battle/feature.conf refine UI is enabled but it requires PACKETVER 2016-10-12 or newer, disabling...\n");
		battle_config.feature_refineui = 0;
	}
#else
	// Check if Refine UI is only enabled in scripts
	if( battle_config.feature_refineui == 2 ){
		ShowWarning("conf/battle/feature.conf refine UI is enabled in scripts but disabled in general, enabling...\n");
		battle_config.feature_refineui = 3;
	}
#endif

#ifndef CELL_NOSTACK
	if (battle_config.custom_cell_stack_limit != 1)
		ShowWarning("Battle setting 'custom_cell_stack_limit' takes no effect as this server was compiled without Cell Stack Limit support.\n");
#endif
}

/*=====================================
 * Read battle.conf settings from file
 *-------------------------------------*/
int battle_config_read(const char* cfgName)
{
	FILE* fp;
	static int count = 0;

	if (count == 0)
		battle_set_defaults();

	count++;

	fp = fopen(cfgName,"r");
	if (fp == NULL)
		ShowError("File not found: %s\n", cfgName);
	else {
		char line[1024], w1[1024], w2[1024];

		while(fgets(line, sizeof(line), fp)) {
			if (line[0] == '/' && line[1] == '/')
				continue;
			if (sscanf(line, "%1023[^:]:%1023s", w1, w2) != 2)
				continue;
			if (strcmpi(w1, "import") == 0)
				battle_config_read(w2);
			else if
				(battle_set_value(w1, w2) == 0)
				ShowWarning("Unknown setting '%s' in file %s\n", w1, cfgName);
		}

		fclose(fp);
	}

	count--;

	if (count == 0)
		battle_adjust_conf();

	return 0;
}

/*==========================
 * initialize battle timer
 *--------------------------*/
void do_init_battle(void)
{
	delay_damage_ers = ers_new(sizeof(struct delay_damage),"battle.cpp::delay_damage_ers",ERS_OPT_CLEAR);
	add_timer_func_list(battle_delay_damage_sub, "battle_delay_damage_sub");
}

/*==================
 * end battle timer
 *------------------*/
void do_final_battle(void)
{
	ers_destroy(delay_damage_ers);
}<|MERGE_RESOLUTION|>--- conflicted
+++ resolved
@@ -8509,13 +8509,8 @@
 	{ "guild_leaderchange_woe",				&battle_config.guild_leaderchange_woe,			0,		0,		1,				},
 	{ "guild_alliance_onlygm",              &battle_config.guild_alliance_onlygm,           0,      0,      1, },
 	{ "feature.achievement",                &battle_config.feature_achievement,             1,      0,      1,              },
-<<<<<<< HEAD
-	{ "allow_bound_sell",                   &battle_config.allow_bound_sell,                0,      0,      0x3,            },
-	{ "feature.refineui",                   &battle_config.feature_refineui,                0,      0,      3,              },
-=======
 	{ "allow_bound_sell",                   &battle_config.allow_bound_sell,                0,      0,      0xF,            },
-	{ "event_refine_chance",                &battle_config.event_refine_chance,             0,      0,      1,              },
->>>>>>> 54ac2ae1
+	{ "feature.refineui",                   &battle_config.feature_refineui,                3,      0,      3,              },
 	{ "autoloot_adjust",                    &battle_config.autoloot_adjust,                 0,      0,      1,              },
 	{ "broadcast_hide_name",                &battle_config.broadcast_hide_name,             2,      0,      NAME_LENGTH,    },
 	{ "skill_drop_items_full",              &battle_config.skill_drop_items_full,           0,      0,      1,              },
