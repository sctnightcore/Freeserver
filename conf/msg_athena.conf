--- conflicted
+++ resolved
@@ -427,11 +427,8 @@
 504: Used %d kafra points and %d cash points. %d kafra and %d cash points remaining.
 505: Gained %d cash points. Total %d points.
 506: Gained %d kafra points. Total %d points.
-<<<<<<< HEAD
 410: Removed %d cash points. Total %d points.
 411: Removed %d kafra points. Total %d points.
-=======
->>>>>>> 3710eab8
 
 // Trade Spoof Messages
 507: This player has been banned for %d minute(s).
